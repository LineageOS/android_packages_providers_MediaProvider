/*
 * Copyright (C) 2019 The Android Open Source Project
 *
 * Licensed under the Apache License, Version 2.0 (the "License");
 * you may not use this file except in compliance with the License.
 * You may obtain a copy of the License at
 *
 *      http://www.apache.org/licenses/LICENSE-2.0
 *
 * Unless required by applicable law or agreed to in writing, software
 * distributed under the License is distributed on an "AS IS" BASIS,
 * WITHOUT WARRANTIES OR CONDITIONS OF ANY KIND, either express or implied.
 * See the License for the specific language governing permissions and
 * limitations under the License.
 */

package com.android.tests.fused.host;

import static org.junit.Assert.assertTrue;
import static com.google.common.truth.Truth.assertThat;

import com.android.tradefed.device.ITestDevice;
import com.android.tradefed.testtype.DeviceJUnit4ClassRunner;
import com.android.tradefed.testtype.junit4.BaseHostJUnit4Test;

import org.junit.After;
import org.junit.Before;
import org.junit.Test;
import org.junit.runner.RunWith;

/**
 * Runs the legacy file path access tests.
 */
@RunWith(DeviceJUnit4ClassRunner.class)
public class LegacyAccessHostTest extends BaseHostJUnit4Test {

    public static final String SHELL_FILE = "/sdcard/LegacyAccessHostTest_shell";

    private String executeShellCommand(String cmd) throws Exception {
        return getDevice().executeShellCommand(cmd);
    }

    /**
     * Runs the given phase of LegacyFileAccessTest by calling into the device.
     * Throws an exception if the test phase fails.
     */
    private void runDeviceTest(String phase) throws Exception {
        assertTrue(runDeviceTests("com.android.tests.fused.legacy",
                "com.android.tests.fused.legacy.LegacyFileAccessTest",
                phase));
    }

    /**
     * <p> Keep in mind that granting WRITE_EXTERNAL_STORAGE also grants READ_EXTERNAL_STORAGE,
     * so in order to test a case where the reader has only WRITE, we must explicitly revoke READ.
     */
    private void grantPermissions(String... perms) throws Exception {
        for (String perm : perms) {
            executeShellCommand("pm grant com.android.tests.fused.legacy " + perm);
        }
    }

    private void revokePermissions(String... perms) throws Exception {
        for (String perm : perms) {
            executeShellCommand("pm revoke com.android.tests.fused.legacy " + perm);
        }
    }

    /**
     * Creates a file {@code filePath} in shell and may bypass Media Provider restrictions for
     * creating file.
     */
    private void createFileAsShell(String filePath, boolean bypassFuse) throws Exception {
        if (bypassFuse) {
            // Run shell as root to bypass Media Provider.
            final ITestDevice device = getDevice();
            final boolean isAdbRoot = device.isAdbRoot() ? true : false;
            if (!isAdbRoot) {
                device.enableAdbRoot();
            }
            executeShellCommand("touch " + filePath);
            if (!isAdbRoot) {
                device.disableAdbRoot();
            }
            assertThat(getDevice().doesFileExist(filePath)).isTrue();
        } else {
            executeShellCommand("touch " + filePath);
            assertThat(getDevice().doesFileExist(filePath)).isTrue();
        }
    }

    @Before
    public void setup() throws Exception {
        // Granting WRITE automatically grants READ as well, so we grant them both explicitly by
        // default in order to avoid confusion. Test cases that don't want any of those permissions
        // have to revoke the unwanted permissions.
        grantPermissions("android.permission.WRITE_EXTERNAL_STORAGE",
                "android.permission.READ_EXTERNAL_STORAGE");
    }

    @After
    public void tearDown() throws Exception {
        revokePermissions("android.permission.WRITE_EXTERNAL_STORAGE",
                "android.permission.READ_EXTERNAL_STORAGE");
    }

    @Test
    public void testCreateFilesInRandomPlaces_hasW() throws Exception {
        revokePermissions("android.permission.READ_EXTERNAL_STORAGE");
        executeShellCommand("mkdir -p /sdcard/Android/data/com.android.shell");
        runDeviceTest("testCreateFilesInRandomPlaces_hasW");
    }

    @Test
    public void testMkdirInRandomPlaces_hasW() throws Exception {
        revokePermissions("android.permission.READ_EXTERNAL_STORAGE");
        executeShellCommand("mkdir -p /sdcard/Android/data/com.android.shell");
        runDeviceTest("testMkdirInRandomPlaces_hasW");
    }

    @Test
    public void testReadOnlyExternalStorage_hasR() throws Exception {
        revokePermissions("android.permission.WRITE_EXTERNAL_STORAGE");
        createFileAsShell(SHELL_FILE, /*bypassFuse*/ true);
        try {
            runDeviceTest("testReadOnlyExternalStorage_hasR");
        } finally {
            executeShellCommand("rm " + SHELL_FILE);
        }
    }

    @Test
    public void testCantAccessExternalStorage() throws Exception {
        revokePermissions("android.permission.WRITE_EXTERNAL_STORAGE",
                "android.permission.READ_EXTERNAL_STORAGE");
        createFileAsShell(SHELL_FILE, /*bypassFuse*/ true);
        try {
            runDeviceTest("testCantAccessExternalStorage");
        } finally {
            executeShellCommand("rm " + SHELL_FILE);
        }
    }

    @Test
    public void testListFiles_hasR() throws Exception {
        revokePermissions("android.permission.WRITE_EXTERNAL_STORAGE");
        createFileAsShell(SHELL_FILE, /*bypassFuse*/ true);
        try {
            runDeviceTest("testListFiles_hasR");
        } finally {
            executeShellCommand("rm " + SHELL_FILE);
        }

    }

    @Test
    public void testCanRename_hasRW() throws Exception {
        runDeviceTest("testCanRename_hasRW");
    }

    @Test
    public void testCantRename_hasR() throws Exception {
        revokePermissions("android.permission.WRITE_EXTERNAL_STORAGE");
        runDeviceTest("testCantRename_hasR");
    }


    @Test
    public void testCantRename_noStoragePermission() throws Exception {
        revokePermissions("android.permission.WRITE_EXTERNAL_STORAGE",
                "android.permission.READ_EXTERNAL_STORAGE");
        createFileAsShell(SHELL_FILE, /*bypassFuse*/ true);
        try {
            runDeviceTest("testCantRename_noStoragePermission");
        } finally {
            executeShellCommand("rm " + SHELL_FILE);
        }
    }

    @Test
    public void testCanDeleteAllFiles_hasRW() throws Exception {
        runDeviceTest("testCanDeleteAllFiles_hasRW");
    }
<<<<<<< HEAD

    @Test
    public void testLegacyAppCanOwnAFile_hasW() throws Exception {
        runDeviceTest("testLegacyAppCanOwnAFile_hasW");
    }
=======
>>>>>>> 16522bd6
}<|MERGE_RESOLUTION|>--- conflicted
+++ resolved
@@ -181,12 +181,4 @@
     public void testCanDeleteAllFiles_hasRW() throws Exception {
         runDeviceTest("testCanDeleteAllFiles_hasRW");
     }
-<<<<<<< HEAD
-
-    @Test
-    public void testLegacyAppCanOwnAFile_hasW() throws Exception {
-        runDeviceTest("testLegacyAppCanOwnAFile_hasW");
-    }
-=======
->>>>>>> 16522bd6
 }