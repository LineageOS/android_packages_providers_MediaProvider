/*
 * Copyright (C) 2006 The Android Open Source Project
 *
 * Licensed under the Apache License, Version 2.0 (the "License");
 * you may not use this file except in compliance with the License.
 * You may obtain a copy of the License at
 *
 *      http://www.apache.org/licenses/LICENSE-2.0
 *
 * Unless required by applicable law or agreed to in writing, software
 * distributed under the License is distributed on an "AS IS" BASIS,
 * WITHOUT WARRANTIES OR CONDITIONS OF ANY KIND, either express or implied.
 * See the License for the specific language governing permissions and
 * limitations under the License.
 */

package com.android.providers.media;

import static android.Manifest.permission.ACCESS_MEDIA_LOCATION;
import static android.app.AppOpsManager.permissionToOp;
import static android.app.PendingIntent.FLAG_CANCEL_CURRENT;
import static android.app.PendingIntent.FLAG_IMMUTABLE;
import static android.app.PendingIntent.FLAG_ONE_SHOT;
import static android.content.ContentResolver.QUERY_ARG_SQL_SELECTION;
import static android.content.ContentResolver.QUERY_ARG_SQL_SELECTION_ARGS;
import static android.content.pm.PackageManager.PERMISSION_GRANTED;
import static android.database.Cursor.FIELD_TYPE_BLOB;
import static android.provider.CloudMediaProviderContract.EXTRA_ASYNC_CONTENT_PROVIDER;
import static android.provider.CloudMediaProviderContract.METHOD_GET_ASYNC_CONTENT_PROVIDER;
import static android.provider.MediaStore.Files.FileColumns.MEDIA_TYPE;
import static android.provider.MediaStore.Files.FileColumns.MEDIA_TYPE_IMAGE;
import static android.provider.MediaStore.Files.FileColumns._SPECIAL_FORMAT;
import static android.provider.MediaStore.Files.FileColumns._SPECIAL_FORMAT_NONE;
import static android.provider.MediaStore.MATCH_DEFAULT;
import static android.provider.MediaStore.MATCH_EXCLUDE;
import static android.provider.MediaStore.MATCH_INCLUDE;
import static android.provider.MediaStore.MATCH_ONLY;
import static android.provider.MediaStore.MY_UID;
import static android.provider.MediaStore.PER_USER_RANGE;
import static android.provider.MediaStore.QUERY_ARG_DEFER_SCAN;
import static android.provider.MediaStore.QUERY_ARG_MATCH_FAVORITE;
import static android.provider.MediaStore.QUERY_ARG_MATCH_PENDING;
import static android.provider.MediaStore.QUERY_ARG_MATCH_TRASHED;
import static android.provider.MediaStore.QUERY_ARG_REDACTED_URI;
import static android.provider.MediaStore.QUERY_ARG_RELATED_URI;
import static android.provider.MediaStore.VOLUME_EXTERNAL;
import static android.provider.MediaStore.getVolumeName;
import static android.system.OsConstants.F_GETFL;

import static com.android.providers.media.DatabaseHelper.EXTERNAL_DATABASE_NAME;
import static com.android.providers.media.DatabaseHelper.INTERNAL_DATABASE_NAME;
import static com.android.providers.media.LocalCallingIdentity.APPOP_REQUEST_INSTALL_PACKAGES_FOR_SHARED_UID;
import static com.android.providers.media.LocalCallingIdentity.PERMISSION_ACCESS_MTP;
import static com.android.providers.media.LocalCallingIdentity.PERMISSION_INSTALL_PACKAGES;
import static com.android.providers.media.LocalCallingIdentity.PERMISSION_IS_DELEGATOR;
import static com.android.providers.media.LocalCallingIdentity.PERMISSION_IS_LEGACY_GRANTED;
import static com.android.providers.media.LocalCallingIdentity.PERMISSION_IS_LEGACY_READ;
import static com.android.providers.media.LocalCallingIdentity.PERMISSION_IS_LEGACY_WRITE;
import static com.android.providers.media.LocalCallingIdentity.PERMISSION_IS_MANAGER;
import static com.android.providers.media.LocalCallingIdentity.PERMISSION_IS_REDACTION_NEEDED;
import static com.android.providers.media.LocalCallingIdentity.PERMISSION_IS_SELF;
import static com.android.providers.media.LocalCallingIdentity.PERMISSION_IS_SHELL;
import static com.android.providers.media.LocalCallingIdentity.PERMISSION_IS_SYSTEM_GALLERY;
import static com.android.providers.media.LocalCallingIdentity.PERMISSION_READ_AUDIO;
import static com.android.providers.media.LocalCallingIdentity.PERMISSION_READ_IMAGES;
import static com.android.providers.media.LocalCallingIdentity.PERMISSION_READ_VIDEO;
import static com.android.providers.media.LocalCallingIdentity.PERMISSION_WRITE_AUDIO;
import static com.android.providers.media.LocalCallingIdentity.PERMISSION_WRITE_EXTERNAL_STORAGE;
import static com.android.providers.media.LocalCallingIdentity.PERMISSION_WRITE_IMAGES;
import static com.android.providers.media.LocalCallingIdentity.PERMISSION_WRITE_VIDEO;
import static com.android.providers.media.PickerUriResolver.getMediaUri;
import static com.android.providers.media.scan.MediaScanner.REASON_DEMAND;
import static com.android.providers.media.scan.MediaScanner.REASON_IDLE;
import static com.android.providers.media.util.DatabaseUtils.bindList;
import static com.android.providers.media.util.FileUtils.DEFAULT_FOLDER_NAMES;
import static com.android.providers.media.util.FileUtils.PATTERN_PENDING_FILEPATH_FOR_SQL;
import static com.android.providers.media.util.FileUtils.buildPrimaryVolumeFile;
import static com.android.providers.media.util.FileUtils.extractDisplayName;
import static com.android.providers.media.util.FileUtils.extractFileExtension;
import static com.android.providers.media.util.FileUtils.extractFileName;
import static com.android.providers.media.util.FileUtils.extractOwnerPackageNameFromRelativePath;
import static com.android.providers.media.util.FileUtils.extractPathOwnerPackageName;
import static com.android.providers.media.util.FileUtils.extractRelativePath;
import static com.android.providers.media.util.FileUtils.extractRelativePathWithDisplayName;
import static com.android.providers.media.util.FileUtils.extractTopLevelDir;
import static com.android.providers.media.util.FileUtils.extractVolumeName;
import static com.android.providers.media.util.FileUtils.extractVolumePath;
import static com.android.providers.media.util.FileUtils.fromFuseFile;
import static com.android.providers.media.util.FileUtils.getAbsoluteSanitizedPath;
import static com.android.providers.media.util.FileUtils.isCrossUserEnabled;
import static com.android.providers.media.util.FileUtils.isDataOrObbPath;
import static com.android.providers.media.util.FileUtils.isDataOrObbRelativePath;
import static com.android.providers.media.util.FileUtils.isDownload;
import static com.android.providers.media.util.FileUtils.isExternalMediaDirectory;
import static com.android.providers.media.util.FileUtils.isObbOrChildRelativePath;
import static com.android.providers.media.util.FileUtils.sanitizePath;
import static com.android.providers.media.util.FileUtils.toFuseFile;
import static com.android.providers.media.util.Logging.LOGV;
import static com.android.providers.media.util.Logging.TAG;
import static com.android.providers.media.util.SyntheticPathUtils.REDACTED_URI_ID_PREFIX;
import static com.android.providers.media.util.SyntheticPathUtils.REDACTED_URI_ID_SIZE;
import static com.android.providers.media.util.SyntheticPathUtils.createSparseFile;
import static com.android.providers.media.util.SyntheticPathUtils.extractSyntheticRelativePathSegements;
import static com.android.providers.media.util.SyntheticPathUtils.getRedactedRelativePath;
import static com.android.providers.media.util.SyntheticPathUtils.isPickerPath;
import static com.android.providers.media.util.SyntheticPathUtils.isRedactedPath;
import static com.android.providers.media.util.SyntheticPathUtils.isSyntheticPath;

import android.annotation.IntDef;
import android.app.AppOpsManager;
import android.app.AppOpsManager.OnOpActiveChangedListener;
import android.app.AppOpsManager.OnOpChangedListener;
import android.app.DownloadManager;
import android.app.PendingIntent;
import android.app.RecoverableSecurityException;
import android.app.RemoteAction;
import android.app.admin.DevicePolicyManager;
import android.app.compat.CompatChanges;
import android.compat.annotation.ChangeId;
import android.compat.annotation.EnabledAfter;
import android.content.BroadcastReceiver;
import android.content.ClipData;
import android.content.ClipDescription;
import android.content.ContentProvider;
import android.content.ContentProviderClient;
import android.content.ContentProviderOperation;
import android.content.ContentProviderResult;
import android.content.ContentResolver;
import android.content.ContentUris;
import android.content.ContentValues;
import android.content.Context;
import android.content.Intent;
import android.content.IntentFilter;
import android.content.OperationApplicationException;
import android.content.SharedPreferences;
import android.content.UriMatcher;
import android.content.pm.ApplicationInfo;
import android.content.pm.PackageInstaller.SessionInfo;
import android.content.pm.PackageManager;
import android.content.pm.PackageManager.NameNotFoundException;
import android.content.pm.PermissionGroupInfo;
import android.content.pm.ProviderInfo;
import android.content.res.AssetFileDescriptor;
import android.content.res.Configuration;
import android.content.res.Resources;
import android.database.Cursor;
import android.database.MatrixCursor;
import android.database.sqlite.SQLiteConstraintException;
import android.database.sqlite.SQLiteDatabase;
import android.graphics.Bitmap;
import android.graphics.BitmapFactory;
import android.graphics.drawable.Icon;
import android.icu.util.ULocale;
import android.media.ExifInterface;
import android.media.ThumbnailUtils;
import android.mtp.MtpConstants;
import android.net.Uri;
import android.os.Binder;
import android.os.Binder.ProxyTransactListener;
import android.os.Build;
import android.os.Bundle;
import android.os.CancellationSignal;
import android.os.Environment;
import android.os.IBinder;
import android.os.ParcelFileDescriptor;
import android.os.ParcelFileDescriptor.OnCloseListener;
import android.os.Parcelable;
import android.os.Process;
import android.os.RemoteException;
import android.os.SystemClock;
import android.os.Trace;
import android.os.UserHandle;
import android.os.UserManager;
import android.os.storage.StorageManager;
import android.os.storage.StorageManager.StorageVolumeCallback;
import android.os.storage.StorageVolume;
import android.preference.PreferenceManager;
import android.provider.AsyncContentProvider;
import android.provider.BaseColumns;
import android.provider.Column;
import android.provider.DeviceConfig;
import android.provider.DeviceConfig.OnPropertiesChangedListener;
import android.provider.DocumentsContract;
import android.provider.ExportedSince;
import android.provider.IAsyncContentProvider;
import android.provider.MediaStore;
import android.provider.MediaStore.Audio;
import android.provider.MediaStore.Audio.AudioColumns;
import android.provider.MediaStore.Audio.Playlists;
import android.provider.MediaStore.Downloads;
import android.provider.MediaStore.Files;
import android.provider.MediaStore.Files.FileColumns;
import android.provider.MediaStore.Images;
import android.provider.MediaStore.Images.ImageColumns;
import android.provider.MediaStore.MediaColumns;
import android.provider.MediaStore.Video;
import android.system.ErrnoException;
import android.system.Os;
import android.system.OsConstants;
import android.system.StructStat;
import android.text.TextUtils;
import android.text.format.DateUtils;
import android.util.ArrayMap;
import android.util.ArraySet;
import android.util.DisplayMetrics;
import android.util.Log;
import android.util.LongSparseArray;
import android.util.Pair;
import android.util.Size;
import android.util.SparseArray;
import android.webkit.MimeTypeMap;

import androidx.annotation.GuardedBy;
import androidx.annotation.Keep;
import androidx.annotation.NonNull;
import androidx.annotation.Nullable;
import androidx.annotation.RequiresApi;
import androidx.annotation.VisibleForTesting;

import com.android.modules.utils.BackgroundThread;
import com.android.modules.utils.build.SdkLevel;
import com.android.providers.media.DatabaseHelper.OnFilesChangeListener;
import com.android.providers.media.DatabaseHelper.OnLegacyMigrationListener;
import com.android.providers.media.dao.FileRow;
import com.android.providers.media.fuse.ExternalStorageServiceImpl;
import com.android.providers.media.fuse.FuseDaemon;
import com.android.providers.media.metrics.PulledMetrics;
import com.android.providers.media.photopicker.PickerDataLayer;
import com.android.providers.media.photopicker.PickerSyncController;
import com.android.providers.media.photopicker.data.ExternalDbFacade;
import com.android.providers.media.photopicker.data.PickerDbFacade;
import com.android.providers.media.playlist.Playlist;
import com.android.providers.media.scan.MediaScanner;
import com.android.providers.media.scan.ModernMediaScanner;
import com.android.providers.media.util.CachedSupplier;
import com.android.providers.media.util.DatabaseUtils;
import com.android.providers.media.util.FileUtils;
import com.android.providers.media.util.ForegroundThread;
import com.android.providers.media.util.IsoInterface;
import com.android.providers.media.util.Logging;
import com.android.providers.media.util.LongArray;
import com.android.providers.media.util.Metrics;
import com.android.providers.media.util.MimeUtils;
import com.android.providers.media.util.PermissionUtils;
import com.android.providers.media.util.Preconditions;
import com.android.providers.media.util.SQLiteQueryBuilder;
import com.android.providers.media.util.SpecialFormatDetector;
import com.android.providers.media.util.StringUtils;
import com.android.providers.media.util.UserCache;
import com.android.providers.media.util.XAttrUtils;
import com.android.providers.media.util.XmpInterface;

import com.google.common.hash.Hashing;

import java.io.File;
import java.io.FileDescriptor;
import java.io.FileInputStream;
import java.io.FileNotFoundException;
import java.io.FileOutputStream;
import java.io.IOException;
import java.io.OutputStream;
import java.io.PrintWriter;
import java.lang.annotation.Retention;
import java.lang.annotation.RetentionPolicy;
import java.lang.reflect.InvocationTargetException;
import java.lang.reflect.Method;
import java.nio.charset.StandardCharsets;
import java.nio.file.Path;
import java.util.ArrayList;
import java.util.Arrays;
import java.util.Collection;
import java.util.HashSet;
import java.util.LinkedHashMap;
import java.util.List;
import java.util.Locale;
import java.util.Map;
import java.util.Objects;
import java.util.Optional;
import java.util.Set;
import java.util.UUID;
import java.util.concurrent.CountDownLatch;
import java.util.concurrent.ExecutionException;
import java.util.concurrent.TimeUnit;
import java.util.concurrent.TimeoutException;
import java.util.function.Consumer;
import java.util.function.Supplier;
import java.util.function.UnaryOperator;
import java.util.regex.Matcher;
import java.util.regex.Pattern;
import java.util.stream.Collectors;

/**
 * Media content provider. See {@link android.provider.MediaStore} for details.
 * Separate databases are kept for each external storage card we see (using the
 * card's ID as an index).  The content visible at content://media/external/...
 * changes with the card.
 */
public class MediaProvider extends ContentProvider {
    /**
     * Enables checks to stop apps from inserting and updating to private files via media provider.
     */
    @ChangeId
    @EnabledAfter(targetSdkVersion = android.os.Build.VERSION_CODES.R)
    static final long ENABLE_CHECKS_FOR_PRIVATE_FILES = 172100307L;

    /**
     * Regex of a selection string that matches a specific ID.
     */
    static final Pattern PATTERN_SELECTION_ID = Pattern.compile(
            "(?:image_id|video_id)\\s*=\\s*(\\d+)");

    /** File access by uid requires the transcoding transform */
    private static final int FLAG_TRANSFORM_TRANSCODING = 1 << 0;

    /** File access by uid is a synthetic path corresponding to a redacted URI */
    private static final int FLAG_TRANSFORM_REDACTION = 1 << 1;

    /** File access by uid is a synthetic path corresponding to a picker URI */
    private static final int FLAG_TRANSFORM_PICKER = 1 << 2;

    /**
     * These directory names aren't declared in Environment as final variables, and so we need to
     * have the same values in separate final variables in order to have them considered constant
     * expressions.
     * These directory names are intentionally in lower case to ease the case insensitive path
     * comparison.
     */
    private static final String DIRECTORY_MUSIC_LOWER_CASE = "music";
    private static final String DIRECTORY_PODCASTS_LOWER_CASE = "podcasts";
    private static final String DIRECTORY_RINGTONES_LOWER_CASE = "ringtones";
    private static final String DIRECTORY_ALARMS_LOWER_CASE = "alarms";
    private static final String DIRECTORY_NOTIFICATIONS_LOWER_CASE = "notifications";
    private static final String DIRECTORY_PICTURES_LOWER_CASE = "pictures";
    private static final String DIRECTORY_MOVIES_LOWER_CASE = "movies";
    private static final String DIRECTORY_DOWNLOADS_LOWER_CASE = "download";
    private static final String DIRECTORY_DCIM_LOWER_CASE = "dcim";
    private static final String DIRECTORY_DOCUMENTS_LOWER_CASE = "documents";
    private static final String DIRECTORY_AUDIOBOOKS_LOWER_CASE = "audiobooks";
    private static final String DIRECTORY_RECORDINGS_LOWER_CASE = "recordings";
    private static final String DIRECTORY_ANDROID_LOWER_CASE = "android";

    private static final String DIRECTORY_MEDIA = "media";
    private static final String DIRECTORY_THUMBNAILS = ".thumbnails";

    /**
     * Hard-coded filename where the current value of
     * {@link DatabaseHelper#getOrCreateUuid} is persisted on a physical SD card
     * to help identify stale thumbnail collections.
     */
    private static final String FILE_DATABASE_UUID = ".database_uuid";

    /**
     * Specify what default directories the caller gets full access to. By default, the caller
     * shouldn't get full access to any default dirs.
     * But for example, we do an exception for System Gallery apps and allow them full access to:
     * DCIM, Pictures, Movies.
     */
    private static final String INCLUDED_DEFAULT_DIRECTORIES =
            "android:included-default-directories";

    /**
     * Value indicating that operations should include database rows matching the criteria defined
     * by this key only when calling package has write permission to the database row or column is
     * {@column MediaColumns#IS_PENDING} and is set by FUSE.
     * <p>
     * Note that items <em>not</em> matching the criteria will also be included, and as part of this
     * match no additional write permission checks are carried out for those items.
     */
    private static final int MATCH_VISIBLE_FOR_FILEPATH = 32;

    private static final int NON_HIDDEN_CACHE_SIZE = 50;

    /**
     * This is required as idle maintenance maybe stopped anytime; we do not want to query
     * and accumulate values to update for a long time, instead we want to batch query and update
     * by a limited number.
     */
    private static final int IDLE_MAINTENANCE_ROWS_LIMIT = 1000;

    /**
     * Where clause to match pending files from FUSE. Pending files from FUSE will not have
     * PATTERN_PENDING_FILEPATH_FOR_SQL pattern.
     */
    private static final String MATCH_PENDING_FROM_FUSE = String.format("lower(%s) NOT REGEXP '%s'",
            MediaColumns.DATA, PATTERN_PENDING_FILEPATH_FOR_SQL);

    /**
     * This flag is replaced with {@link MediaStore#QUERY_ARG_DEFER_SCAN} from S onwards and only
     * kept around for app compatibility in R.
     */
    private static final String QUERY_ARG_DO_ASYNC_SCAN = "android:query-arg-do-async-scan";
    /**
     * Enable option to defer the scan triggered as part of MediaProvider#update()
     */
    @ChangeId
    @EnabledAfter(targetSdkVersion = android.os.Build.VERSION_CODES.R)
    static final long ENABLE_DEFERRED_SCAN = 180326732L;

    /**
     * Enable option to include database rows of files from recently unmounted
     * volume in MediaProvider#query
     */
    @ChangeId
    @EnabledAfter(targetSdkVersion = Build.VERSION_CODES.R)
    static final long ENABLE_INCLUDE_ALL_VOLUMES = 182734110L;

    /**
     * Set of {@link Cursor} columns that refer to raw filesystem paths.
     */
    private static final ArrayMap<String, Object> sDataColumns = new ArrayMap<>();

    static {
        sDataColumns.put(MediaStore.MediaColumns.DATA, null);
        sDataColumns.put(MediaStore.Images.Thumbnails.DATA, null);
        sDataColumns.put(MediaStore.Video.Thumbnails.DATA, null);
        sDataColumns.put(MediaStore.Audio.PlaylistsColumns.DATA, null);
        sDataColumns.put(MediaStore.Audio.AlbumColumns.ALBUM_ART, null);
    }

    private static final int sUserId = UserHandle.myUserId();

    /**
     * Please use {@link getDownloadsProviderAuthority()} instead of using this directly.
     */
    private static final String DOWNLOADS_PROVIDER_AUTHORITY = "downloads";

    @GuardedBy("mPendingOpenInfo")
    private final Map<Integer, PendingOpenInfo> mPendingOpenInfo = new ArrayMap<>();

    @GuardedBy("mNonHiddenPaths")
    private final LRUCache<String, Integer> mNonHiddenPaths = new LRUCache<>(NON_HIDDEN_CACHE_SIZE);

    public void updateVolumes() {
        mVolumeCache.update();
        // Update filters to reflect mounted volumes so users don't get
        // confused by metadata from ejected volumes
        ForegroundThread.getExecutor().execute(() -> {
            mExternalDatabase.setFilterVolumeNames(mVolumeCache.getExternalVolumeNames());
        });
    }

    public @NonNull MediaVolume getVolume(@NonNull String volumeName) throws FileNotFoundException {
        return mVolumeCache.findVolume(volumeName, mCallingIdentity.get().getUser());
    }

    public @NonNull File getVolumePath(@NonNull String volumeName) throws FileNotFoundException {
        // Ugly hack to keep unit tests passing, where we don't always have a
        // Context to discover volumes with
        if (getContext() == null) {
            return Environment.getExternalStorageDirectory();
        }

        return mVolumeCache.getVolumePath(volumeName, mCallingIdentity.get().getUser());
    }

    public @NonNull String getVolumeId(@NonNull File file) throws FileNotFoundException {
        return mVolumeCache.getVolumeId(file);
    }

    private @NonNull Collection<File> getAllowedVolumePaths(String volumeName)
            throws FileNotFoundException {
        // This method is used to verify whether a path belongs to a certain volume name;
        // we can't always use the calling user's identity here to determine exactly which
        // volume is meant, because the MediaScanner may scan paths belonging to another user,
        // eg a clone user.
        // So, for volumes like external_primary, just return allowed paths for all users.
        List<UserHandle> users = mUserCache.getUsersCached();
        ArrayList<File> allowedPaths = new ArrayList<>();
        for (UserHandle user : users) {
            Collection<File> volumeScanPaths = mVolumeCache.getVolumeScanPaths(volumeName, user);
            allowedPaths.addAll(volumeScanPaths);
        }

        return allowedPaths;
    }

    /**
     * Frees any cache held by MediaProvider.
     *
     * @param bytes number of bytes which need to be freed
     */
    public void freeCache(long bytes) {
        mTranscodeHelper.freeCache(bytes);
    }

    public void onAnrDelayStarted(@NonNull String packageName, int uid, int tid, int reason) {
        mTranscodeHelper.onAnrDelayStarted(packageName, uid, tid, reason);
    }

    private volatile Locale mLastLocale = Locale.getDefault();

    private StorageManager mStorageManager;
    private AppOpsManager mAppOpsManager;
    private PackageManager mPackageManager;
    private DevicePolicyManager mDevicePolicyManager;
    private UserManager mUserManager;
    private PickerUriResolver mPickerUriResolver;

    private UserCache mUserCache;
    private VolumeCache mVolumeCache;

    private int mExternalStorageAuthorityAppId;
    private int mDownloadsAuthorityAppId;
    private Size mThumbSize;

    /**
     * Map from UID to cached {@link LocalCallingIdentity}. Values are only
     * maintained in this map while the UID is actively working with a
     * performance-critical component, such as camera.
     */
    @GuardedBy("mCachedCallingIdentity")
    private final SparseArray<LocalCallingIdentity> mCachedCallingIdentity = new SparseArray<>();

    private final OnOpActiveChangedListener mActiveListener = (code, uid, packageName, active) -> {
        synchronized (mCachedCallingIdentity) {
            if (active) {
                // TODO moltmann: Set correct featureId
                mCachedCallingIdentity.put(uid,
                        LocalCallingIdentity.fromExternal(getContext(), mUserCache, uid,
                            packageName, null));
            } else {
                mCachedCallingIdentity.remove(uid);
            }
        }
    };

    /**
     * Map from UID to cached {@link LocalCallingIdentity}. Values are only
     * maintained in this map until there's any change in the appops needed or packages
     * used in the {@link LocalCallingIdentity}.
     */
    @GuardedBy("mCachedCallingIdentityForFuse")
    private final SparseArray<LocalCallingIdentity> mCachedCallingIdentityForFuse =
            new SparseArray<>();

    private OnOpChangedListener mModeListener =
            (op, packageName) -> invalidateLocalCallingIdentityCache(packageName, "op " + op);

    /**
     * Retrieves a cached calling identity or creates a new one. Also, always sets the app-op
     * description for the calling identity.
     */
    private LocalCallingIdentity getCachedCallingIdentityForFuse(int uid) {
        synchronized (mCachedCallingIdentityForFuse) {
            PermissionUtils.setOpDescription("via FUSE");
            LocalCallingIdentity identity = mCachedCallingIdentityForFuse.get(uid);
            if (identity == null) {
               identity = LocalCallingIdentity.fromExternal(getContext(), mUserCache, uid);
               if (uidToUserId(uid) == sUserId) {
                   mCachedCallingIdentityForFuse.put(uid, identity);
               } else {
                   // In some app cloning designs, MediaProvider user 0 may
                   // serve requests for apps running as a "clone" user; in
                   // those cases, don't keep a cache for the clone user, since
                   // we don't get any invalidation events for these users.
               }
            }
            return identity;
        }
    }

    /**
     * Calling identity state about on the current thread. Populated on demand,
     * and invalidated by {@link #onCallingPackageChanged()} when each remote
     * call is finished.
     */
    private final ThreadLocal<LocalCallingIdentity> mCallingIdentity = ThreadLocal
            .withInitial(() -> {
                PermissionUtils.setOpDescription("via MediaProvider");
                synchronized (mCachedCallingIdentity) {
                    final LocalCallingIdentity cached = mCachedCallingIdentity
                            .get(Binder.getCallingUid());
                    return (cached != null) ? cached
                            : LocalCallingIdentity.fromBinder(getContext(), this, mUserCache);
                }
            });

    /**
     * We simply propagate the UID that is being tracked by
     * {@link LocalCallingIdentity}, which means we accurately blame both
     * incoming Binder calls and FUSE calls.
     */
    private final ProxyTransactListener mTransactListener = new ProxyTransactListener() {
        @Override
        public Object onTransactStarted(IBinder binder, int transactionCode) {
            if (LOGV) Trace.beginSection(Thread.currentThread().getStackTrace()[5].getMethodName());
            return Binder.setCallingWorkSourceUid(mCallingIdentity.get().uid);
        }

        @Override
        public void onTransactEnded(Object session) {
            final long token = (long) session;
            Binder.restoreCallingWorkSource(token);
            if (LOGV) Trace.endSection();
        }
    };

    // In memory cache of path<->id mappings, to speed up inserts during media scan
    @GuardedBy("mDirectoryCache")
    private final ArrayMap<String, Long> mDirectoryCache = new ArrayMap<>();

    private static final String[] sDataOnlyColumn = new String[] {
        FileColumns.DATA
    };

    private static final String ID_NOT_PARENT_CLAUSE =
            "_id NOT IN (SELECT parent FROM files WHERE parent IS NOT NULL)";

    private static final String CANONICAL = "canonical";

    private static final String ALL_VOLUMES = "all_volumes";

    private BroadcastReceiver mPackageReceiver = new BroadcastReceiver() {
        @Override
        public void onReceive(Context context, Intent intent) {
            switch (intent.getAction()) {
                case Intent.ACTION_PACKAGE_REMOVED:
                case Intent.ACTION_PACKAGE_ADDED:
                    Uri uri = intent.getData();
                    String pkg = uri != null ? uri.getSchemeSpecificPart() : null;
                    if (pkg != null) {
                        invalidateLocalCallingIdentityCache(pkg, "package " + intent.getAction());
                        if (Intent.ACTION_PACKAGE_REMOVED.equals(intent.getAction())) {
                            mUserCache.invalidateWorkProfileOwnerApps(pkg);
                            mPickerSyncController.notifyPackageRemoval(pkg);
                        }
                    } else {
                        Log.w(TAG, "Failed to retrieve package from intent: " + intent.getAction());
                    }
                    break;
            }
        }
    };

    private BroadcastReceiver mUserIntentReceiver = new BroadcastReceiver() {
        @Override
        public void onReceive(Context context, Intent intent) {
            switch (intent.getAction()) {
                case Intent.ACTION_USER_REMOVED:
                    /**
                     * Removing media files for user being deleted. This would impact if the deleted
                     * user have been using same MediaProvider as the current user i.e. when
                     * isMediaSharedWithParent is true.On removal of such user profile,
                     * the owner's MediaProvider would need to clean any media files stored
                     * by the removed user profile.
                     */
                    UserHandle userToBeRemoved  = intent.getParcelableExtra(Intent.EXTRA_USER);
                    if(userToBeRemoved.getIdentifier() != sUserId){
                        mExternalDatabase.runWithTransaction((db) -> {
                            db.execSQL("delete from files where _user_id=?",
                                    new String[]{String.valueOf(userToBeRemoved.getIdentifier())});
                            return null ;
                        });
                    }
                    break;
            }
        }
    };


    private void invalidateLocalCallingIdentityCache(String packageName, String reason) {
        synchronized (mCachedCallingIdentityForFuse) {
            try {
                Log.i(TAG, "Invalidating LocalCallingIdentity cache for package " + packageName
                        + ". Reason: " + reason);
                mCachedCallingIdentityForFuse.remove(
                        getContext().getPackageManager().getPackageUid(packageName, 0));
            } catch (NameNotFoundException ignored) {
            }
        }
    }

    private final void updateQuotaTypeForUri(@NonNull Uri uri, int mediaType) {
        Trace.beginSection("updateQuotaTypeForUri");
        File file;
        try {
            file = queryForDataFile(uri, null);
            if (!file.exists()) {
                // This can happen if an item is inserted in MediaStore before it is created
                return;
            }

            if (mediaType == FileColumns.MEDIA_TYPE_NONE) {
                // This might be because the file is hidden; but we still want to
                // attribute its quota to the correct type, so get the type from
                // the extension instead.
                mediaType = MimeUtils.resolveMediaType(MimeUtils.resolveMimeType(file));
            }

            updateQuotaTypeForFileInternal(file, mediaType);
        } catch (FileNotFoundException | IllegalArgumentException e) {
            // Ignore
            Log.w(TAG, "Failed to update quota for uri: " + uri, e);
            return;
        } finally {
            Trace.endSection();
        }
    }

    private final void updateQuotaTypeForFileInternal(File file, int mediaType) {
        try {
            switch (mediaType) {
                case FileColumns.MEDIA_TYPE_AUDIO:
                    mStorageManager.updateExternalStorageFileQuotaType(file,
                            StorageManager.QUOTA_TYPE_MEDIA_AUDIO);
                    break;
                case FileColumns.MEDIA_TYPE_VIDEO:
                    mStorageManager.updateExternalStorageFileQuotaType(file,
                            StorageManager.QUOTA_TYPE_MEDIA_VIDEO);
                    break;
                case FileColumns.MEDIA_TYPE_IMAGE:
                    mStorageManager.updateExternalStorageFileQuotaType(file,
                            StorageManager.QUOTA_TYPE_MEDIA_IMAGE);
                    break;
                default:
                    mStorageManager.updateExternalStorageFileQuotaType(file,
                            StorageManager.QUOTA_TYPE_MEDIA_NONE);
                    break;
            }
        } catch (IOException e) {
            Log.w(TAG, "Failed to update quota type for " + file.getPath(), e);
        }
    }

    /**
     * Since these operations are in the critical path of apps working with
     * media, we only collect the {@link Uri} that need to be notified, and all
     * other side-effect operations are delegated to {@link BackgroundThread} so
     * that we return as quickly as possible.
     */
    private final OnFilesChangeListener mFilesListener = new OnFilesChangeListener() {
        @Override
        public void onInsert(@NonNull DatabaseHelper helper, @NonNull FileRow insertedRow) {
            handleInsertedRowForFuse(insertedRow.getId());
            acceptWithExpansion(helper::notifyInsert, insertedRow.getVolumeName(),
                    insertedRow.getId(), insertedRow.getMediaType(), insertedRow.isDownload());
            updateNextRowIdXattr(helper, insertedRow.getId());
            helper.postBackground(() -> {
                if (helper.isExternal()) {
                    // Update the quota type on the filesystem
                    Uri fileUri = MediaStore.Files.getContentUri(insertedRow.getVolumeName(),
                            insertedRow.getId());
                    updateQuotaTypeForUri(fileUri, insertedRow.getMediaType());
                }

                // Tell our SAF provider so it knows when views are no longer empty
                MediaDocumentsProvider.onMediaStoreInsert(getContext(), insertedRow.getVolumeName(),
                        insertedRow.getMediaType(), insertedRow.getId());

                if (mExternalDbFacade.onFileInserted(insertedRow.getMediaType(),
                        insertedRow.isPending())) {
                    mPickerSyncController.notifyMediaEvent();
                }
            });
        }

        @Override
        public void onUpdate(@NonNull DatabaseHelper helper, @NonNull FileRow oldRow,
                @NonNull FileRow newRow) {
            final boolean isDownload = oldRow.isDownload() || newRow.isDownload();
            final Uri fileUri = MediaStore.Files.getContentUri(oldRow.getVolumeName(),
                    oldRow.getId());
            handleUpdatedRowForFuse(oldRow.getPath(), oldRow.getOwnerPackageName(), oldRow.getId(),
                    newRow.getId());
            handleOwnerPackageNameChange(oldRow.getPath(), oldRow.getOwnerPackageName(),
                    newRow.getOwnerPackageName());
            acceptWithExpansion(helper::notifyUpdate, oldRow.getVolumeName(), oldRow.getId(),
                    oldRow.getMediaType(), isDownload);
            updateNextRowIdXattr(helper, newRow.getId());
            helper.postBackground(() -> {
                if (helper.isExternal()) {
                    // Update the quota type on the filesystem
                    updateQuotaTypeForUri(fileUri, newRow.getMediaType());
                }

                if (mExternalDbFacade.onFileUpdated(oldRow.getId(),
                        oldRow.getMediaType(), newRow.getMediaType(),
                        oldRow.isTrashed(), newRow.isTrashed(),
                        oldRow.isPending(), newRow.isPending(),
                        oldRow.isFavorite(), newRow.isFavorite(),
                        oldRow.getSpecialFormat(), newRow.getSpecialFormat())) {
                    mPickerSyncController.notifyMediaEvent();
                }
            });

            if (newRow.getMediaType() != oldRow.getMediaType()) {
                acceptWithExpansion(helper::notifyUpdate, oldRow.getVolumeName(), oldRow.getId(),
                        newRow.getMediaType(), isDownload);

                helper.postBackground(() -> {
                    // Invalidate any thumbnails when the media type changes
                    invalidateThumbnails(fileUri);
                });
            }
        }

        @Override
        public void onDelete(@NonNull DatabaseHelper helper, @NonNull FileRow deletedRow) {
            handleDeletedRowForFuse(deletedRow.getPath(), deletedRow.getOwnerPackageName(),
                    deletedRow.getId());
            acceptWithExpansion(helper::notifyDelete, deletedRow.getVolumeName(),
                    deletedRow.getId(), deletedRow.getMediaType(), deletedRow.isDownload());
            // Remove cached transcoded file if any
            mTranscodeHelper.deleteCachedTranscodeFile(deletedRow.getId());

            helper.postBackground(() -> {
                // Item no longer exists, so revoke all access to it
                Trace.beginSection("revokeUriPermission");
                try {
                    acceptWithExpansion((uri) -> {
                        getContext().revokeUriPermission(uri, ~0);
                    },
                            deletedRow.getVolumeName(), deletedRow.getId(),
                            deletedRow.getMediaType(), deletedRow.isDownload());
                } finally {
                    Trace.endSection();
                }

                switch (deletedRow.getMediaType()) {
                    case FileColumns.MEDIA_TYPE_PLAYLIST:
                    case FileColumns.MEDIA_TYPE_AUDIO:
                        if (helper.isExternal()) {
                            removePlaylistMembers(deletedRow.getMediaType(), deletedRow.getId());
                        }
                }

                // Invalidate any thumbnails now that media is gone
                invalidateThumbnails(MediaStore.Files.getContentUri(deletedRow.getVolumeName(),
                        deletedRow.getId()));

                // Tell our SAF provider so it can revoke too
                MediaDocumentsProvider.onMediaStoreDelete(getContext(), deletedRow.getVolumeName(),
                        deletedRow.getMediaType(), deletedRow.getId());

                if (mExternalDbFacade.onFileDeleted(deletedRow.getId(),
                        deletedRow.getMediaType())) {
                    mPickerSyncController.notifyMediaEvent();
                }
            });
        }
    };

    protected void updateNextRowIdXattr(DatabaseHelper helper, long id) {
        if (!helper.isNextRowIdBackupEnabled()) {
            Log.v(TAG, "Skipping next row id backup.");
            return;
        }

        Optional<Long> nextRowIdBackupOptional = helper.getNextRowId();
        if (!nextRowIdBackupOptional.isPresent()) {
            throw new RuntimeException(
                    String.format(Locale.ROOT, "Cannot find next row id xattr for %s.",
                            helper.getDatabaseName()));
        }

        if (id >= nextRowIdBackupOptional.get()) {
            helper.backupNextRowId(id);
        } else {
            Log.v(TAG, String.format(Locale.ROOT, "Inserted id:%d less than next row id backup:%d.",
                    id, nextRowIdBackupOptional.get()));
        }
    }

    private final UnaryOperator<String> mIdGenerator = path -> {
        final long rowId = mCallingIdentity.get().getDeletedRowId(path);
        if (rowId != -1 && isFuseThread()) {
            return String.valueOf(rowId);
        }
        return null;
    };

    /** {@hide} */
    public static final OnLegacyMigrationListener MIGRATION_LISTENER =
            new OnLegacyMigrationListener() {
        @Override
        public void onStarted(ContentProviderClient client, String volumeName) {
            MediaStore.startLegacyMigration(ContentResolver.wrap(client), volumeName);
        }

        @Override
        public void onProgress(ContentProviderClient client, String volumeName,
                long progress, long total) {
            // TODO: notify blocked threads of progress once we can change APIs
        }

        @Override
        public void onFinished(ContentProviderClient client, String volumeName) {
            MediaStore.finishLegacyMigration(ContentResolver.wrap(client), volumeName);
        }
    };

    /**
     * Apply {@link Consumer#accept} to the given item.
     * <p>
     * Since media items can be exposed through multiple collections or views,
     * this method expands the single item being accepted to also accept all
     * relevant views.
     */
    private void acceptWithExpansion(@NonNull Consumer<Uri> consumer, @NonNull String volumeName,
            long id, int mediaType, boolean isDownload) {
        switch (mediaType) {
            case FileColumns.MEDIA_TYPE_AUDIO:
                consumer.accept(MediaStore.Audio.Media.getContentUri(volumeName, id));

                // Any changing audio items mean we probably need to invalidate all
                // indexed views built from that media
                consumer.accept(Audio.Genres.getContentUri(volumeName));
                consumer.accept(Audio.Playlists.getContentUri(volumeName));
                consumer.accept(Audio.Artists.getContentUri(volumeName));
                consumer.accept(Audio.Albums.getContentUri(volumeName));
                break;

            case FileColumns.MEDIA_TYPE_VIDEO:
                consumer.accept(MediaStore.Video.Media.getContentUri(volumeName, id));
                break;

            case FileColumns.MEDIA_TYPE_IMAGE:
                consumer.accept(MediaStore.Images.Media.getContentUri(volumeName, id));
                break;

            case FileColumns.MEDIA_TYPE_PLAYLIST:
                consumer.accept(ContentUris.withAppendedId(
                        MediaStore.Audio.Playlists.getContentUri(volumeName), id));
                break;
        }

        // Also notify through any generic views
        consumer.accept(MediaStore.Files.getContentUri(volumeName, id));
        if (isDownload) {
            consumer.accept(MediaStore.Downloads.getContentUri(volumeName, id));
        }

        // Rinse and repeat through any synthetic views
        switch (volumeName) {
            case MediaStore.VOLUME_INTERNAL:
            case MediaStore.VOLUME_EXTERNAL:
                // Already a top-level view, no need to expand
                break;
            default:
                acceptWithExpansion(consumer, MediaStore.VOLUME_EXTERNAL,
                        id, mediaType, isDownload);
                break;
        }
    }

    /**
     * Ensure that default folders are created on mounted storage devices.
     * We only do this once per volume so we don't annoy the user if deleted
     * manually.
     */
    private void ensureDefaultFolders(@NonNull MediaVolume volume, @NonNull SQLiteDatabase db) {
        if (volume.isExternallyManaged()) {
            // Default folders should not be automatically created inside volumes managed from
            // outside Android.
            return;
        }
        final String volumeName = volume.getName();
        String key;
        if (volumeName.equals(MediaStore.VOLUME_EXTERNAL_PRIMARY)) {
            // For the primary volume, we use the ID, because we may be handling
            // the primary volume for multiple users
            key = "created_default_folders_" + volume.getId();
        } else {
            // For others, like public volumes, just use the name, because the id
            // might not change when re-formatted
            key = "created_default_folders_" + volumeName;
        }

        final SharedPreferences prefs = PreferenceManager.getDefaultSharedPreferences(getContext());
        if (prefs.getInt(key, 0) == 0) {
            for (String folderName : DEFAULT_FOLDER_NAMES) {
                final File folder = new File(volume.getPath(), folderName);
                if (!folder.exists()) {
                    folder.mkdirs();
                    insertDirectory(db, folder.getAbsolutePath());
                }
            }

            SharedPreferences.Editor editor = prefs.edit();
            editor.putInt(key, 1);
            editor.commit();
        }
    }

    /**
     * Ensure that any thumbnail collections on the given storage volume can be
     * used with the given {@link DatabaseHelper}. If the
     * {@link DatabaseHelper#getOrCreateUuid} doesn't match the UUID found on
     * disk, then all thumbnails will be considered stable and will be deleted.
     */
    private void ensureThumbnailsValid(@NonNull MediaVolume volume, @NonNull SQLiteDatabase db) {
        if (volume.isExternallyManaged()) {
            // Default folders and thumbnail directories should not be automatically created inside
            // volumes managed from outside Android, and there is no need to ensure the validity of
            // their thumbnails here.
            return;
        }
        final String uuidFromDatabase = DatabaseHelper.getOrCreateUuid(db);
        try {
            for (File dir : getThumbnailDirectories(volume)) {
                if (!dir.exists()) {
                    dir.mkdirs();
                }

                final File file = new File(dir, FILE_DATABASE_UUID);
                final Optional<String> uuidFromDisk = FileUtils.readString(file);

                final boolean updateUuid;
                if (!uuidFromDisk.isPresent()) {
                    // For newly inserted volumes or upgrading of existing volumes,
                    // assume that our current UUID is valid
                    updateUuid = true;
                } else if (!Objects.equals(uuidFromDatabase, uuidFromDisk.get())) {
                    // The UUID of database disagrees with the one on disk,
                    // which means we can't trust any thumbnails
                    Log.d(TAG, "Invalidating all thumbnails under " + dir);
                    FileUtils.walkFileTreeContents(dir.toPath(), this::deleteAndInvalidate);
                    updateUuid = true;
                } else {
                    updateUuid = false;
                }

                if (updateUuid) {
                    FileUtils.writeString(file, Optional.of(uuidFromDatabase));
                }
            }
        } catch (IOException e) {
            Log.w(TAG, "Failed to ensure thumbnails valid for " + volume.getName(), e);
        }
    }

    @Override
    public void attachInfo(Context context, ProviderInfo info) {
        Log.v(TAG, "Attached " + info.authority + " from " + info.applicationInfo.packageName);

        mUriMatcher = new LocalUriMatcher(info.authority);

        super.attachInfo(context, info);
    }

    @Override
    public boolean onCreate() {
        final Context context = getContext();

        mUserCache = new UserCache(context);

        // Shift call statistics back to the original caller
        Binder.setProxyTransactListener(mTransactListener);

        mStorageManager = context.getSystemService(StorageManager.class);
        mAppOpsManager = context.getSystemService(AppOpsManager.class);
        mPackageManager = context.getPackageManager();
        mDevicePolicyManager = context.getSystemService(DevicePolicyManager.class);
        mUserManager = context.getSystemService(UserManager.class);
        mVolumeCache = new VolumeCache(context, mUserCache);

        // Reasonable thumbnail size is half of the smallest screen edge width
        final DisplayMetrics metrics = context.getResources().getDisplayMetrics();
        final int thumbSize = Math.min(metrics.widthPixels, metrics.heightPixels) / 2;
        mThumbSize = new Size(thumbSize, thumbSize);

        mMediaScanner = new ModernMediaScanner(context);

        mInternalDatabase = new DatabaseHelper(context, INTERNAL_DATABASE_NAME, false, false,
                Column.class, ExportedSince.class, Metrics::logSchemaChange, mFilesListener,
                MIGRATION_LISTENER, mIdGenerator, true);
        mExternalDatabase = new DatabaseHelper(context, EXTERNAL_DATABASE_NAME, false, false,
                Column.class, ExportedSince.class, Metrics::logSchemaChange, mFilesListener,
                MIGRATION_LISTENER, mIdGenerator, true);
        mExternalDbFacade = new ExternalDbFacade(getContext(), mExternalDatabase, mVolumeCache);
        mPickerDbFacade = new PickerDbFacade(context);

        final String localPickerProvider = PickerSyncController.LOCAL_PICKER_PROVIDER_AUTHORITY;
        final String allowedCloudProviders =
                getStringDeviceConfig(PickerSyncController.ALLOWED_CLOUD_PROVIDERS_KEY,
                        /* default */ "");
        final int pickerSyncDelayMs = getIntDeviceConfig(PickerSyncController.SYNC_DELAY_MS,
                /* default */ 5000);

        mPickerSyncController = new PickerSyncController(context, mPickerDbFacade,
                localPickerProvider, allowedCloudProviders, pickerSyncDelayMs);
        mPickerDataLayer = new PickerDataLayer(context, mPickerDbFacade, mPickerSyncController);
        mPickerUriResolver = new PickerUriResolver(context, mPickerDbFacade);

        if (SdkLevel.isAtLeastS()) {
            mTranscodeHelper = new TranscodeHelperImpl(context, this);
        } else {
            mTranscodeHelper = new TranscodeHelperNoOp();
        }

        // Create dir for redacted and picker URI paths.
        buildPrimaryVolumeFile(uidToUserId(MY_UID), getRedactedRelativePath()).mkdirs();

        final IntentFilter packageFilter = new IntentFilter();
        packageFilter.setPriority(10);
        packageFilter.addDataScheme("package");
        packageFilter.addAction(Intent.ACTION_PACKAGE_ADDED);
        packageFilter.addAction(Intent.ACTION_PACKAGE_REMOVED);
        context.registerReceiver(mPackageReceiver, packageFilter);

        // Creating intent broadcast receiver for user actions like Intent.ACTION_USER_REMOVED,
        // where we would need to remove files stored by removed user.
        final IntentFilter userIntentFilter = new IntentFilter();
        userIntentFilter.addAction(Intent.ACTION_USER_REMOVED);
        context.registerReceiver(mUserIntentReceiver, userIntentFilter);

        // Watch for invalidation of cached volumes
        mStorageManager.registerStorageVolumeCallback(context.getMainExecutor(),
                new StorageVolumeCallback() {
                    @Override
                    public void onStateChanged(@NonNull StorageVolume volume) {
                        updateVolumes();
                    }
                });

        if (SdkLevel.isAtLeastT()) {
            try {
                mStorageManager.setCloudMediaProvider(mPickerSyncController.getCloudProvider());
            } catch (SecurityException e) {
                // This can happen in unit tests
                Log.w(TAG, "Failed to update the system_server with the latest cloud provider", e);
            }
        }

        updateVolumes();
        attachVolume(MediaVolume.fromInternal(), /* validate */ false);
        for (MediaVolume volume : mVolumeCache.getExternalVolumes()) {
            attachVolume(volume, /* validate */ false);
        }

        // Watch for performance-sensitive activity
        mAppOpsManager.startWatchingActive(new String[] {
                AppOpsManager.OPSTR_CAMERA
        }, context.getMainExecutor(), mActiveListener);

        mAppOpsManager.startWatchingMode(AppOpsManager.OPSTR_READ_EXTERNAL_STORAGE,
                null /* all packages */, mModeListener);
        mAppOpsManager.startWatchingMode(AppOpsManager.OPSTR_READ_MEDIA_AUDIO,
                null /* all packages */, mModeListener);
        mAppOpsManager.startWatchingMode(AppOpsManager.OPSTR_READ_MEDIA_IMAGES,
                null /* all packages */, mModeListener);
        mAppOpsManager.startWatchingMode(AppOpsManager.OPSTR_READ_MEDIA_VIDEO,
                null /* all packages */, mModeListener);
        mAppOpsManager.startWatchingMode(AppOpsManager.OPSTR_WRITE_EXTERNAL_STORAGE,
                null /* all packages */, mModeListener);
        mAppOpsManager.startWatchingMode(permissionToOp(ACCESS_MEDIA_LOCATION),
                null /* all packages */, mModeListener);
        // Legacy apps
        mAppOpsManager.startWatchingMode(AppOpsManager.OPSTR_LEGACY_STORAGE,
                null /* all packages */, mModeListener);
        // File managers
        mAppOpsManager.startWatchingMode(AppOpsManager.OPSTR_MANAGE_EXTERNAL_STORAGE,
                null /* all packages */, mModeListener);
        // Default gallery changes
        mAppOpsManager.startWatchingMode(AppOpsManager.OPSTR_WRITE_MEDIA_IMAGES,
                null /* all packages */, mModeListener);
        mAppOpsManager.startWatchingMode(AppOpsManager.OPSTR_WRITE_MEDIA_VIDEO,
                null /* all packages */, mModeListener);
        try {
            // Here we are forced to depend on the non-public API of AppOpsManager. If
            // OPSTR_NO_ISOLATED_STORAGE app op is not defined in AppOpsManager, then this call will
            // throw an IllegalArgumentException during MediaProvider startup. In combination with
            // MediaProvider's CTS tests it should give us guarantees that OPSTR_NO_ISOLATED_STORAGE
            // is defined.
            mAppOpsManager.startWatchingMode(AppOpsManager.OPSTR_NO_ISOLATED_STORAGE,
                    null /* all packages */, mModeListener);
        } catch (IllegalArgumentException e) {
            Log.w(TAG, "Failed to start watching " + AppOpsManager.OPSTR_NO_ISOLATED_STORAGE, e);
        }

        ProviderInfo provider = mPackageManager.resolveContentProvider(
                getDownloadsProviderAuthority(), PackageManager.MATCH_DIRECT_BOOT_AWARE
                | PackageManager.MATCH_DIRECT_BOOT_UNAWARE);
        if (provider != null) {
            mDownloadsAuthorityAppId = UserHandle.getAppId(provider.applicationInfo.uid);
        }

        provider = mPackageManager.resolveContentProvider(getExternalStorageProviderAuthority(),
                PackageManager.MATCH_DIRECT_BOOT_AWARE | PackageManager.MATCH_DIRECT_BOOT_UNAWARE);
        if (provider != null) {
            mExternalStorageAuthorityAppId = UserHandle.getAppId(provider.applicationInfo.uid);
        }

        PulledMetrics.initialize(context);
        return true;
    }

    Optional<DatabaseHelper> getDatabaseHelper(String dbName) {
        if (dbName.equalsIgnoreCase(INTERNAL_DATABASE_NAME)) {
            return Optional.of(mInternalDatabase);
        } else if (dbName.equalsIgnoreCase(EXTERNAL_DATABASE_NAME)) {
            return Optional.of(mExternalDatabase);
        }

        return Optional.empty();
    }

    @Override
    public void onCallingPackageChanged() {
        // Identity of the current thread has changed, so invalidate caches
        mCallingIdentity.remove();
    }

    public LocalCallingIdentity clearLocalCallingIdentity() {
        // We retain the user part of the calling identity, since we are executing
        // the call on behalf of that user, and we need to maintain the user context
        // to correctly resolve things like volumes
        UserHandle user = mCallingIdentity.get().getUser();
        return clearLocalCallingIdentity(LocalCallingIdentity.fromSelfAsUser(getContext(), user));
    }

    public LocalCallingIdentity clearLocalCallingIdentity(LocalCallingIdentity replacement) {
        final LocalCallingIdentity token = mCallingIdentity.get();
        mCallingIdentity.set(replacement);
        return token;
    }

    public void restoreLocalCallingIdentity(LocalCallingIdentity token) {
        mCallingIdentity.set(token);
    }

    private boolean isPackageKnown(@NonNull String packageName, int userId) {
        final Context context = mUserCache.getContextForUser(UserHandle.of(userId));
        final PackageManager pm = context.getPackageManager();

        // First, is the app actually installed?
        try {
            pm.getPackageInfo(packageName, PackageManager.MATCH_UNINSTALLED_PACKAGES);
            return true;
        } catch (NameNotFoundException ignored) {
        }

        // Second, is the app pending, probably from a backup/restore operation?
        for (SessionInfo si : pm.getPackageInstaller().getAllSessions()) {
            if (Objects.equals(packageName, si.getAppPackageName())) {
                return true;
            }
        }

        // I've never met this package in my life
        return false;
    }

    public void onIdleMaintenance(@NonNull CancellationSignal signal) {
        final long startTime = SystemClock.elapsedRealtime();
        // Trim any stale log files before we emit new events below
        Logging.trimPersistent();

        // Scan all volumes to resolve any staleness
        for (MediaVolume volume : mVolumeCache.getExternalVolumes()) {
            // Possibly bail before digging into each volume
            signal.throwIfCanceled();

            try {
                MediaService.onScanVolume(getContext(), volume, REASON_IDLE);
            } catch (IOException e) {
                Log.w(TAG, e);
            }

            // Ensure that our thumbnails are valid
            mExternalDatabase.runWithTransaction((db) -> {
                ensureThumbnailsValid(volume, db);
                return null;
            });
        }

        // Delete any stale thumbnails
        final int staleThumbnails = mExternalDatabase.runWithTransaction((db) -> {
            return pruneThumbnails(db, signal);
        });
        Log.d(TAG, "Pruned " + staleThumbnails + " unknown thumbnails");

        // Finished orphaning any content whose package no longer exists
        pruneStalePackages(signal);

        // Delete the expired items or extend them on mounted volumes
        final int[] result = deleteOrExtendExpiredItems(signal);
        final int deletedExpiredMedia = result[0];
        Log.d(TAG, "Deleted " + deletedExpiredMedia + " expired items");
        Log.d(TAG, "Extended " + result[1] + " expired items");

        // Forget any stale volumes
        deleteStaleVolumes(signal);

        final long itemCount = mExternalDatabase.runWithTransaction((db) -> {
            return DatabaseHelper.getItemCount(db);
        });

        // Cleaning media files for users that have been removed
        cleanMediaFilesForRemovedUser(signal);

        // Populate _SPECIAL_FORMAT column for files which have column value as NULL
        detectSpecialFormat(signal);

        final long durationMillis = (SystemClock.elapsedRealtime() - startTime);
        Metrics.logIdleMaintenance(MediaStore.VOLUME_EXTERNAL, itemCount,
                durationMillis, staleThumbnails, deletedExpiredMedia);
    }

    /**
     * This function find and clean the files related to user who have been removed
     */
    private void cleanMediaFilesForRemovedUser(CancellationSignal signal) {
        //Finding userIds that are available in database
        final List<String> userIds = mExternalDatabase.runWithTransaction((db) -> {
            final List<String> userIdsPresent = new ArrayList<>();
            try (Cursor c = db.query(true, "files", new String[] { "_user_id" },
                    null, null, null, null, null,
                    null, signal)) {
                while (c.moveToNext()) {
                    final String userId = c.getString(0);
                    userIdsPresent.add(userId);
                }
            }
            return userIdsPresent;
        });

        //removing calling userId
        userIds.remove(String.valueOf(sUserId));
        //removing all the valid/existing user, remaining userIds would be users who would have been
        //removed
        userIds.removeAll(mUserManager.getEnabledProfiles().stream()
                .map(userHandle -> String.valueOf(userHandle.getIdentifier())).collect(
                        Collectors.toList()));

        // Cleaning media files of users who have been removed
        mExternalDatabase.runWithTransaction((db) -> {
            userIds.stream().forEach(userId ->{
                Log.d(TAG, "Removing media files associated with user : " + userId);
                db.execSQL("delete from files where _user_id=?",
                        new String[]{String.valueOf(userId)});
            });
            return null ;
        });
    }

    private void pruneStalePackages(CancellationSignal signal) {
        final int stalePackages = mExternalDatabase.runWithTransaction((db) -> {
            final ArraySet<Pair<String, Integer>> unknownPackages = new ArraySet<>();
            try (Cursor c = db.query(true, "files",
                    new String[] { "owner_package_name", "_user_id" },
                    null, null, null, null, null, null, signal)) {
                while (c.moveToNext()) {
                    final String packageName = c.getString(0);
                    if (TextUtils.isEmpty(packageName)) continue;

                    final int userId = c.getInt(1);

                    if (!isPackageKnown(packageName, userId)) {
                        unknownPackages.add(Pair.create(packageName, userId));
                    }
                }
            }
            for (Pair<String, Integer> pair : unknownPackages) {
                onPackageOrphaned(db, pair.first, pair.second);
            }
            return unknownPackages.size();
        });
        Log.d(TAG, "Pruned " + stalePackages + " unknown packages");
    }

    private void deleteStaleVolumes(CancellationSignal signal) {
        mExternalDatabase.runWithTransaction((db) -> {
            final Set<String> recentVolumeNames = MediaStore
                    .getRecentExternalVolumeNames(getContext());
            final Set<String> knownVolumeNames = new ArraySet<>();
            try (Cursor c = db.query(true, "files", new String[] { MediaColumns.VOLUME_NAME },
                    null, null, null, null, null, null, signal)) {
                while (c.moveToNext()) {
                    knownVolumeNames.add(c.getString(0));
                }
            }
            final Set<String> staleVolumeNames = new ArraySet<>();
            staleVolumeNames.addAll(knownVolumeNames);
            staleVolumeNames.removeAll(recentVolumeNames);
            for (String staleVolumeName : staleVolumeNames) {
                final int num = db.delete("files", FileColumns.VOLUME_NAME + "=?",
                        new String[] { staleVolumeName });
                Log.d(TAG, "Forgot " + num + " stale items from " + staleVolumeName);
            }
            return null;
        });

        synchronized (mDirectoryCache) {
            mDirectoryCache.clear();
        }
    }

    @VisibleForTesting
    public void setUriResolver(PickerUriResolver resolver) {
        Log.w(TAG, "Changing the PickerUriResolver!!! Should only be called during test");
        mPickerUriResolver = resolver;
    }

    @VisibleForTesting
    void detectSpecialFormat(@NonNull CancellationSignal signal) {
        mExternalDatabase.runWithTransaction((db) -> {
            updateSpecialFormatColumn(db, signal);
            return null;
        });
    }

    private void updateSpecialFormatColumn(SQLiteDatabase db, @NonNull CancellationSignal signal) {
        // This is to ensure we only do a bounded iteration over the rows as updates can fail, and
        // we don't want to keep running the query/update indefinitely.
        final int totalRowsToUpdate = getPendingSpecialFormatRowsCount(db,signal);
        for (int i = 0 ; i < totalRowsToUpdate ; i += IDLE_MAINTENANCE_ROWS_LIMIT) {
            updateSpecialFormatForLimitedRows(db, signal);
        }
    }

    private int getPendingSpecialFormatRowsCount(SQLiteDatabase db,
            @NonNull CancellationSignal signal) {
        try (Cursor c = queryForPendingSpecialFormatColumns(db, /* limit */ null, signal)) {
            if (c == null) {
                return 0;
            }
            return c.getCount();
        }
    }

    private void updateSpecialFormatForLimitedRows(SQLiteDatabase db,
            @NonNull CancellationSignal signal) {
        final SQLiteQueryBuilder qbForUpdate = getQueryBuilder(TYPE_UPDATE, FILES,
                Files.getContentUri(VOLUME_EXTERNAL), Bundle.EMPTY, null);
        // Accumulate all the new SPECIAL_FORMAT updates with their ids
        ArrayMap<Long, Integer> newSpecialFormatValues = new ArrayMap<>();
        final String limit = String.valueOf(IDLE_MAINTENANCE_ROWS_LIMIT);
        try (Cursor c = queryForPendingSpecialFormatColumns(db, limit, signal)) {
            while (c.moveToNext() && !signal.isCanceled()) {
                final long id = c.getLong(0);
                final String path = c.getString(1);
                newSpecialFormatValues.put(id, getSpecialFormatValue(path));
            }
        }

        // Now, update all the new SPECIAL_FORMAT values.
        final ContentValues values = new ContentValues();
        int count = 0;
        for (long id: newSpecialFormatValues.keySet()) {
            if (signal.isCanceled()) {
                return;
            }

            values.clear();
            values.put(_SPECIAL_FORMAT, newSpecialFormatValues.get(id));
            final String selection = MediaColumns._ID + "=?";
            final String[] selectionArgs = new String[]{String.valueOf(id)};
            if (qbForUpdate.update(db, values, selection, selectionArgs) == 1) {
                count++;
            } else {
                Log.e(TAG, "Unable to update _SPECIAL_FORMAT for id = " + id);
            }
        }
        Log.d(TAG, "Updated _SPECIAL_FORMAT for " + count + " items");
    }

    private int getSpecialFormatValue(String path) {
        final File file = new File(path);
        if (!file.exists()) {
            // We always update special format to none if the file is not found or there is an
            // error, this is so that we do not repeat over the same column again and again.
            return _SPECIAL_FORMAT_NONE;
        }

        try {
            return SpecialFormatDetector.detect(file);
        } catch (Exception e) {
            // we tried our best, no need to run special detection again and again if it
            // throws exception once, it is likely to do so everytime.
            Log.d(TAG, "Failed to detect special format for file: " + file, e);
            return _SPECIAL_FORMAT_NONE;
        }
    }

    private Cursor queryForPendingSpecialFormatColumns(SQLiteDatabase db, String limit,
            @NonNull CancellationSignal signal) {
        // Run special detection for images only
        final String selection = _SPECIAL_FORMAT + " IS NULL AND "
                + MEDIA_TYPE + "=" + MEDIA_TYPE_IMAGE;
        final String[] projection = new String[] { MediaColumns._ID, MediaColumns.DATA };
        return db.query(/* distinct */ true, "files", projection, selection, null, null, null,
                null, limit, signal);
    }

    /**
     * Delete any expired content on mounted volumes. The expired content on unmounted
     * volumes will be deleted when we forget any stale volumes; we're cautious about
     * wildly changing clocks, so only delete items within the last week.
     * If the items are expired more than one week, extend the expired time of them
     * another one week to avoid data loss with incorrect time zone data. We will
     * delete it when it is expired next time.
     *
     * @param signal the cancellation signal
     * @return the integer array includes total deleted count and total extended count
     */
    @NonNull
    private int[] deleteOrExtendExpiredItems(@NonNull CancellationSignal signal) {
        final long expiredOneWeek =
                ((System.currentTimeMillis() - DateUtils.WEEK_IN_MILLIS) / 1000);
        final long now = (System.currentTimeMillis() / 1000);
        final Long expiredTime = now + (FileUtils.DEFAULT_DURATION_EXTENDED / 1000);
        final int result[] = mExternalDatabase.runWithTransaction((db) -> {
            String selection = FileColumns.DATE_EXPIRES + " < " + now;
            selection += " AND volume_name in " + bindList(MediaStore.getExternalVolumeNames(
                    getContext()).toArray());
            String[] projection = new String[]{"volume_name", "_id",
                    FileColumns.DATE_EXPIRES, FileColumns.DATA};
            try (Cursor c = db.query(true, "files", projection, selection, null, null, null, null,
                    null, signal)) {
                int totalDeleteCount = 0;
                int totalExtendedCount = 0;
                int index = 0;
                while (c.moveToNext()) {
                    final String volumeName = c.getString(0);
                    final long id = c.getLong(1);
                    final long dateExpires = c.getLong(2);
                    // we only delete the items that expire in one week
                    if (dateExpires > expiredOneWeek) {
                        totalDeleteCount += delete(Files.getContentUri(volumeName, id), null, null);
                    } else {
                        final String oriPath = c.getString(3);

                        final boolean success = extendExpiredItem(db, oriPath, id, expiredTime,
                                expiredTime + index);
                        if (success) {
                            totalExtendedCount++;
                        }
                        index++;
                    }
                }
                return new int[]{totalDeleteCount, totalExtendedCount};
            }
        });
        return result;
    }

    /**
     * Extend the expired items by renaming the file to new path with new timestamp and updating the
     * database for {@link FileColumns#DATA} and {@link FileColumns#DATE_EXPIRES}. If there is
     * UNIQUE constraint error for FileColumns.DATA, use adjustedExpiredTime and generate the new
     * path by adjustedExpiredTime.
     */
    private boolean extendExpiredItem(@NonNull SQLiteDatabase db, @NonNull String originalPath,
            long id, long newExpiredTime, long adjustedExpiredTime) {
        String newPath = FileUtils.getAbsoluteExtendedPath(originalPath, newExpiredTime);
        if (newPath == null) {
            Log.e(TAG, "Couldn't compute path for " + originalPath + " and expired time "
                    + newExpiredTime);
            return false;
        }

        try {
            if (updateDatabaseForExpiredItem(db, newPath, id, newExpiredTime)) {
                return renameInLowerFsAndInvalidateFuseDentry(originalPath, newPath);
            }
            return false;
        } catch (SQLiteConstraintException e) {
            final String errorMessage =
                    "Update database _data from " + originalPath + " to " + newPath + " failed.";
            Log.d(TAG, errorMessage, e);
        }

        // When we update the database for newPath with newExpiredTime, if the new path already
        // exists in the database, it may raise SQLiteConstraintException.
        // If there are two expired items that have the same display name in the same directory,
        // but they have different expired time. E.g. .trashed-123-A.jpg and .trashed-456-A.jpg.
        // After we rename .trashed-123-A.jpg to .trashed-newExpiredTime-A.jpg, then we rename
        // .trashed-456-A.jpg to .trashed-newExpiredTime-A.jpg, it raises the exception. For
        // this case, we will retry it with the adjustedExpiredTime again.
        newPath = FileUtils.getAbsoluteExtendedPath(originalPath, adjustedExpiredTime);
        Log.i(TAG, "Retrying to extend expired item with the new path = " + newPath);
        try {
            if (updateDatabaseForExpiredItem(db, newPath, id, adjustedExpiredTime)) {
                return renameInLowerFsAndInvalidateFuseDentry(originalPath, newPath);
            }
        } catch (SQLiteConstraintException e) {
            // If we want to rename one expired item E.g. .trashed-123-A.jpg., and there is another
            // non-expired trashed/pending item has the same name. E.g.
            // .trashed-adjustedExpiredTime-A.jpg. When we rename .trashed-123-A.jpg to
            // .trashed-adjustedExpiredTime-A.jpg, it raises the SQLiteConstraintException.
            // The smallest unit of the expired time we use is second. It is a very rare case.
            // When this case is happened, we can handle it in next idle maintenance.
            final String errorMessage =
                    "Update database _data from " + originalPath + " to " + newPath + " failed.";
            Log.d(TAG, errorMessage, e);
        }

        return false;
    }

    private boolean updateDatabaseForExpiredItem(@NonNull SQLiteDatabase db,
            @NonNull String path, long id, long expiredTime) {
        final String table = "files";
        final String whereClause = MediaColumns._ID + "=?";
        final String[] whereArgs = new String[]{String.valueOf(id)};
        final ContentValues values = new ContentValues();
        values.put(FileColumns.DATA, path);
        values.put(FileColumns.DATE_EXPIRES, expiredTime);
        final int count = db.update(table, values, whereClause, whereArgs);
        return count == 1;
    }

    private boolean renameInLowerFsAndInvalidateFuseDentry(@NonNull String originalPath,
            @NonNull String newPath) {
        try {
            Os.rename(originalPath, newPath);
            invalidateFuseDentry(originalPath);
            invalidateFuseDentry(newPath);
            return true;
        } catch (ErrnoException e) {
            final String errorMessage = "Rename " + originalPath + " to " + newPath
                    + " in lower file system for extending item failed.";
            Log.e(TAG, errorMessage, e);
        }
        return false;
    }

    public void onIdleMaintenanceStopped() {
        mMediaScanner.onIdleScanStopped();
    }

    /**
     * Orphan any content of the given package. This will delete Android/media orphaned files from
     * the database.
     */
    public void onPackageOrphaned(String packageName, int uid) {
        mExternalDatabase.runWithTransaction((db) -> {
            final int userId = uid / PER_USER_RANGE;
            onPackageOrphaned(db, packageName, userId);
            return null;
        });
    }

    /**
     * Orphan any content of the given package from the given database. This will delete
     * Android/media files from the database if the underlying file no longe exists.
     */
    public void onPackageOrphaned(@NonNull SQLiteDatabase db,
            @NonNull String packageName, int userId) {
        // Delete Android/media entries.
        deleteAndroidMediaEntries(db, packageName, userId);
        // Orphan rest of entries.
        orphanEntries(db, packageName, userId);
    }

    private void deleteAndroidMediaEntries(SQLiteDatabase db, String packageName, int userId) {
        String relativePath = "Android/media/" + DatabaseUtils.escapeForLike(packageName) + "/%";
        try (Cursor cursor = db.query(
                "files",
                new String[] { MediaColumns._ID, MediaColumns.DATA },
                "relative_path LIKE ? ESCAPE '\\' AND owner_package_name=? AND _user_id=?",
                new String[] { relativePath, packageName, "" + userId },
                /* groupBy= */ null,
                /* having= */ null,
                /* orderBy= */null,
                /* limit= */ null)) {
            int countDeleted = 0;
            if (cursor != null) {
                while (cursor.moveToNext()) {
                    File file = new File(cursor.getString(1));
                    // We check for existence to be sure we don't delete files that still exist.
                    // This can happen even if the pair (package, userid) is unknown,
                    // since some framework implementations may rely on special userids.
                    if (!file.exists()) {
                        countDeleted +=
                                db.delete("files", "_id=?", new String[]{cursor.getString(0)});
                    }
                }
            }
            Log.d(TAG, "Deleted " + countDeleted + " Android/media items belonging to "
                    + packageName + " on " + db.getPath());
        }
    }

    private void orphanEntries(
            @NonNull SQLiteDatabase db, @NonNull String packageName, int userId) {
        final ContentValues values = new ContentValues();
        values.putNull(FileColumns.OWNER_PACKAGE_NAME);

        final int countOrphaned = db.update("files", values,
                "owner_package_name=? AND _user_id=?", new String[] { packageName, "" + userId });
        if (countOrphaned > 0) {
            Log.d(TAG, "Orphaned " + countOrphaned + " items belonging to "
                    + packageName + " on " + db.getPath());
        }
    }

    public void scanDirectory(File file, int reason) {
        mMediaScanner.scanDirectory(file, reason);
    }

    public Uri scanFile(File file, int reason) {
        return scanFile(file, reason, null);
    }

    public Uri scanFile(File file, int reason, String ownerPackage) {
        return mMediaScanner.scanFile(file, reason, ownerPackage);
    }

    private Uri scanFileAsMediaProvider(File file, int reason) {
        final LocalCallingIdentity tokenInner = clearLocalCallingIdentity();
        try {
            return scanFile(file, REASON_DEMAND);
        } finally {
            restoreLocalCallingIdentity(tokenInner);
        }
    }

    /**
     * Called when a new file is created through FUSE
     *
     * @param file path of the file that was created
     *
     * Called from JNI in jni/MediaProviderWrapper.cpp
     */
    @Keep
    public void onFileCreatedForFuse(String path) {
        // Make sure we update the quota type of the file
        BackgroundThread.getExecutor().execute(() -> {
            File file = new File(path);
            int mediaType = MimeUtils.resolveMediaType(MimeUtils.resolveMimeType(file));
            updateQuotaTypeForFileInternal(file, mediaType);
        });
    }

    private boolean isAppCloneUserPair(int userId1, int userId2) {
        UserHandle user1 = UserHandle.of(userId1);
        UserHandle user2 = UserHandle.of(userId2);
        if (SdkLevel.isAtLeastS()) {
            if (mUserCache.userSharesMediaWithParent(user1)
                    || mUserCache.userSharesMediaWithParent(user2)) {
                return true;
            }
            if (Build.VERSION.DEVICE_INITIAL_SDK_INT >= Build.VERSION_CODES.S) {
                // If we're on S or higher, and we shipped with S or higher, only allow the new
                // app cloning functionality
                return false;
            }
            // else, fall back to deprecated solution below on updating devices
        }
        try {
            Method isAppCloneUserPair = StorageManager.class.getMethod("isAppCloneUserPair",
                int.class, int.class);
            return (Boolean) isAppCloneUserPair.invoke(mStorageManager, userId1, userId2);
        } catch (NoSuchMethodException | IllegalAccessException | InvocationTargetException e) {
            Log.w(TAG, "isAppCloneUserPair failed. Users: " + userId1 + " and " + userId2);
            return false;
        }
    }

    /**
     * Determines whether the passed in userId forms an app clone user pair with user 0.
     *
     * @param userId user ID to check
     *
     * Called from JNI in jni/MediaProviderWrapper.cpp
     */
    @Keep
    public boolean isAppCloneUserForFuse(int userId) {
        if (!isCrossUserEnabled()) {
            Log.d(TAG, "CrossUser not enabled.");
            return false;
        }
        boolean result = isAppCloneUserPair(0, userId);

        Log.w(TAG, "isAppCloneUserPair for user " + userId + ": " + result);

        return result;
    }

    /**
     * Determines if to allow FUSE_LOOKUP for uid. Might allow uids that don't belong to the
     * MediaProvider user, depending on OEM configuration.
     *
     * @param uid linux uid to check
     *
     * Called from JNI in jni/MediaProviderWrapper.cpp
     */
    @Keep
    public boolean shouldAllowLookupForFuse(int uid, int pathUserId) {
        int callingUserId = uidToUserId(uid);
        if (!isCrossUserEnabled()) {
            Log.d(TAG, "CrossUser not enabled. Users: " + callingUserId + " and " + pathUserId);
            return false;
        }

        if (callingUserId != pathUserId && callingUserId != 0 && pathUserId != 0) {
            Log.w(TAG, "CrossUser at least one user is 0 check failed. Users: " + callingUserId
                    + " and " + pathUserId);
            return false;
        }

        if (mUserCache.isWorkProfile(callingUserId) || mUserCache.isWorkProfile(pathUserId)) {
            // Cross-user lookup not allowed if one user in the pair has a profile owner app
            Log.w(TAG, "CrossUser work profile check failed. Users: " + callingUserId + " and "
                    + pathUserId);
            return false;
        }

        boolean result = isAppCloneUserPair(pathUserId, callingUserId);
        if (result) {
            Log.i(TAG, "CrossUser allowed. Users: " + callingUserId + " and " + pathUserId);
        } else {
            Log.w(TAG, "CrossUser isAppCloneUserPair check failed. Users: " + callingUserId
                    + " and " + pathUserId);
        }

        return result;
    }

    /**
     * Called from FUSE to transform a file
     *
     * A transform can change the file contents for {@code uid} from {@code src} to {@code dst}
     * depending on {@code flags}. This allows the FUSE daemon serve different file contents for
     * the same file to different apps.
     *
     * The only supported transform for now is transcoding which re-encodes a file taken in a modern
     * format like HEVC to a legacy format like AVC.
     *
     * @param src file path to transform
     * @param dst file path to save transformed file
     * @param flags determines the kind of transform
     * @param readUid app that called us requesting transform
     * @param openUid app that originally made the open call
     * @param mediaCapabilitiesUid app for which the transform decision was made,
     *                             0 if decision was made with openUid
     *
     * Called from JNI in jni/MediaProviderWrapper.cpp
     */
    @Keep
    public boolean transformForFuse(String src, String dst, int transforms, int transformsReason,
            int readUid, int openUid, int mediaCapabilitiesUid) {
        if ((transforms & FLAG_TRANSFORM_TRANSCODING) != 0) {
            if (mTranscodeHelper.isTranscodeFileCached(src, dst)) {
                Log.d(TAG, "Using transcode cache for " + src);
                return true;
            }

            // In general we always mark the opener as causing transcoding.
            // However, if the mediaCapabilitiesUid is available then we mark the reader as causing
            // transcoding.  This handles the case where a malicious app might want to take
            // advantage of mediaCapabilitiesUid by setting it to another app's uid and reading the
            // media contents itself; in such cases we'd mark the reader (malicious app) for the
            // cost of transcoding.
            //
            //                     openUid             readUid                mediaCapabilitiesUid
            // -------------------------------------------------------------------------------------
            // using picker         SAF                 app                           app
            // abusive case        bad app             bad app                       victim
            // modern to lega-
            // -cy sharing         modern              legacy                        legacy
            //
            // we'd not be here in the below case.
            // legacy to mode-
            // -rn sharing         legacy              modern                        modern

            int transcodeUid = openUid;
            if (mediaCapabilitiesUid > 0) {
                Log.d(TAG, "Fix up transcodeUid to " + readUid + ". openUid " + openUid
                        + ", mediaCapabilitiesUid " + mediaCapabilitiesUid);
                transcodeUid = readUid;
            }
            return mTranscodeHelper.transcode(src, dst, transcodeUid, transformsReason);
        }
        return true;
    }

    /**
     * Called from FUSE to get {@link FileLookupResult} for a {@code path} and {@code uid}
     *
     * {@link FileLookupResult} contains transforms, transforms completion status and ioPath
     * for transform lookup query for a file and uid.
     *
     * @param path file path to get transforms for
     * @param uid app requesting IO form kernel
     * @param tid FUSE thread id handling IO request from kernel
     *
     * Called from JNI in jni/MediaProviderWrapper.cpp
     */
    @Keep
    public FileLookupResult onFileLookupForFuse(String path, int uid, int tid) {
        uid = getBinderUidForFuse(uid, tid);
        final int userId = uidToUserId(uid);

        if (isSyntheticPath(path, userId)) {
            if (isRedactedPath(path, userId)) {
                return handleRedactedFileLookup(uid, path);
            } else if (isPickerPath(path, userId)) {
                return handlePickerFileLookup(userId, uid, path);
            }

            throw new IllegalStateException("Unexpected synthetic path: " + path);
        }

        if (mTranscodeHelper.supportsTranscode(path)) {
            return handleTranscodedFileLookup(path, uid, tid);
        }

        return new FileLookupResult(/* transforms */ 0, uid, /* ioPath */ "");
    }

    private FileLookupResult handleTranscodedFileLookup(String path, int uid, int tid) {
        final int transformsReason;
        final PendingOpenInfo info;

        synchronized (mPendingOpenInfo) {
            info = mPendingOpenInfo.get(tid);
        }

        if (info != null && info.uid == uid) {
            transformsReason = info.transcodeReason;
        } else {
            transformsReason = mTranscodeHelper.shouldTranscode(path, uid, null /* bundle */);
        }

        if (transformsReason > 0) {
            final String ioPath = mTranscodeHelper.prepareIoPath(path, uid);
            final boolean transformsComplete = mTranscodeHelper.isTranscodeFileCached(path, ioPath);

            return new FileLookupResult(FLAG_TRANSFORM_TRANSCODING, transformsReason, uid,
                    transformsComplete, /* transformsSupported */ true, ioPath);
        }

        return new FileLookupResult(/* transforms */ 0, transformsReason, uid,
                /* transformsComplete */ true, /* transformsSupported */ true, "");
    }

    private FileLookupResult handleRedactedFileLookup(int uid, @NonNull String path) {
        final LocalCallingIdentity token = clearLocalCallingIdentity();
        final String fileName = extractFileName(path);

        final DatabaseHelper helper;
        try {
            helper = getDatabaseForUri(FileUtils.getContentUriForPath(path));
        } catch (VolumeNotFoundException e) {
            throw new IllegalStateException("Volume not found for file: " + path);
        }

        try (final Cursor c = helper.runWithoutTransaction(
                (db) -> db.query("files", new String[]{MediaColumns.DATA},
                        FileColumns.REDACTED_URI_ID + "=?", new String[]{fileName}, null, null,
                        null))) {
            if (c.moveToFirst()) {
                return new FileLookupResult(FLAG_TRANSFORM_REDACTION, uid, c.getString(0));
            }

            throw new IllegalStateException("Failed to fetch synthetic redacted path: " + path);
        } finally {
            restoreLocalCallingIdentity(token);
        }
    }

    private FileLookupResult handlePickerFileLookup(int userId, int uid, @NonNull String path) {
        final File file = new File(path);
        final List<String> syntheticRelativePathSegments =
                extractSyntheticRelativePathSegements(path, userId);
        final int segmentCount = syntheticRelativePathSegments.size();

        if (segmentCount < 1 || segmentCount > 5) {
            throw new IllegalStateException("Unexpected synthetic picker path: " + file);
        }

        final String lastSegment = syntheticRelativePathSegments.get(segmentCount - 1);

        boolean result = false;
        switch (segmentCount) {
            case 1:
                // .../picker
                if (lastSegment.equals("picker")) {
                    result = file.exists() || file.mkdir();
                }
                break;
            case 2:
                // .../picker/<user-id>
                try {
                    Integer.parseInt(lastSegment);
                    result = file.exists() || file.mkdir();
                } catch (NumberFormatException e) {
                    Log.w(TAG, "Invalid user id for picker file lookup: " + lastSegment
                            + ". File: " + file);
                }
                break;
            case 3:
                // .../picker/<user-id>/<authority>
                result = preparePickerAuthorityPathSegment(file, lastSegment, uid);
                break;
            case 4:
                // .../picker/<user-id>/<authority>/media
                if (lastSegment.equals("media")) {
                    result = file.exists() || file.mkdir();
                }
                break;
            case 5:
                // .../picker/<user-id>/<authority>/media/<media-id.extension>
                final String fileUserId = syntheticRelativePathSegments.get(1);
                final String authority = syntheticRelativePathSegments.get(2);
                result = preparePickerMediaIdPathSegment(file, authority, lastSegment, fileUserId);
                break;
        }

        if (result) {
            return new FileLookupResult(FLAG_TRANSFORM_PICKER, uid, path);
        }
        throw new IllegalStateException("Failed to prepare synthetic picker path: " + file);
    }

    private FileOpenResult handlePickerFileOpen(String path, int uid) {
        final String[] segments = path.split("/");
        if (segments.length != 11) {
            Log.e(TAG, "Picker file open failed. Unexpected segments: " + path);
            return new FileOpenResult(OsConstants.ENOENT /* status */, uid, /* transformsUid */ 0,
                    new long[0]);
        }

        // ['', 'storage', 'emulated', '0', 'transforms', 'synthetic', 'picker', '<user-id>',
        // '<host>', 'media', '<fileName>']
        final String userId = segments[7];
        final String fileName = segments[10];
        final String host = segments[8];
        final String authority = userId + "@" + host;
        final int lastDotIndex = fileName.lastIndexOf('.');

        if (lastDotIndex == -1) {
            Log.e(TAG, "Picker file open failed. No file extension: " + path);
            return FileOpenResult.createError(OsConstants.ENOENT, uid);
        }

        final String mediaId = fileName.substring(0, lastDotIndex);
        final Uri uri = getMediaUri(authority).buildUpon().appendPath(mediaId).build();

        IBinder binder = getContext().getContentResolver()
                .call(uri, METHOD_GET_ASYNC_CONTENT_PROVIDER, null, null)
                .getBinder(EXTRA_ASYNC_CONTENT_PROVIDER);
        if (binder == null) {
            Log.e(TAG, "Picker file open failed. No cloud media provider found.");
            return FileOpenResult.createError(OsConstants.ENOENT, uid);
        }
        IAsyncContentProvider iAsyncContentProvider = IAsyncContentProvider.Stub.asInterface(
                binder);
        AsyncContentProvider asyncContentProvider = new AsyncContentProvider(iAsyncContentProvider);
        final ParcelFileDescriptor pfd;
        try {
            pfd = asyncContentProvider.openMedia(uri, "r");
        } catch (FileNotFoundException | ExecutionException | InterruptedException
                | TimeoutException | RemoteException e) {
            Log.e(TAG, "Picker file open failed. Failed to open URI: " + uri, e);
            return FileOpenResult.createError(OsConstants.ENOENT, uid);
        }

        try (FileInputStream fis = new FileInputStream(pfd.getFileDescriptor())) {
            final String mimeType = MimeUtils.resolveMimeType(new File(path));
            final long[] redactionRanges = getRedactionRanges(fis, mimeType).redactionRanges;
            return new FileOpenResult(0 /* status */, uid, /* transformsUid */ 0,
                    /* nativeFd */ pfd.detachFd(), redactionRanges);
        } catch (IOException e) {
            Log.e(TAG, "Picker file open failed. No file extension: " + path, e);
            return FileOpenResult.createError(OsConstants.ENOENT, uid);
        }
    }

    private boolean preparePickerAuthorityPathSegment(File file, String authority, int uid) {
        if (mPickerSyncController.isProviderEnabled(authority)) {
            return file.exists() || file.mkdir();
        }

        return false;
    }

    private boolean preparePickerMediaIdPathSegment(File file, String authority, String fileName,
            String userId) {
        final String mediaId = extractFileName(fileName);
        final String[] projection = new String[] { MediaStore.PickerMediaColumns.SIZE };

        final Uri uri = Uri.parse("content://media/picker/" + userId + "/" + authority + "/media/"
                + mediaId);
        try (Cursor cursor =  mPickerUriResolver.query(uri, projection, /* callingUid */0,
                android.os.Process.myUid())) {
            if (cursor != null && cursor.moveToFirst()) {
                final int sizeBytesIdx = cursor.getColumnIndex(MediaStore.PickerMediaColumns.SIZE);

                if (sizeBytesIdx != -1) {
                    return createSparseFile(file, cursor.getLong(sizeBytesIdx));
                }
            }
        }

        return false;
    }

    public int getBinderUidForFuse(int uid, int tid) {
        if (uid != MY_UID) {
            return uid;
        }

        synchronized (mPendingOpenInfo) {
            PendingOpenInfo info = mPendingOpenInfo.get(tid);
            if (info == null) {
                return uid;
            }
            return info.uid;
        }
    }

    private static int uidToUserId(int uid) {
        return uid / PER_USER_RANGE;
    }

    /**
     * Returns true if the app denoted by the given {@code uid} and {@code packageName} is allowed
     * to clear other apps' cache directories.
     */
    static boolean hasPermissionToClearCaches(Context context, ApplicationInfo ai) {
        PermissionUtils.setOpDescription("clear app cache");
        try {
            return PermissionUtils.checkPermissionManager(context, /* pid */ -1, ai.uid,
                    ai.packageName, /* attributionTag */ null);
        } finally {
            PermissionUtils.clearOpDescription();
        }
    }

    @VisibleForTesting
    void computeAudioLocalizedValues(ContentValues values) {
        try {
            final String title = values.getAsString(AudioColumns.TITLE);
            final String titleRes = values.getAsString(AudioColumns.TITLE_RESOURCE_URI);

            if (!TextUtils.isEmpty(titleRes)) {
                final String localized = getLocalizedTitle(titleRes);
                if (!TextUtils.isEmpty(localized)) {
                    values.put(AudioColumns.TITLE, localized);
                }
            } else {
                final String localized = getLocalizedTitle(title);
                if (!TextUtils.isEmpty(localized)) {
                    values.put(AudioColumns.TITLE, localized);
                    values.put(AudioColumns.TITLE_RESOURCE_URI, title);
                }
            }
        } catch (Exception e) {
            Log.w(TAG, "Failed to localize title", e);
        }
    }

    @VisibleForTesting
    static void computeAudioKeyValues(ContentValues values) {
        computeAudioKeyValue(values, AudioColumns.TITLE, AudioColumns.TITLE_KEY, /* focusId */
                null, /* hashValue */ 0);
        computeAudioKeyValue(values, AudioColumns.ARTIST, AudioColumns.ARTIST_KEY,
                AudioColumns.ARTIST_ID, /* hashValue */ 0);
        computeAudioKeyValue(values, AudioColumns.GENRE, AudioColumns.GENRE_KEY,
                AudioColumns.GENRE_ID, /* hashValue */ 0);
        computeAudioAlbumKeyValue(values);
    }

    /**
     * To distinguish same-named albums, we append a hash. The hash is
     * based on the "album artist" tag if present, otherwise on the path of
     * the parent directory of the audio file.
     */
    private static void computeAudioAlbumKeyValue(ContentValues values) {
        int hashCode = 0;

        final String albumArtist = values.getAsString(MediaColumns.ALBUM_ARTIST);
        if (!TextUtils.isEmpty(albumArtist)) {
            hashCode = albumArtist.hashCode();
        } else {
            final String path = values.getAsString(MediaColumns.DATA);
            if (!TextUtils.isEmpty(path)) {
                hashCode = path.substring(0, path.lastIndexOf('/')).hashCode();
            }
        }

        computeAudioKeyValue(values, AudioColumns.ALBUM, AudioColumns.ALBUM_KEY,
                AudioColumns.ALBUM_ID, hashCode);
    }

    private static void computeAudioKeyValue(@NonNull ContentValues values, @NonNull String focus,
            @Nullable String focusKey, @Nullable String focusId, int hashValue) {
        if (focusKey != null) values.remove(focusKey);
        if (focusId != null) values.remove(focusId);

        final String value = values.getAsString(focus);
        if (TextUtils.isEmpty(value)) return;

        final String key = Audio.keyFor(value);
        if (key == null) return;

        if (focusKey != null) {
            values.put(focusKey, key);
        }
        if (focusId != null) {
            // Many apps break if we generate negative IDs, so trim off the
            // highest bit to ensure we're always unsigned
            final long id = Hashing.farmHashFingerprint64().hashString(key + hashValue,
                    StandardCharsets.UTF_8).asLong() & ~(1L << 63);
            values.put(focusId, id);
        }
    }

    @Override
    public Uri canonicalize(Uri uri) {
        final boolean allowHidden = isCallingPackageAllowedHidden();
        final int match = matchUri(uri, allowHidden);

        // Skip when we have nothing to canonicalize
        if ("1".equals(uri.getQueryParameter(CANONICAL))) {
            return uri;
        }

        try (Cursor c = queryForSingleItem(uri, null, null, null, null)) {
            switch (match) {
                case AUDIO_MEDIA_ID: {
                    final String title = getDefaultTitleFromCursor(c);
                    if (!TextUtils.isEmpty(title)) {
                        final Uri.Builder builder = uri.buildUpon();
                        builder.appendQueryParameter(AudioColumns.TITLE, title);
                        builder.appendQueryParameter(CANONICAL, "1");
                        return builder.build();
                    }
                    break;
                }
                case VIDEO_MEDIA_ID:
                case IMAGES_MEDIA_ID: {
                    final String documentId = c
                            .getString(c.getColumnIndexOrThrow(MediaColumns.DOCUMENT_ID));
                    if (!TextUtils.isEmpty(documentId)) {
                        final Uri.Builder builder = uri.buildUpon();
                        builder.appendQueryParameter(MediaColumns.DOCUMENT_ID, documentId);
                        builder.appendQueryParameter(CANONICAL, "1");
                        return builder.build();
                    }
                    break;
                }
            }
        } catch (FileNotFoundException e) {
            Log.w(TAG, e.getMessage());
        }
        return null;
    }

    @Override
    public Uri uncanonicalize(Uri uri) {
        final boolean allowHidden = isCallingPackageAllowedHidden();
        final int match = matchUri(uri, allowHidden);

        // Skip when we have nothing to uncanonicalize
        if (!"1".equals(uri.getQueryParameter(CANONICAL))) {
            return uri;
        }

        // Extract values and then clear to avoid recursive lookups
        final String title = uri.getQueryParameter(AudioColumns.TITLE);
        final String documentId = uri.getQueryParameter(MediaColumns.DOCUMENT_ID);
        uri = uri.buildUpon().clearQuery().build();

        switch (match) {
            case AUDIO_MEDIA_ID: {
                // First check for an exact match
                try (Cursor c = queryForSingleItem(uri, null, null, null, null)) {
                    if (Objects.equals(title, getDefaultTitleFromCursor(c))) {
                        return uri;
                    }
                } catch (FileNotFoundException e) {
                    Log.w(TAG, "Trouble resolving " + uri + "; falling back to search: " + e);
                }

                // Otherwise fallback to searching
                final Uri baseUri = ContentUris.removeId(uri);
                try (Cursor c = queryForSingleItem(baseUri,
                        new String[] { BaseColumns._ID },
                        AudioColumns.TITLE + "=?", new String[] { title }, null)) {
                    return ContentUris.withAppendedId(baseUri, c.getLong(0));
                } catch (FileNotFoundException e) {
                    Log.w(TAG, "Failed to resolve " + uri + ": " + e);
                    return null;
                }
            }
            case VIDEO_MEDIA_ID:
            case IMAGES_MEDIA_ID: {
                // First check for an exact match
                try (Cursor c = queryForSingleItem(uri, null, null, null, null)) {
                    if (Objects.equals(title, getDefaultTitleFromCursor(c))) {
                        return uri;
                    }
                } catch (FileNotFoundException e) {
                    Log.w(TAG, "Trouble resolving " + uri + "; falling back to search: " + e);
                }

                // Otherwise fallback to searching
                final Uri baseUri = ContentUris.removeId(uri);
                try (Cursor c = queryForSingleItem(baseUri,
                        new String[] { BaseColumns._ID },
                        MediaColumns.DOCUMENT_ID + "=?", new String[] { documentId }, null)) {
                    return ContentUris.withAppendedId(baseUri, c.getLong(0));
                } catch (FileNotFoundException e) {
                    Log.w(TAG, "Failed to resolve " + uri + ": " + e);
                    return null;
                }
            }
        }

        return uri;
    }

    private Uri safeUncanonicalize(Uri uri) {
        Uri newUri = uncanonicalize(uri);
        if (newUri != null) {
            return newUri;
        }
        return uri;
    }

    /**
     * @return where clause to exclude database rows where
     * <ul>
     * <li> {@code column} is set or
     * <li> {@code column} is {@link MediaColumns#IS_PENDING} and is set by FUSE and not owned by
     * calling package.
     * <li> {@code column} is {@link MediaColumns#IS_PENDING}, is unset and is waiting for
     * metadata update from a deferred scan.
     * </ul>
     */
    private String getWhereClauseForMatchExclude(@NonNull String column) {
        if (column.equalsIgnoreCase(MediaColumns.IS_PENDING)) {
            // Don't include rows that are pending for metadata
            final String pendingForMetadata = FileColumns._MODIFIER + "="
                    + FileColumns._MODIFIER_CR_PENDING_METADATA;
            final String notPending = String.format("(%s=0 AND NOT %s)", column,
                    pendingForMetadata);
            final String matchSharedPackagesClause = FileColumns.OWNER_PACKAGE_NAME + " IN "
                    + getSharedPackages();
            // Include owned pending files from Fuse
            final String pendingFromFuse = String.format("(%s=1 AND %s AND %s)", column,
                    MATCH_PENDING_FROM_FUSE, matchSharedPackagesClause);
            return "(" + notPending + " OR " + pendingFromFuse + ")";
        }
        return column + "=0";
    }

    /**
     * @return where clause to include database rows where
     * <ul>
     * <li> {@code column} is not set or
     * <li> {@code column} is set and calling package has write permission to corresponding db row
     *      or {@code column} is {@link MediaColumns#IS_PENDING} and is set by FUSE.
     * </ul>
     * The method is used to match db rows corresponding to writable pending and trashed files.
     */
    @Nullable
    private String getWhereClauseForMatchableVisibleFromFilePath(@NonNull Uri uri,
            @NonNull String column) {
        if (isCallingPackageLegacyWrite() || checkCallingPermissionGlobal(uri, /*forWrite*/ true)) {
            // No special filtering needed
            return null;
        }

        final String callingPackage = getCallingPackageOrSelf();

        final ArrayList<String> options = new ArrayList<>();
        switch(matchUri(uri, isCallingPackageAllowedHidden())) {
            case IMAGES_MEDIA_ID:
            case IMAGES_MEDIA:
            case IMAGES_THUMBNAILS_ID:
            case IMAGES_THUMBNAILS:
                if (checkCallingPermissionImages(/*forWrite*/ true, callingPackage)) {
                    // No special filtering needed
                    return null;
                }
                break;
            case AUDIO_MEDIA_ID:
            case AUDIO_MEDIA:
            case AUDIO_PLAYLISTS_ID:
            case AUDIO_PLAYLISTS:
                if (checkCallingPermissionAudio(/*forWrite*/ true, callingPackage)) {
                    // No special filtering needed
                    return null;
                }
                break;
            case VIDEO_MEDIA_ID:
            case VIDEO_MEDIA:
            case VIDEO_THUMBNAILS_ID:
            case VIDEO_THUMBNAILS:
                if (checkCallingPermissionVideo(/*firWrite*/ true, callingPackage)) {
                    // No special filtering needed
                    return null;
                }
                break;
            case DOWNLOADS_ID:
            case DOWNLOADS:
                // No app has special permissions for downloads.
                break;
            case FILES_ID:
            case FILES:
                if (checkCallingPermissionAudio(/*forWrite*/ true, callingPackage)) {
                    // Allow apps with audio permission to include audio* media types.
                    options.add(DatabaseUtils.bindSelection("media_type=?",
                            FileColumns.MEDIA_TYPE_AUDIO));
                    options.add(DatabaseUtils.bindSelection("media_type=?",
                            FileColumns.MEDIA_TYPE_PLAYLIST));
                    options.add(DatabaseUtils.bindSelection("media_type=?",
                            FileColumns.MEDIA_TYPE_SUBTITLE));
                }
                if (checkCallingPermissionVideo(/*forWrite*/ true, callingPackage)) {
                    // Allow apps with video permission to include video* media types.
                    options.add(DatabaseUtils.bindSelection("media_type=?",
                            FileColumns.MEDIA_TYPE_VIDEO));
                    options.add(DatabaseUtils.bindSelection("media_type=?",
                            FileColumns.MEDIA_TYPE_SUBTITLE));
                }
                if (checkCallingPermissionImages(/*forWrite*/ true, callingPackage)) {
                    // Allow apps with images permission to include images* media types.
                    options.add(DatabaseUtils.bindSelection("media_type=?",
                            FileColumns.MEDIA_TYPE_IMAGE));
                }
                break;
            default:
                // is_pending, is_trashed are not applicable for rest of the media tables.
                return null;
        }

        final String matchSharedPackagesClause = FileColumns.OWNER_PACKAGE_NAME + " IN "
                + getSharedPackages();
        options.add(DatabaseUtils.bindSelection(matchSharedPackagesClause));

        if (column.equalsIgnoreCase(MediaColumns.IS_PENDING)) {
            // Include all pending files from Fuse
            options.add(MATCH_PENDING_FROM_FUSE);
        }

        final String matchWritableRowsClause = String.format("%s=0 OR (%s=1 AND %s)", column,
                column, TextUtils.join(" OR ", options));
        return matchWritableRowsClause;
    }

    /**
     * Gets list of files in {@code path} from media provider database.
     *
     * @param path path of the directory.
     * @param uid UID of the calling process.
     * @return a list of file names in the given directory path.
     * An empty list is returned if no files are visible to the calling app or the given directory
     * does not have any files.
     * A list with ["/"] is returned if the path is not indexed by MediaProvider database or
     * calling package is a legacy app and has appropriate storage permissions for the given path.
     * In both scenarios file names should be obtained from lower file system.
     * A list with empty string[""] is returned if the calling package doesn't have access to the
     * given path.
     *
     * <p>Directory names are always obtained from lower file system.
     *
     * Called from JNI in jni/MediaProviderWrapper.cpp
     */
    @Keep
    public String[] getFilesInDirectoryForFuse(String path, int uid) {
        final LocalCallingIdentity token =
                clearLocalCallingIdentity(getCachedCallingIdentityForFuse(uid));
        PulledMetrics.logFileAccessViaFuse(getCallingUidOrSelf(), path);

        try {
            if (isPrivatePackagePathNotAccessibleByCaller(path)) {
                return new String[] {""};
            }

            if (shouldBypassFuseRestrictions(/*forWrite*/ false, path)) {
                return new String[] {"/"};
            }

            // Do not allow apps to list Android/data or Android/obb dirs.
            // On primary volumes, apps that get special access to these directories get it via
            // mount views of lowerfs. On secondary volumes, such apps would return early from
            // shouldBypassFuseRestrictions above.
            if (isDataOrObbPath(path)) {
                return new String[] {""};
            }

            // Legacy apps that made is this far don't have the right storage permission and hence
            // are not allowed to access anything other than their external app directory
            if (isCallingPackageRequestingLegacy()) {
                return new String[] {""};
            }

            // Get relative path for the contents of given directory.
            String relativePath = extractRelativePathWithDisplayName(path);

            if (relativePath == null) {
                // Path is /storage/emulated/, if relativePath is null, MediaProvider doesn't
                // have any details about the given directory. Use lower file system to obtain
                // files and directories in the given directory.
                return new String[] {"/"};
            }

            // For all other paths, get file names from media provider database.
            // Return media and non-media files visible to the calling package.
            ArrayList<String> fileNamesList = new ArrayList<>();

            // Only FileColumns.DATA contains actual name of the file.
            String[] projection = {MediaColumns.DATA};

            Bundle queryArgs = new Bundle();
            queryArgs.putString(QUERY_ARG_SQL_SELECTION, MediaColumns.RELATIVE_PATH +
                    " =? and mime_type not like 'null'");
            queryArgs.putStringArray(QUERY_ARG_SQL_SELECTION_ARGS, new String[] {relativePath});
            // Get database entries for files from MediaProvider database with
            // MediaColumns.RELATIVE_PATH as the given path.
            try (final Cursor cursor = query(FileUtils.getContentUriForPath(path), projection,
                    queryArgs, null)) {
                while(cursor.moveToNext()) {
                    fileNamesList.add(extractDisplayName(cursor.getString(0)));
                }
            }
            return fileNamesList.toArray(new String[fileNamesList.size()]);
        } finally {
            restoreLocalCallingIdentity(token);
        }
    }

    /**
     * Scan files during directory renames for the following reasons:
     * <ul>
     * <li>Because we don't update db rows for directories, we scan the oldPath to discard stale
     * directory db rows. This prevents conflicts during subsequent db operations with oldPath.
     * <li>We need to scan newPath as well, because the new directory may have become hidden
     * or unhidden, in which case we need to update the media types of the contained files
     * </ul>
     */
    private void scanRenamedDirectoryForFuse(@NonNull String oldPath, @NonNull String newPath) {
        scanFileAsMediaProvider(new File(oldPath), REASON_DEMAND);
        scanFileAsMediaProvider(new File(newPath), REASON_DEMAND);
    }

    /**
     * Checks if given {@code mimeType} is supported in {@code path}.
     */
    private boolean isMimeTypeSupportedInPath(String path, String mimeType) {
        final String supportedPrimaryMimeType;
        final int match = matchUri(getContentUriForFile(path, mimeType), true);
        switch (match) {
            case AUDIO_MEDIA:
                supportedPrimaryMimeType = "audio";
                break;
            case VIDEO_MEDIA:
                supportedPrimaryMimeType = "video";
                break;
            case IMAGES_MEDIA:
                supportedPrimaryMimeType = "image";
                break;
            default:
                supportedPrimaryMimeType = ClipDescription.MIMETYPE_UNKNOWN;
        }
        return (supportedPrimaryMimeType.equalsIgnoreCase(ClipDescription.MIMETYPE_UNKNOWN) ||
                StringUtils.startsWithIgnoreCase(mimeType, supportedPrimaryMimeType));
    }

    /**
     * Removes owner package for the renamed path if the calling package doesn't own the db row
     *
     * When oldPath is renamed to newPath, if newPath exists in the database, and caller is not the
     * owner of the file, owner package is set to 'null'. This prevents previous owner of newPath
     * from accessing renamed file.
     * @return {@code true} if
     * <ul>
     * <li> there is no corresponding database row for given {@code path}
     * <li> shared calling package is the owner of the database row
     * <li> owner package name is already set to 'null'
     * <li> updating owner package name to 'null' was successful.
     * </ul>
     * Returns {@code false} otherwise.
     */
    private boolean maybeRemoveOwnerPackageForFuseRename(@NonNull DatabaseHelper helper,
            @NonNull String path) {

        final Uri uri = FileUtils.getContentUriForPath(path);
        final int match = matchUri(uri, isCallingPackageAllowedHidden());
        final String ownerPackageName;
        final String selection = MediaColumns.DATA + " =? AND "
                + MediaColumns.OWNER_PACKAGE_NAME + " != 'null'";
        final String[] selectionArgs = new String[] {path};

        final SQLiteQueryBuilder qbForQuery =
                getQueryBuilder(TYPE_QUERY, match, uri, Bundle.EMPTY, null);
        try (Cursor c = qbForQuery.query(helper, new String[] {FileColumns.OWNER_PACKAGE_NAME},
                selection, selectionArgs, null, null, null, null, null)) {
            if (!c.moveToFirst()) {
                // We don't need to remove owner_package from db row if path doesn't exist in
                // database or owner_package is already set to 'null'
                return true;
            }
            ownerPackageName = c.getString(0);
            if (isCallingIdentitySharedPackageName(ownerPackageName)) {
                // We don't need to remove owner_package from db row if calling package is the owner
                // of the database row
                return true;
            }
        }

        final SQLiteQueryBuilder qbForUpdate =
                getQueryBuilder(TYPE_UPDATE, match, uri, Bundle.EMPTY, null);
        ContentValues values = new ContentValues();
        values.put(FileColumns.OWNER_PACKAGE_NAME, "null");
        return qbForUpdate.update(helper, values, selection, selectionArgs) == 1;
    }

    private boolean updateDatabaseForFuseRename(@NonNull DatabaseHelper helper,
            @NonNull String oldPath, @NonNull String newPath, @NonNull ContentValues values) {
        return updateDatabaseForFuseRename(helper, oldPath, newPath, values, Bundle.EMPTY);
    }

    private boolean updateDatabaseForFuseRename(@NonNull DatabaseHelper helper,
            @NonNull String oldPath, @NonNull String newPath, @NonNull ContentValues values,
            @NonNull Bundle qbExtras) {
        return updateDatabaseForFuseRename(helper, oldPath, newPath, values, qbExtras,
                FileUtils.getContentUriForPath(oldPath));
    }

    /**
     * Updates database entry for given {@code path} with {@code values}
     */
    private boolean updateDatabaseForFuseRename(@NonNull DatabaseHelper helper,
            @NonNull String oldPath, @NonNull String newPath, @NonNull ContentValues values,
            @NonNull Bundle qbExtras, Uri uriOldPath) {
        boolean allowHidden = isCallingPackageAllowedHidden();
        final SQLiteQueryBuilder qbForUpdate = getQueryBuilder(TYPE_UPDATE,
                matchUri(uriOldPath, allowHidden), uriOldPath, qbExtras, null);
        if (values.containsKey(FileColumns._MODIFIER)) {
            qbForUpdate.allowColumn(FileColumns._MODIFIER);
        }
        final String selection = MediaColumns.DATA + " =? ";
        int count = 0;
        boolean retryUpdateWithReplace = false;

        try {
            // TODO(b/146777893): System gallery apps can rename a media directory containing
            // non-media files. This update doesn't support updating non-media files that are not
            // owned by system gallery app.
            count = qbForUpdate.update(helper, values, selection, new String[]{oldPath});
        } catch (SQLiteConstraintException e) {
            Log.w(TAG, "Database update failed while renaming " + oldPath, e);
            retryUpdateWithReplace = true;
        }

        if (retryUpdateWithReplace) {
            if (deleteForFuseRename(helper, oldPath, newPath, qbExtras, selection, allowHidden)) {
                Log.i(TAG, "Retrying database update after deleting conflicting entry");
                count = qbForUpdate.update(helper, values, selection, new String[]{oldPath});
            } else {
                return false;
            }
        }
        return count == 1;
    }

    private boolean deleteForFuseRename(DatabaseHelper helper, String oldPath,
            String newPath, Bundle qbExtras, String selection, boolean allowHidden) {
        // We are replacing file in newPath with file in oldPath. If calling package has
        // write permission for newPath, delete existing database entry and retry update.
        final Uri uriNewPath = FileUtils.getContentUriForPath(oldPath);
        final SQLiteQueryBuilder qbForDelete = getQueryBuilder(TYPE_DELETE,
                matchUri(uriNewPath, allowHidden), uriNewPath, qbExtras, null);
        if (qbForDelete.delete(helper, selection, new String[] {newPath}) == 1) {
            return true;
        }
        // Check if delete can be done using other URI grants
        final String[] projection = new String[] {
                FileColumns.MEDIA_TYPE,
                FileColumns.DATA,
                FileColumns._ID,
                FileColumns.IS_DOWNLOAD,
                FileColumns.MIME_TYPE,
        };
        return
            deleteWithOtherUriGrants(
                    FileUtils.getContentUriForPath(newPath),
                    helper, projection, selection, new String[] {newPath}, qbExtras) == 1;
    }

    /**
     * Gets {@link ContentValues} for updating database entry to {@code path}.
     */
    private ContentValues getContentValuesForFuseRename(String path, String newMimeType,
            boolean wasHidden, boolean isHidden, boolean isSameMimeType) {
        ContentValues values = new ContentValues();
        values.put(MediaColumns.MIME_TYPE, newMimeType);
        values.put(MediaColumns.DATA, path);

        if (isHidden) {
            values.put(FileColumns.MEDIA_TYPE, FileColumns.MEDIA_TYPE_NONE);
        } else {
            int mediaType = MimeUtils.resolveMediaType(newMimeType);
            values.put(FileColumns.MEDIA_TYPE, mediaType);
        }

        if ((!isHidden && wasHidden) || !isSameMimeType) {
            // Set the modifier as MODIFIER_FUSE so that apps can scan the file to update the
            // metadata. Otherwise, scan will skip scanning this file because rename() doesn't
            // change lastModifiedTime and scan assumes there is no change in the file.
            values.put(FileColumns._MODIFIER, FileColumns._MODIFIER_FUSE);
        }

        final boolean allowHidden = isCallingPackageAllowedHidden();
        if (!newMimeType.equalsIgnoreCase("null") &&
                matchUri(getContentUriForFile(path, newMimeType), allowHidden) == AUDIO_MEDIA) {
            computeAudioLocalizedValues(values);
            computeAudioKeyValues(values);
        }
        FileUtils.computeValuesFromData(values, isFuseThread());
        return values;
    }

    private ArrayList<String> getIncludedDefaultDirectories() {
        final ArrayList<String> includedDefaultDirs = new ArrayList<>();
        if (checkCallingPermissionVideo(/*forWrite*/ true, null)) {
            includedDefaultDirs.add(Environment.DIRECTORY_DCIM);
            includedDefaultDirs.add(Environment.DIRECTORY_PICTURES);
            includedDefaultDirs.add(Environment.DIRECTORY_MOVIES);
        } else if (checkCallingPermissionImages(/*forWrite*/ true, null)) {
            includedDefaultDirs.add(Environment.DIRECTORY_DCIM);
            includedDefaultDirs.add(Environment.DIRECTORY_PICTURES);
        }
        return includedDefaultDirs;
    }

    /**
     * Gets all files in the given {@code path} and subdirectories of the given {@code path}.
     */
    private ArrayList<String> getAllFilesForRenameDirectory(String oldPath) {
        final String selection = FileColumns.DATA + " LIKE ? ESCAPE '\\'"
                + " and mime_type not like 'null'";
        final String[] selectionArgs = new String[] {DatabaseUtils.escapeForLike(oldPath) + "/%"};
        ArrayList<String> fileList = new ArrayList<>();

        final LocalCallingIdentity token = clearLocalCallingIdentity();
        try (final Cursor c = query(FileUtils.getContentUriForPath(oldPath),
                new String[] {MediaColumns.DATA}, selection, selectionArgs, null)) {
            while (c.moveToNext()) {
                String filePath = c.getString(0);
                filePath = filePath.replaceFirst(Pattern.quote(oldPath + "/"), "");
                fileList.add(filePath);
            }
        } finally {
            restoreLocalCallingIdentity(token);
        }
        return fileList;
    }

    /**
     * Gets files in the given {@code path} and subdirectories of the given {@code path} for which
     * calling package has write permissions.
     *
     * This method throws {@code IllegalArgumentException} if the directory has one or more
     * files for which calling package doesn't have write permission or if file type is not
     * supported in {@code newPath}
     */
    private ArrayList<String> getWritableFilesForRenameDirectory(String oldPath, String newPath)
            throws IllegalArgumentException {
        // Try a simple check to see if the caller has full access to the given collections first
        // before falling back to performing a query to probe for access.
        final String oldRelativePath = extractRelativePathWithDisplayName(oldPath);
        final String newRelativePath = extractRelativePathWithDisplayName(newPath);
        boolean hasFullAccessToOldPath = false;
        boolean hasFullAccessToNewPath = false;
        for (String defaultDir : getIncludedDefaultDirectories()) {
            if (oldRelativePath.startsWith(defaultDir)) hasFullAccessToOldPath = true;
            if (newRelativePath.startsWith(defaultDir)) hasFullAccessToNewPath = true;
        }
        if (hasFullAccessToNewPath && hasFullAccessToOldPath) {
            return getAllFilesForRenameDirectory(oldPath);
        }

        final int countAllFilesInDirectory;
        final String selection = FileColumns.DATA + " LIKE ? ESCAPE '\\'"
                + " and mime_type not like 'null'";
        final String[] selectionArgs = new String[] {DatabaseUtils.escapeForLike(oldPath) + "/%"};

        final Uri uriOldPath = FileUtils.getContentUriForPath(oldPath);

        final LocalCallingIdentity token = clearLocalCallingIdentity();
        try (final Cursor c = query(uriOldPath, new String[] {MediaColumns._ID}, selection,
                selectionArgs, null)) {
            // get actual number of files in the given directory.
            countAllFilesInDirectory = c.getCount();
        } finally {
            restoreLocalCallingIdentity(token);
        }

        final SQLiteQueryBuilder qb = getQueryBuilder(TYPE_UPDATE,
                matchUri(uriOldPath, isCallingPackageAllowedHidden()), uriOldPath, Bundle.EMPTY,
                null);
        final DatabaseHelper helper;
        try {
            helper = getDatabaseForUri(uriOldPath);
        } catch (VolumeNotFoundException e) {
            throw new IllegalStateException("Volume not found while querying files for renaming "
                    + oldPath);
        }

        ArrayList<String> fileList = new ArrayList<>();
        final String[] projection = {MediaColumns.DATA, MediaColumns.MIME_TYPE};
        try (Cursor c = qb.query(helper, projection, selection, selectionArgs, null, null, null,
                null, null)) {
            // Check if the calling package has write permission to all files in the given
            // directory. If calling package has write permission to all files in the directory, the
            // query with update uri should return same number of files as previous query.
            if (c.getCount() != countAllFilesInDirectory) {
                throw new IllegalArgumentException("Calling package doesn't have write permission "
                        + " to rename one or more files in " + oldPath);
            }
            while(c.moveToNext()) {
                String filePath = c.getString(0);
                filePath = filePath.replaceFirst(Pattern.quote(oldPath + "/"), "");

                final String mimeType = c.getString(1);
                if (!isMimeTypeSupportedInPath(newPath + "/" + filePath, mimeType)) {
                    throw new IllegalArgumentException("Can't rename " + oldPath + "/" + filePath
                            + ". Mime type " + mimeType + " not supported in " + newPath);
                }
                fileList.add(filePath);
            }
        }
        return fileList;
    }

    private int renameInLowerFs(String oldPath, String newPath) {
        try {
            Os.rename(oldPath, newPath);
            return 0;
        } catch (ErrnoException e) {
            final String errorMessage = "Rename " + oldPath + " to " + newPath + " failed.";
            Log.e(TAG, errorMessage, e);
            return e.errno;
        }
    }

    /**
     * Rename directory from {@code oldPath} to {@code newPath}.
     *
     * Renaming a directory is only allowed if calling package has write permission to all files in
     * the given directory tree and all file types in the given directory tree are supported by the
     * top level directory of new path. Renaming a directory is split into three steps:
     * 1. Check calling package's permissions for all files in the given directory tree. Also check
     *    file type support for all files in the {@code newPath}.
     * 2. Try updating database for all files in the directory.
     * 3. Rename the directory in lower file system. If rename in the lower file system is
     *    successful, commit database update.
     *
     * @param oldPath path of the directory to be renamed.
     * @param newPath new path of directory to be renamed.
     * @return 0 on successful rename, appropriate negated errno value if the rename is not allowed.
     * <ul>
     * <li>{@link OsConstants#EPERM} Renaming a directory with file types not supported by
     * {@code newPath} or renaming a directory with files for which calling package doesn't have
     * write permission.
     * This method can also return errno returned from {@code Os.rename} function.
     */
    private int renameDirectoryCheckedForFuse(String oldPath, String newPath) {
        final ArrayList<String> fileList;
        try {
            fileList = getWritableFilesForRenameDirectory(oldPath, newPath);
        } catch (IllegalArgumentException e) {
            final String errorMessage = "Rename " + oldPath + " to " + newPath + " failed. ";
            Log.e(TAG, errorMessage, e);
            return OsConstants.EPERM;
        }

        return renameDirectoryUncheckedForFuse(oldPath, newPath, fileList);
    }

    private int renameDirectoryUncheckedForFuse(String oldPath, String newPath,
            ArrayList<String> fileList) {
        final DatabaseHelper helper;
        try {
            helper = getDatabaseForUri(FileUtils.getContentUriForPath(oldPath));
        } catch (VolumeNotFoundException e) {
            throw new IllegalStateException("Volume not found while trying to update database for "
                    + oldPath, e);
        }

        helper.beginTransaction();
        try {
            final Bundle qbExtras = new Bundle();
            qbExtras.putStringArrayList(INCLUDED_DEFAULT_DIRECTORIES,
                    getIncludedDefaultDirectories());
            final boolean wasHidden = FileUtils.shouldDirBeHidden(new File(oldPath));
            final boolean isHidden = FileUtils.shouldDirBeHidden(new File(newPath));
            for (String filePath : fileList) {
                final String newFilePath = newPath + "/" + filePath;
                final String mimeType = MimeUtils.resolveMimeType(new File(newFilePath));
                if(!updateDatabaseForFuseRename(helper, oldPath + "/" + filePath, newFilePath,
                        getContentValuesForFuseRename(newFilePath, mimeType, wasHidden, isHidden,
                                /* isSameMimeType */ true),
                        qbExtras)) {
                    Log.e(TAG, "Calling package doesn't have write permission to rename file.");
                    return OsConstants.EPERM;
                }
            }

            // Rename the directory in lower file system.
            int errno = renameInLowerFs(oldPath, newPath);
            if (errno == 0) {
                helper.setTransactionSuccessful();
            } else {
                return errno;
            }
        } finally {
            helper.endTransaction();
        }
        // Directory movement might have made new/old path hidden.
        scanRenamedDirectoryForFuse(oldPath, newPath);
        return 0;
    }

    /**
     * Rename a file from {@code oldPath} to {@code newPath}.
     *
     * Renaming a file is split into three parts:
     * 1. Check if {@code newPath} supports new file type.
     * 2. Try updating database entry from {@code oldPath} to {@code newPath}. This update may fail
     *    if calling package doesn't have write permission for {@code oldPath} and {@code newPath}.
     * 3. Rename the file in lower file system. If Rename in lower file system succeeds, commit
     *    database update.
     * @param oldPath path of the file to be renamed.
     * @param newPath new path of the file to be renamed.
     * @return 0 on successful rename, appropriate negated errno value if the rename is not allowed.
     * <ul>
     * <li>{@link OsConstants#EPERM} Calling package doesn't have write permission for
     * {@code oldPath} or {@code newPath}, or file type is not supported by {@code newPath}.
     * This method can also return errno returned from {@code Os.rename} function.
     */
    private int renameFileCheckedForFuse(String oldPath, String newPath) {
        // Check if new mime type is supported in new path.
        final String newMimeType = MimeUtils.resolveMimeType(new File(newPath));
        if (!isMimeTypeSupportedInPath(newPath, newMimeType)) {
            return OsConstants.EPERM;
        }
        return renameFileForFuse(oldPath, newPath, /* bypassRestrictions */ false) ;
    }

    private int renameFileUncheckedForFuse(String oldPath, String newPath) {
        return renameFileForFuse(oldPath, newPath, /* bypassRestrictions */ true) ;
    }

    private int renameFileForFuse(String oldPath, String newPath, boolean bypassRestrictions) {
        final DatabaseHelper helper;
        try {
            helper = getDatabaseForUri(FileUtils.getContentUriForPath(oldPath));
        } catch (VolumeNotFoundException e) {
            throw new IllegalStateException("Failed to update database row with " + oldPath, e);
        }

        final boolean wasHidden = FileUtils.shouldFileBeHidden(new File(oldPath));
        final boolean isHidden = FileUtils.shouldFileBeHidden(new File(newPath));
        helper.beginTransaction();
        try {
            final String newMimeType = MimeUtils.resolveMimeType(new File(newPath));
            final String oldMimeType = MimeUtils.resolveMimeType(new File(oldPath));
            final boolean isSameMimeType = newMimeType.equalsIgnoreCase(oldMimeType);
            ContentValues contentValues = getContentValuesForFuseRename(newPath, newMimeType,
                    wasHidden, isHidden, isSameMimeType);
            if (!updateDatabaseForFuseRename(helper, oldPath, newPath, contentValues)) {
                if (!bypassRestrictions) {
                    // Check for other URI format grants for oldPath only. Check right before
                    // returning EPERM, to leave positive case performance unaffected.
                    if (!renameWithOtherUriGrants(helper, oldPath, newPath, contentValues)) {
                        Log.e(TAG, "Calling package doesn't have write permission to rename file.");
                        return OsConstants.EPERM;
                    }
                } else if (!maybeRemoveOwnerPackageForFuseRename(helper, newPath)) {
                    Log.wtf(TAG, "Couldn't clear owner package name for " + newPath);
                    return OsConstants.EPERM;
                }
            }

            // Try renaming oldPath to newPath in lower file system.
            int errno = renameInLowerFs(oldPath, newPath);
            if (errno == 0) {
                helper.setTransactionSuccessful();
            } else {
                return errno;
            }
        } finally {
            helper.endTransaction();
        }
        // The above code should have taken are of the mime/media type of the new file,
        // even if it was moved to/from a hidden directory.
        // This leaves cases where the source/dest of the move is a .nomedia file itself. Eg:
        // 1) /sdcard/foo/.nomedia => /sdcard/foo/bar.mp3
        //    in this case, the code above has given bar.mp3 the correct mime type, but we should
        //    still can /sdcard/foo, because it's now no longer hidden
        // 2) /sdcard/foo/.nomedia => /sdcard/bar/.nomedia
        //    in this case, we need to scan both /sdcard/foo and /sdcard/bar/
        // 3) /sdcard/foo/bar.mp3 => /sdcard/foo/.nomedia
        //    in this case, we need to scan all of /sdcard/foo
        if (extractDisplayName(oldPath).equals(".nomedia")) {
            scanFileAsMediaProvider(new File(oldPath).getParentFile(), REASON_DEMAND);
        }
        if (extractDisplayName(newPath).equals(".nomedia")) {
            scanFileAsMediaProvider(new File(newPath).getParentFile(), REASON_DEMAND);
        }

        return 0;
    }

    /**
     * Rename file by checking for other URI grants on oldPath
     *
     * We don't support replace scenario by checking for other URI grants on newPath (if it exists).
     */
    private boolean renameWithOtherUriGrants(DatabaseHelper helper, String oldPath, String newPath,
            ContentValues contentValues) {
        final Uri oldPathGrantedUri = getOtherUriGrantsForPath(oldPath, /* forWrite */ true);
        if (oldPathGrantedUri == null) {
            return false;
        }
        return updateDatabaseForFuseRename(helper, oldPath, newPath, contentValues, Bundle.EMPTY,
                oldPathGrantedUri);
    }

    /**
     * Rename file/directory without imposing any restrictions.
     *
     * We don't impose any rename restrictions for apps that bypass scoped storage restrictions.
     * However, we update database entries for renamed files to keep the database consistent.
     */
    private int renameUncheckedForFuse(String oldPath, String newPath) {
        if (new File(oldPath).isFile()) {
            return renameFileUncheckedForFuse(oldPath, newPath);
        } else {
            return renameDirectoryUncheckedForFuse(oldPath, newPath,
                    getAllFilesForRenameDirectory(oldPath));
        }
    }

    /**
     * Rename file or directory from {@code oldPath} to {@code newPath}.
     *
     * @param oldPath path of the file or directory to be renamed.
     * @param newPath new path of the file or directory to be renamed.
     * @param uid UID of the calling package.
     * @return 0 on successful rename, appropriate errno value if the rename is not allowed.
     * <ul>
     * <li>{@link OsConstants#ENOENT} Renaming a non-existing file or renaming a file from path that
     * is not indexed by MediaProvider database.
     * <li>{@link OsConstants#EPERM} Renaming a default directory or renaming a file to a file type
     * not supported by new path.
     * This method can also return errno returned from {@code Os.rename} function.
     *
     * Called from JNI in jni/MediaProviderWrapper.cpp
     */
    @Keep
    public int renameForFuse(String oldPath, String newPath, int uid) {
        final String errorMessage = "Rename " + oldPath + " to " + newPath + " failed. ";
        final LocalCallingIdentity token =
                clearLocalCallingIdentity(getCachedCallingIdentityForFuse(uid));
        PulledMetrics.logFileAccessViaFuse(getCallingUidOrSelf(), oldPath);

        try {
            if (isPrivatePackagePathNotAccessibleByCaller(oldPath)
                    || isPrivatePackagePathNotAccessibleByCaller(newPath)) {
                return OsConstants.EACCES;
            }

            if (!newPath.equals(getAbsoluteSanitizedPath(newPath))) {
                Log.e(TAG, "New path name contains invalid characters.");
                return OsConstants.EPERM;
            }

            if (shouldBypassDatabaseAndSetDirtyForFuse(uid, oldPath)
                    && shouldBypassDatabaseAndSetDirtyForFuse(uid, newPath)) {
                return renameInLowerFs(oldPath, newPath);
            }

            if (shouldBypassFuseRestrictions(/*forWrite*/ true, oldPath)
                    && shouldBypassFuseRestrictions(/*forWrite*/ true, newPath)) {
                return renameUncheckedForFuse(oldPath, newPath);
            }
            // Legacy apps that made is this far don't have the right storage permission and hence
            // are not allowed to access anything other than their external app directory
            if (isCallingPackageRequestingLegacy()) {
                return OsConstants.EACCES;
            }

            final String[] oldRelativePath = sanitizePath(extractRelativePath(oldPath));
            final String[] newRelativePath = sanitizePath(extractRelativePath(newPath));
            if (oldRelativePath.length == 0 || newRelativePath.length == 0) {
                // Rename not allowed on paths that can't be translated to RELATIVE_PATH.
                Log.e(TAG, errorMessage +  "Invalid path.");
                return OsConstants.EPERM;
            }
            if (oldRelativePath.length == 1 && TextUtils.isEmpty(oldRelativePath[0])) {
                // Allow rename of files/folders other than default directories.
                final String displayName = extractDisplayName(oldPath);
                for (String defaultFolder : DEFAULT_FOLDER_NAMES) {
                    if (displayName.equals(defaultFolder)) {
                        Log.e(TAG, errorMessage + oldPath + " is a default folder."
                                + " Renaming a default folder is not allowed.");
                        return OsConstants.EPERM;
                    }
                }
            }
            if (newRelativePath.length == 1 && TextUtils.isEmpty(newRelativePath[0])) {
                Log.e(TAG, errorMessage +  newPath + " is in root folder."
                        + " Renaming a file/directory to root folder is not allowed");
                return OsConstants.EPERM;
            }

            // TODO(b/177049768): We shouldn't use getExternalStorageDirectory for these checks.
            final File directoryAndroid = new File(Environment.getExternalStorageDirectory(),
                    DIRECTORY_ANDROID_LOWER_CASE);
            final File directoryAndroidMedia = new File(directoryAndroid, DIRECTORY_MEDIA);
            if (directoryAndroidMedia.getAbsolutePath().equalsIgnoreCase(oldPath)) {
                // Don't allow renaming 'Android/media' directory.
                // Android/[data|obb] are bind mounted and these paths don't go through FUSE.
                Log.e(TAG, errorMessage +  oldPath + " is a default folder in app external "
                        + "directory. Renaming a default folder is not allowed.");
                return OsConstants.EPERM;
            } else if (FileUtils.contains(directoryAndroid, new File(newPath))) {
                if (newRelativePath.length == 1) {
                    // New path is Android/*. Path is directly under Android. Don't allow moving
                    // files and directories to Android/.
                    Log.e(TAG, errorMessage +  newPath + " is in app external directory. "
                            + "Renaming a file/directory to app external directory is not "
                            + "allowed.");
                    return OsConstants.EPERM;
                } else if(!FileUtils.contains(directoryAndroidMedia, new File(newPath))) {
                    // New path is  Android/*/*. Don't allow moving of files or directories
                    // to app external directory other than media directory.
                    Log.e(TAG, errorMessage +  newPath + " is not in external media directory."
                            + "File/directory can only be renamed to a path in external media "
                            + "directory. Renaming file/directory to path in other external "
                            + "directories is not allowed");
                    return OsConstants.EPERM;
                }
            }

            // Continue renaming files/directories if rename of oldPath to newPath is allowed.
            if (new File(oldPath).isFile()) {
                return renameFileCheckedForFuse(oldPath, newPath);
            } else {
                return renameDirectoryCheckedForFuse(oldPath, newPath);
            }
        } finally {
            restoreLocalCallingIdentity(token);
        }
    }

    @Override
    public int checkUriPermission(@NonNull Uri uri, int uid,
            /* @Intent.AccessUriMode */ int modeFlags) {
        final LocalCallingIdentity token = clearLocalCallingIdentity(
                LocalCallingIdentity.fromExternal(getContext(), mUserCache, uid));

        if (isRedactedUri(uri)) {
            if ((modeFlags & Intent.FLAG_GRANT_WRITE_URI_PERMISSION) != 0) {
                // we don't allow write grants on redacted uris.
                return PackageManager.PERMISSION_DENIED;
            }

            uri = getUriForRedactedUri(uri);
        }

        if (isPickerUri(uri)) {
            // Do not allow implicit access (by the virtue of ownership/permission) to picker uris.
            // Picker uris should have explicit permission grants.
            // If the calling app A has an explicit grant on picker uri, UriGrantsManagerService
            // will check the grant status and allow app A to grant the uri to app B (without
            // calling into MediaProvider)
            return PackageManager.PERMISSION_DENIED;
        }

        try {
            final boolean allowHidden = isCallingPackageAllowedHidden();
            final int table = matchUri(uri, allowHidden);

            final DatabaseHelper helper;
            try {
                helper = getDatabaseForUri(uri);
            } catch (VolumeNotFoundException e) {
                return PackageManager.PERMISSION_DENIED;
            }

            final int type;
            if ((modeFlags & Intent.FLAG_GRANT_WRITE_URI_PERMISSION) != 0) {
                type = TYPE_UPDATE;
            } else {
                type = TYPE_QUERY;
            }

            final SQLiteQueryBuilder qb = getQueryBuilder(type, table, uri, Bundle.EMPTY, null);
            try (Cursor c = qb.query(helper,
                    new String[] { BaseColumns._ID }, null, null, null, null, null, null, null)) {
                if (c.getCount() == 1) {
                    c.moveToFirst();
                    final long cursorId = c.getLong(0);

                    long uriId = -1;
                    try {
                        uriId = ContentUris.parseId(uri);
                    } catch (NumberFormatException ignored) {
                        // if the id is not a number, the uri doesn't have a valid ID at the end of
                        // the uri, (i.e., uri is uri of the table not of the item/row)
                    }

                    if (uriId != -1 && cursorId == uriId) {
                        return PackageManager.PERMISSION_GRANTED;
                    }
                }
            }

            // For the uri with id cases, if it isn't returned in above query section, the result
            // isn't as expected. Don't grant the permission.
            switch (table) {
                case AUDIO_MEDIA_ID:
                case IMAGES_MEDIA_ID:
                case VIDEO_MEDIA_ID:
                case DOWNLOADS_ID:
                case FILES_ID:
                case AUDIO_MEDIA_ID_GENRES_ID:
                case AUDIO_GENRES_ID:
                case AUDIO_PLAYLISTS_ID:
                case AUDIO_PLAYLISTS_ID_MEMBERS_ID:
                case AUDIO_ARTISTS_ID:
                case AUDIO_ALBUMS_ID:
                    return PackageManager.PERMISSION_DENIED;
                default:
                    // continue below
            }

            // If the uri is a valid content uri and doesn't have a valid ID at the end of the uri,
            // (i.e., uri is uri of the table not of the item/row), and app doesn't request prefix
            // grant, we are willing to grant this uri permission since this doesn't grant them any
            // extra access. This grant will only grant permissions on given uri, it will not grant
            // access to db rows of the corresponding table.
            if ((modeFlags & Intent.FLAG_GRANT_PREFIX_URI_PERMISSION) == 0) {
                return PackageManager.PERMISSION_GRANTED;
            }
        } finally {
            restoreLocalCallingIdentity(token);
        }
        return PackageManager.PERMISSION_DENIED;
    }

    @Override
    public Cursor query(Uri uri, String[] projection, String selection, String[] selectionArgs,
            String sortOrder) {
        return query(uri, projection,
                DatabaseUtils.createSqlQueryBundle(selection, selectionArgs, sortOrder), null);
    }

    @Override
    public Cursor query(Uri uri, String[] projection, Bundle queryArgs, CancellationSignal signal) {
        return query(uri, projection, queryArgs, signal, /* forSelf */ false);
    }

    private Cursor query(Uri uri, String[] projection, Bundle queryArgs,
            CancellationSignal signal, boolean forSelf) {
        Trace.beginSection("query");
        try {
            return queryInternal(uri, projection, queryArgs, signal, forSelf);
        } catch (FallbackException e) {
            return e.translateForQuery(getCallingPackageTargetSdkVersion());
        } finally {
            Trace.endSection();
        }
    }

    private Cursor queryInternal(Uri uri, String[] projection, Bundle queryArgs,
            CancellationSignal signal, boolean forSelf) throws FallbackException {
        if (isPickerUri(uri)) {
            return mPickerUriResolver.query(uri, projection, mCallingIdentity.get().pid,
                    mCallingIdentity.get().uid);
        }

        final String volumeName = getVolumeName(uri);
        PulledMetrics.logVolumeAccessViaMediaProvider(getCallingUidOrSelf(), volumeName);
        queryArgs = (queryArgs != null) ? queryArgs : new Bundle();

        // INCLUDED_DEFAULT_DIRECTORIES extra should only be set inside MediaProvider.
        queryArgs.remove(INCLUDED_DEFAULT_DIRECTORIES);

        final ArraySet<String> honoredArgs = new ArraySet<>();
        DatabaseUtils.resolveQueryArgs(queryArgs, honoredArgs::add, this::ensureCustomCollator);

        Uri redactedUri = null;
        // REDACTED_URI_BUNDLE_KEY extra should only be set inside MediaProvider.
        queryArgs.remove(QUERY_ARG_REDACTED_URI);
        if (isRedactedUri(uri)) {
            redactedUri = uri;
            uri = getUriForRedactedUri(uri);
            queryArgs.putParcelable(QUERY_ARG_REDACTED_URI, redactedUri);
        }

        uri = safeUncanonicalize(uri);

        final int targetSdkVersion = getCallingPackageTargetSdkVersion();
        final boolean allowHidden = isCallingPackageAllowedHidden();
        final int table = matchUri(uri, allowHidden);

        //Log.v(TAG, "query: uri="+uri+", selection="+selection);
        // handle MEDIA_SCANNER before calling getDatabaseForUri()
        if (table == MEDIA_SCANNER) {
            // create a cursor to return volume currently being scanned by the media scanner
            MatrixCursor c = new MatrixCursor(new String[] {MediaStore.MEDIA_SCANNER_VOLUME});
            c.addRow(new String[] {mMediaScannerVolume});
            return c;
        }

        // Used temporarily (until we have unique media IDs) to get an identifier
        // for the current sd card, so that the music app doesn't have to use the
        // non-public getFatVolumeId method
        if (table == FS_ID) {
            MatrixCursor c = new MatrixCursor(new String[] {"fsid"});
            c.addRow(new Integer[] {mVolumeId});
            return c;
        }

        if (table == VERSION) {
            MatrixCursor c = new MatrixCursor(new String[] {"version"});
            c.addRow(new Integer[] {DatabaseHelper.getDatabaseVersion(getContext())});
            return c;
        }

        // TODO(b/195008831): Add test to verify that apps can't access
        if (table == PICKER_INTERNAL_MEDIA) {
            return mPickerDataLayer.fetchMedia(queryArgs);
        } else if (table == PICKER_INTERNAL_ALBUMS) {
            return mPickerDataLayer.fetchAlbums(queryArgs);
        }

        final DatabaseHelper helper = getDatabaseForUri(uri);
        final SQLiteQueryBuilder qb = getQueryBuilder(TYPE_QUERY, table, uri, queryArgs,
                honoredArgs::add);

        if (targetSdkVersion < Build.VERSION_CODES.R) {
            // Some apps are abusing "ORDER BY" clauses to inject "LIMIT"
            // clauses; gracefully lift them out.
            DatabaseUtils.recoverAbusiveSortOrder(queryArgs);

            // Some apps are abusing the Uri query parameters to inject LIMIT
            // clauses; gracefully lift them out.
            DatabaseUtils.recoverAbusiveLimit(uri, queryArgs);
        }

        if (targetSdkVersion < Build.VERSION_CODES.Q) {
            // Some apps are abusing the "WHERE" clause by injecting "GROUP BY"
            // clauses; gracefully lift them out.
            DatabaseUtils.recoverAbusiveSelection(queryArgs);

            // Some apps are abusing the first column to inject "DISTINCT";
            // gracefully lift them out.
            if ((projection != null) && (projection.length > 0)
                    && projection[0].startsWith("DISTINCT ")) {
                projection[0] = projection[0].substring("DISTINCT ".length());
                qb.setDistinct(true);
            }

            // Some apps are generating thumbnails with getThumbnail(), but then
            // ignoring the returned Bitmap and querying the raw table; give
            // them a row with enough information to find the original image.
            final String selection = queryArgs.getString(QUERY_ARG_SQL_SELECTION);
            if ((table == IMAGES_THUMBNAILS || table == VIDEO_THUMBNAILS)
                    && !TextUtils.isEmpty(selection)) {
                final Matcher matcher = PATTERN_SELECTION_ID.matcher(selection);
                if (matcher.matches()) {
                    final long id = Long.parseLong(matcher.group(1));

                    final Uri fullUri;
                    if (table == IMAGES_THUMBNAILS) {
                        fullUri = ContentUris.withAppendedId(
                                Images.Media.getContentUri(volumeName), id);
                    } else if (table == VIDEO_THUMBNAILS) {
                        fullUri = ContentUris.withAppendedId(
                                Video.Media.getContentUri(volumeName), id);
                    } else {
                        throw new IllegalArgumentException();
                    }

                    final MatrixCursor cursor = new MatrixCursor(projection);
                    final File file = ContentResolver.encodeToFile(
                            fullUri.buildUpon().appendPath("thumbnail").build());
                    final String data = file.getAbsolutePath();
                    cursor.newRow().add(MediaColumns._ID, null)
                            .add(Images.Thumbnails.IMAGE_ID, id)
                            .add(Video.Thumbnails.VIDEO_ID, id)
                            .add(MediaColumns.DATA, data);
                    return cursor;
                }
            }
        }

        // Update locale if necessary.
        if (helper.isInternal() && !Locale.getDefault().equals(mLastLocale)) {
            Log.i(TAG, "Updating locale within queryInternal");
            onLocaleChanged(false);
        }

        final Cursor c = qb.query(helper, projection, queryArgs, signal);
        if (c != null && !forSelf) {
            // As a performance optimization, only configure notifications when
            // resulting cursor will leave our process
            final boolean callerIsRemote = mCallingIdentity.get().pid != android.os.Process.myPid();
            if (callerIsRemote && !isFuseThread()) {
                c.setNotificationUri(getContext().getContentResolver(), uri);
            }

            final Bundle extras = new Bundle();
            extras.putStringArray(ContentResolver.EXTRA_HONORED_ARGS,
                    honoredArgs.toArray(new String[honoredArgs.size()]));
            c.setExtras(extras);
        }

        // Query was on a redacted URI, update the sensitive information such as the _ID, DATA etc.
        if (redactedUri != null && c != null) {
            try {
                return getRedactedUriCursor(redactedUri, c);
            } finally {
                c.close();
            }
        }

        return c;
    }

    private boolean isUriSupportedForRedaction(Uri uri) {
        final int match = matchUri(uri, true);
        return REDACTED_URI_SUPPORTED_TYPES.contains(match);
    }

    private Cursor getRedactedUriCursor(Uri redactedUri, @NonNull Cursor c) {
        final HashSet<String> columnNames = new HashSet<>(Arrays.asList(c.getColumnNames()));
        final MatrixCursor redactedUriCursor = new MatrixCursor(c.getColumnNames());
        final String redactedUriId = redactedUri.getLastPathSegment();

        if (!c.moveToFirst()) {
            return redactedUriCursor;
        }

        // NOTE: It is safe to assume that there will only be one entry corresponding to a
        // redacted URI as it corresponds to a unique DB entry.
        if (c.getCount() != 1) {
            throw new AssertionError("Two rows corresponding to " + redactedUri.toString()
                    + " found, when only one expected");
        }

        final MatrixCursor.RowBuilder row = redactedUriCursor.newRow();
        for (String columnName : c.getColumnNames()) {
            final int colIndex = c.getColumnIndex(columnName);
            if (c.getType(colIndex) == FIELD_TYPE_BLOB) {
                row.add(c.getBlob(colIndex));
            } else {
                row.add(c.getString(colIndex));
            }
        }

        String ext = getFileExtensionFromCursor(c, columnNames);
        ext = ext == null ? "" : "." + ext;
        final String displayName = redactedUriId + ext;
        final String data = buildPrimaryVolumeFile(uidToUserId(Binder.getCallingUid()),
                getRedactedRelativePath(), displayName).getAbsolutePath();

        updateRow(columnNames, MediaColumns._ID, row, redactedUriId);
        updateRow(columnNames, MediaColumns.DISPLAY_NAME, row, displayName);
        updateRow(columnNames, MediaColumns.RELATIVE_PATH, row, getRedactedRelativePath());
        updateRow(columnNames, MediaColumns.BUCKET_DISPLAY_NAME, row, getRedactedRelativePath());
        updateRow(columnNames, MediaColumns.DATA, row, data);
        updateRow(columnNames, MediaColumns.DOCUMENT_ID, row, null);
        updateRow(columnNames, MediaColumns.INSTANCE_ID, row, null);
        updateRow(columnNames, MediaColumns.BUCKET_ID, row, null);

        return redactedUriCursor;
    }

    @Nullable
    private static String getFileExtensionFromCursor(@NonNull Cursor c,
            @NonNull HashSet<String> columnNames) {
        if (columnNames.contains(MediaColumns.DATA)) {
            return extractFileExtension(c.getString(c.getColumnIndex(MediaColumns.DATA)));
        }
        if (columnNames.contains(MediaColumns.DISPLAY_NAME)) {
            return extractFileExtension(c.getString(c.getColumnIndex(MediaColumns.DISPLAY_NAME)));
        }
        return null;
    }

    private void updateRow(HashSet<String> columnNames, String columnName,
            MatrixCursor.RowBuilder row, Object val) {
        if (columnNames.contains(columnName)) {
            row.add(columnName, val);
        }
    }

    private Uri getUriForRedactedUri(Uri redactedUri) {
        final Uri.Builder builder = redactedUri.buildUpon();
        builder.path(null);
        final List<String> segments = redactedUri.getPathSegments();
        for (int i = 0; i < segments.size() - 1; i++) {
            builder.appendPath(segments.get(i));
        }

        DatabaseHelper helper;
        try {
            helper = getDatabaseForUri(redactedUri);
        } catch (VolumeNotFoundException e) {
            throw e.rethrowAsIllegalArgumentException();
        }

        try (final Cursor c = helper.runWithoutTransaction(
                (db) -> db.query("files", new String[]{MediaColumns._ID},
                        FileColumns.REDACTED_URI_ID + "=?",
                        new String[]{redactedUri.getLastPathSegment()}, null, null, null))) {
            if (!c.moveToFirst()) {
                throw new IllegalArgumentException(
                        "Uri: " + redactedUri.toString() + " not found.");
            }

            builder.appendPath(c.getString(0));
            return builder.build();
        }
    }

    private boolean isRedactedUri(Uri uri) {
        String id = uri.getLastPathSegment();
        return id != null && id.startsWith(REDACTED_URI_ID_PREFIX)
                && id.length() == REDACTED_URI_ID_SIZE;
    }

    @Override
    public String getType(Uri url) {
        final int match = matchUri(url, true);
        switch (match) {
            case IMAGES_MEDIA_ID:
            case AUDIO_MEDIA_ID:
            case AUDIO_PLAYLISTS_ID:
            case AUDIO_PLAYLISTS_ID_MEMBERS_ID:
            case VIDEO_MEDIA_ID:
            case DOWNLOADS_ID:
            case FILES_ID:
                final LocalCallingIdentity token = clearLocalCallingIdentity();
                try (Cursor cursor = queryForSingleItem(url,
                        new String[] { MediaColumns.MIME_TYPE }, null, null, null)) {
                    return cursor.getString(0);
                } catch (FileNotFoundException e) {
                    throw new IllegalArgumentException(e.getMessage());
                } finally {
                     restoreLocalCallingIdentity(token);
                }

            case IMAGES_MEDIA:
            case IMAGES_THUMBNAILS:
                return Images.Media.CONTENT_TYPE;

            case AUDIO_ALBUMART_ID:
            case AUDIO_ALBUMART_FILE_ID:
            case IMAGES_THUMBNAILS_ID:
            case VIDEO_THUMBNAILS_ID:
                return "image/jpeg";

            case AUDIO_MEDIA:
            case AUDIO_GENRES_ID_MEMBERS:
            case AUDIO_PLAYLISTS_ID_MEMBERS:
                return Audio.Media.CONTENT_TYPE;

            case AUDIO_GENRES:
            case AUDIO_MEDIA_ID_GENRES:
                return Audio.Genres.CONTENT_TYPE;
            case AUDIO_GENRES_ID:
            case AUDIO_MEDIA_ID_GENRES_ID:
                return Audio.Genres.ENTRY_CONTENT_TYPE;
            case AUDIO_PLAYLISTS:
                return Audio.Playlists.CONTENT_TYPE;

            case VIDEO_MEDIA:
                return Video.Media.CONTENT_TYPE;
            case DOWNLOADS:
                return Downloads.CONTENT_TYPE;

            case PICKER_ID:
                return mPickerUriResolver.getType(url);
        }
        throw new IllegalStateException("Unknown URL : " + url);
    }

    @VisibleForTesting
    void ensureFileColumns(@NonNull Uri uri, @NonNull ContentValues values)
            throws VolumeArgumentException, VolumeNotFoundException {
        final LocalUriMatcher matcher = new LocalUriMatcher(MediaStore.AUTHORITY);
        final int match = matcher.matchUri(uri, true);
        ensureNonUniqueFileColumns(match, uri, Bundle.EMPTY, values, null /* currentPath */);
    }

    private void ensureUniqueFileColumns(int match, @NonNull Uri uri, @NonNull Bundle extras,
            @NonNull ContentValues values, @Nullable String currentPath)
            throws VolumeArgumentException, VolumeNotFoundException {
        ensureFileColumns(match, uri, extras, values, true, currentPath);
    }

    private void ensureNonUniqueFileColumns(int match, @NonNull Uri uri,
            @NonNull Bundle extras, @NonNull ContentValues values, @Nullable String currentPath)
            throws VolumeArgumentException, VolumeNotFoundException {
        ensureFileColumns(match, uri, extras, values, false, currentPath);
    }

    /**
     * Get the various file-related {@link MediaColumns} in the given
     * {@link ContentValues} into a consistent condition. Also validates that defined
     * columns are valid for the given {@link Uri}, such as ensuring that only
     * {@code image/*} can be inserted into
     * {@link android.provider.MediaStore.Images}.
     */
    private void ensureFileColumns(int match, @NonNull Uri uri, @NonNull Bundle extras,
            @NonNull ContentValues values, boolean makeUnique, @Nullable String currentPath)
            throws VolumeArgumentException, VolumeNotFoundException {
        Trace.beginSection("ensureFileColumns");

        Objects.requireNonNull(uri);
        Objects.requireNonNull(extras);
        Objects.requireNonNull(values);

        // Figure out defaults based on Uri being modified
        String defaultMimeType = ClipDescription.MIMETYPE_UNKNOWN;
        int defaultMediaType = FileColumns.MEDIA_TYPE_NONE;
        String defaultPrimary = Environment.DIRECTORY_DOWNLOADS;
        String defaultSecondary = null;
        List<String> allowedPrimary = Arrays.asList(
                Environment.DIRECTORY_DOWNLOADS,
                Environment.DIRECTORY_DOCUMENTS);
        switch (match) {
            case AUDIO_MEDIA:
            case AUDIO_MEDIA_ID:
                defaultMimeType = "audio/mpeg";
                defaultMediaType = FileColumns.MEDIA_TYPE_AUDIO;
                defaultPrimary = Environment.DIRECTORY_MUSIC;
                if (SdkLevel.isAtLeastS()) {
                    allowedPrimary = Arrays.asList(
                            Environment.DIRECTORY_ALARMS,
                            Environment.DIRECTORY_AUDIOBOOKS,
                            Environment.DIRECTORY_MUSIC,
                            Environment.DIRECTORY_NOTIFICATIONS,
                            Environment.DIRECTORY_PODCASTS,
                            Environment.DIRECTORY_RECORDINGS,
                            Environment.DIRECTORY_RINGTONES);
                } else {
                    allowedPrimary = Arrays.asList(
                            Environment.DIRECTORY_ALARMS,
                            Environment.DIRECTORY_AUDIOBOOKS,
                            Environment.DIRECTORY_MUSIC,
                            Environment.DIRECTORY_NOTIFICATIONS,
                            Environment.DIRECTORY_PODCASTS,
                            FileUtils.DIRECTORY_RECORDINGS,
                            Environment.DIRECTORY_RINGTONES);
                }
                break;
            case VIDEO_MEDIA:
            case VIDEO_MEDIA_ID:
                defaultMimeType = "video/mp4";
                defaultMediaType = FileColumns.MEDIA_TYPE_VIDEO;
                defaultPrimary = Environment.DIRECTORY_MOVIES;
                allowedPrimary = Arrays.asList(
                        Environment.DIRECTORY_DCIM,
                        Environment.DIRECTORY_MOVIES,
                        Environment.DIRECTORY_PICTURES);
                break;
            case IMAGES_MEDIA:
            case IMAGES_MEDIA_ID:
                defaultMimeType = "image/jpeg";
                defaultMediaType = FileColumns.MEDIA_TYPE_IMAGE;
                defaultPrimary = Environment.DIRECTORY_PICTURES;
                allowedPrimary = Arrays.asList(
                        Environment.DIRECTORY_DCIM,
                        Environment.DIRECTORY_PICTURES);
                break;
            case AUDIO_ALBUMART:
            case AUDIO_ALBUMART_ID:
                defaultMimeType = "image/jpeg";
                defaultMediaType = FileColumns.MEDIA_TYPE_IMAGE;
                defaultPrimary = Environment.DIRECTORY_MUSIC;
                allowedPrimary = Arrays.asList(defaultPrimary);
                defaultSecondary = DIRECTORY_THUMBNAILS;
                break;
            case VIDEO_THUMBNAILS:
            case VIDEO_THUMBNAILS_ID:
                defaultMimeType = "image/jpeg";
                defaultMediaType = FileColumns.MEDIA_TYPE_IMAGE;
                defaultPrimary = Environment.DIRECTORY_MOVIES;
                allowedPrimary = Arrays.asList(defaultPrimary);
                defaultSecondary = DIRECTORY_THUMBNAILS;
                break;
            case IMAGES_THUMBNAILS:
            case IMAGES_THUMBNAILS_ID:
                defaultMimeType = "image/jpeg";
                defaultMediaType = FileColumns.MEDIA_TYPE_IMAGE;
                defaultPrimary = Environment.DIRECTORY_PICTURES;
                allowedPrimary = Arrays.asList(defaultPrimary);
                defaultSecondary = DIRECTORY_THUMBNAILS;
                break;
            case AUDIO_PLAYLISTS:
            case AUDIO_PLAYLISTS_ID:
                defaultMimeType = "audio/mpegurl";
                defaultMediaType = FileColumns.MEDIA_TYPE_PLAYLIST;
                defaultPrimary = Environment.DIRECTORY_MUSIC;
                allowedPrimary = Arrays.asList(
                        Environment.DIRECTORY_MUSIC,
                        Environment.DIRECTORY_MOVIES);
                break;
            case DOWNLOADS:
            case DOWNLOADS_ID:
                defaultPrimary = Environment.DIRECTORY_DOWNLOADS;
                allowedPrimary = Arrays.asList(defaultPrimary);
                break;
            case FILES:
            case FILES_ID:
                // Use defaults above
                break;
            default:
                Log.w(TAG, "Unhandled location " + uri + "; assuming generic files");
                break;
        }

        final String resolvedVolumeName = resolveVolumeName(uri);

        if (TextUtils.isEmpty(values.getAsString(MediaColumns.DATA))
                && MediaStore.VOLUME_INTERNAL.equals(resolvedVolumeName)) {
            // TODO: promote this to top-level check
            throw new UnsupportedOperationException(
                    "Writing to internal storage is not supported.");
        }

        // Force values when raw path provided
        if (!TextUtils.isEmpty(values.getAsString(MediaColumns.DATA))) {
            FileUtils.computeValuesFromData(values, isFuseThread());
        }

        final boolean isTargetSdkROrHigher =
                getCallingPackageTargetSdkVersion() >= Build.VERSION_CODES.R;
        final String displayName = values.getAsString(MediaColumns.DISPLAY_NAME);
        final String mimeTypeFromExt = TextUtils.isEmpty(displayName) ? null :
                MimeUtils.resolveMimeType(new File(displayName));

        if (TextUtils.isEmpty(values.getAsString(MediaColumns.MIME_TYPE))) {
            if (isTargetSdkROrHigher) {
                // Extract the MIME type from the display name if we couldn't resolve it from the
                // raw path
                if (mimeTypeFromExt != null) {
                    values.put(MediaColumns.MIME_TYPE, mimeTypeFromExt);
                } else {
                    // We couldn't resolve mimeType, it means that both display name and MIME type
                    // were missing in values, so we use defaultMimeType.
                    values.put(MediaColumns.MIME_TYPE, defaultMimeType);
                }
            } else if (defaultMediaType == FileColumns.MEDIA_TYPE_NONE) {
                values.put(MediaColumns.MIME_TYPE, mimeTypeFromExt);
            } else {
                // We don't use mimeTypeFromExt to preserve legacy behavior.
                values.put(MediaColumns.MIME_TYPE, defaultMimeType);
            }
        }

        String mimeType = values.getAsString(MediaColumns.MIME_TYPE);
        if (defaultMediaType == FileColumns.MEDIA_TYPE_NONE) {
            // We allow any mimeType for generic uri with default media type as MEDIA_TYPE_NONE.
        } else if (mimeType != null &&
                MimeTypeMap.getSingleton().getExtensionFromMimeType(mimeType) == null) {
            if (mimeTypeFromExt != null &&
                    defaultMediaType == MimeUtils.resolveMediaType(mimeTypeFromExt)) {
                // If mimeType from extension matches the defaultMediaType of uri, we use mimeType
                // from file extension as mimeType. This is an effort to guess the mimeType when we
                // get unsupported mimeType.
                // Note: We can't force defaultMimeType because when we force defaultMimeType, we
                // will force the file extension as well. For example, if DISPLAY_NAME=Foo.png and
                // mimeType="image/*". If we force mimeType to be "image/jpeg", we append the file
                // name with the new file extension i.e., "Foo.png.jpg" where as the expected file
                // name was "Foo.png"
                values.put(MediaColumns.MIME_TYPE, mimeTypeFromExt);
            } else if (isTargetSdkROrHigher) {
                // We are here because given mimeType is unsupported also we couldn't guess valid
                // mimeType from file extension.
                throw new IllegalArgumentException("Unsupported MIME type " + mimeType);
            } else {
                // We can't throw error for legacy apps, so we try to use defaultMimeType.
                values.put(MediaColumns.MIME_TYPE, defaultMimeType);
            }
        }

        // Give ourselves reasonable defaults when missing
        if (TextUtils.isEmpty(values.getAsString(MediaColumns.DISPLAY_NAME))) {
            values.put(MediaColumns.DISPLAY_NAME,
                    String.valueOf(System.currentTimeMillis()));
        }
        final Integer formatObject = values.getAsInteger(FileColumns.FORMAT);
        final int format = formatObject == null ? 0 : formatObject.intValue();
        if (format == MtpConstants.FORMAT_ASSOCIATION) {
            values.putNull(MediaColumns.MIME_TYPE);
        }

        mimeType = values.getAsString(MediaColumns.MIME_TYPE);
        // Quick check MIME type against table
        if (mimeType != null) {
            PulledMetrics.logMimeTypeAccess(getCallingUidOrSelf(), mimeType);
            final int actualMediaType = MimeUtils.resolveMediaType(mimeType);
            if (defaultMediaType == FileColumns.MEDIA_TYPE_NONE) {
                // Give callers an opportunity to work with playlists and
                // subtitles using the generic files table
                switch (actualMediaType) {
                    case FileColumns.MEDIA_TYPE_PLAYLIST:
                        defaultMimeType = "audio/mpegurl";
                        defaultMediaType = FileColumns.MEDIA_TYPE_PLAYLIST;
                        defaultPrimary = Environment.DIRECTORY_MUSIC;
                        allowedPrimary = new ArrayList<>(allowedPrimary);
                        allowedPrimary.add(Environment.DIRECTORY_MUSIC);
                        allowedPrimary.add(Environment.DIRECTORY_MOVIES);
                        break;
                    case FileColumns.MEDIA_TYPE_SUBTITLE:
                        defaultMimeType = "application/x-subrip";
                        defaultMediaType = FileColumns.MEDIA_TYPE_SUBTITLE;
                        defaultPrimary = Environment.DIRECTORY_MOVIES;
                        allowedPrimary = new ArrayList<>(allowedPrimary);
                        allowedPrimary.add(Environment.DIRECTORY_MUSIC);
                        allowedPrimary.add(Environment.DIRECTORY_MOVIES);
                        break;
                }
            } else if (defaultMediaType != actualMediaType) {
                final String[] split = defaultMimeType.split("/");
                throw new IllegalArgumentException(
                        "MIME type " + mimeType + " cannot be inserted into " + uri
                                + "; expected MIME type under " + split[0] + "/*");
            }
        }

        // Use default directories when missing
        if (TextUtils.isEmpty(values.getAsString(MediaColumns.RELATIVE_PATH))) {
            if (defaultSecondary != null) {
                values.put(MediaColumns.RELATIVE_PATH,
                        defaultPrimary + '/' + defaultSecondary + '/');
            } else {
                values.put(MediaColumns.RELATIVE_PATH,
                        defaultPrimary + '/');
            }
        }

        // Generate path when undefined
        if (TextUtils.isEmpty(values.getAsString(MediaColumns.DATA))) {
            // Note that just the volume name isn't enough to determine the path,
            // since we can manage different volumes with the same name for
            // different users. Instead, if we have a current path (which implies
            // an already existing file to be renamed), use that to derive the
            // user-id of the file, and in turn use that to derive the correct
            // volume. Cross-user renames are not supported without a specified
            // DATA column.
            File volumePath;
            UserHandle userHandle = mCallingIdentity.get().getUser();
            if (currentPath != null) {
                int userId = FileUtils.extractUserId(currentPath);
                if (userId != -1) {
                    userHandle = UserHandle.of(userId);
                }
            }
            try {
                volumePath = mVolumeCache.getVolumePath(resolvedVolumeName, userHandle);
            } catch (FileNotFoundException e) {
                throw new IllegalArgumentException(e);
            }

            FileUtils.sanitizeValues(values, /*rewriteHiddenFileName*/ !isFuseThread());
            FileUtils.computeDataFromValues(values, volumePath, isFuseThread());

            // Create result file
            File res = new File(values.getAsString(MediaColumns.DATA));
            try {
                if (makeUnique) {
                    res = FileUtils.buildUniqueFile(res.getParentFile(),
                            mimeType, res.getName());
                } else {
                    res = FileUtils.buildNonUniqueFile(res.getParentFile(),
                            mimeType, res.getName());
                }
            } catch (FileNotFoundException e) {
                throw new IllegalStateException(
                        "Failed to build unique file: " + res + " " + values);
            }

            // Require that content lives under well-defined directories to help
            // keep the user's content organized

            // Start by saying unchanged directories are valid
            final String currentDir = (currentPath != null)
                    ? new File(currentPath).getParent() : null;
            boolean validPath = res.getParent().equals(currentDir);

            // Next, consider allowing based on allowed primary directory
            final String[] relativePath = values.getAsString(MediaColumns.RELATIVE_PATH).split("/");
            final String primary = extractTopLevelDir(relativePath);
            if (!validPath) {
                validPath = containsIgnoreCase(allowedPrimary, primary);
            }

            // Next, consider allowing paths when referencing a related item
            final Uri relatedUri = extras.getParcelable(QUERY_ARG_RELATED_URI);
            if (!validPath && relatedUri != null) {
                try (Cursor c = queryForSingleItem(relatedUri, new String[] {
                        MediaColumns.MIME_TYPE,
                        MediaColumns.RELATIVE_PATH,
                }, null, null, null)) {
                    // If top-level MIME type matches, and relative path
                    // matches, then allow caller to place things here

                    final String expectedType = MimeUtils.extractPrimaryType(
                            c.getString(0));
                    final String actualType = MimeUtils.extractPrimaryType(
                            values.getAsString(MediaColumns.MIME_TYPE));
                    if (!Objects.equals(expectedType, actualType)) {
                        throw new IllegalArgumentException("Placement of " + actualType
                                + " item not allowed in relation to " + expectedType + " item");
                    }

                    final String expectedPath = c.getString(1);
                    final String actualPath = values.getAsString(MediaColumns.RELATIVE_PATH);
                    if (!Objects.equals(expectedPath, actualPath)) {
                        throw new IllegalArgumentException("Placement of " + actualPath
                                + " item not allowed in relation to " + expectedPath + " item");
                    }

                    // If we didn't see any trouble above, then we'll allow it
                    validPath = true;
                } catch (FileNotFoundException e) {
                    Log.w(TAG, "Failed to find related item " + relatedUri + ": " + e);
                }
            }

            // Consider allowing external media directory of calling package
            if (!validPath) {
                final String pathOwnerPackage = extractPathOwnerPackageName(res.getAbsolutePath());
                if (pathOwnerPackage != null) {
                    validPath = isExternalMediaDirectory(res.getAbsolutePath()) &&
                            isCallingIdentitySharedPackageName(pathOwnerPackage);
                }
            }

            // Allow apps with MANAGE_EXTERNAL_STORAGE to create files anywhere
            if (!validPath) {
                validPath = isCallingPackageManager();
            }

            // Allow system gallery to create image/video files.
            if (!validPath) {
                // System gallery can create image/video files in any existing directory, it can
                // also create subdirectories in any existing top-level directory. However, system
                // gallery is not allowed to create non-default top level directory.
                final boolean createNonDefaultTopLevelDir = primary != null &&
                        !FileUtils.buildPath(volumePath, primary).exists();
                validPath = !createNonDefaultTopLevelDir && canAccessMediaFile(
                        res.getAbsolutePath(), /*excludeNonSystemGallery*/ true);
            }

            // Nothing left to check; caller can't use this path
            if (!validPath) {
                throw new IllegalArgumentException(
                        "Primary directory " + primary + " not allowed for " + uri
                                + "; allowed directories are " + allowedPrimary);
            }

            boolean isFuseThread = isFuseThread();
            // Check if the following are true:
            // 1. Not a FUSE thread
            // 2. |res| is a child of a default dir and the default dir is missing
            // If true, we want to update the mTime of the volume root, after creating the dir
            // on the lower filesystem. This fixes some FileManagers relying on the mTime change
            // for UI updates
            File defaultDirVolumePath =
                    isFuseThread ? null : checkDefaultDirMissing(resolvedVolumeName, res);
            // Ensure all parent folders of result file exist
            res.getParentFile().mkdirs();
            if (!res.getParentFile().exists()) {
                throw new IllegalStateException("Failed to create directory: " + res);
            }
            touchFusePath(defaultDirVolumePath);

            values.put(MediaColumns.DATA, res.getAbsolutePath());
            // buildFile may have changed the file name, compute values to extract new DISPLAY_NAME.
            // Note: We can't extract displayName from res.getPath() because for pending & trashed
            // files DISPLAY_NAME will not be same as file name.
            FileUtils.computeValuesFromData(values, isFuseThread);
        } else {
            assertFileColumnsConsistent(match, uri, values);
        }

        assertPrivatePathNotInValues(values);

        // Drop columns that aren't relevant for special tables
        switch (match) {
            case AUDIO_ALBUMART:
            case VIDEO_THUMBNAILS:
            case IMAGES_THUMBNAILS:
                final Set<String> valid = getProjectionMap(MediaStore.Images.Thumbnails.class)
                        .keySet();
                for (String key : new ArraySet<>(values.keySet())) {
                    if (!valid.contains(key)) {
                        values.remove(key);
                    }
                }
                break;
        }

        Trace.endSection();
    }

    /**
     * For apps targetSdk >= S: Check that values does not contain any external private path.
     * For all apps: Check that values does not contain any other app's external private paths.
     */
    private void assertPrivatePathNotInValues(ContentValues values)
            throws IllegalArgumentException {
        ArrayList<String> relativePaths = new ArrayList<String>();
        relativePaths.add(extractRelativePath(values.getAsString(MediaColumns.DATA)));
        relativePaths.add(values.getAsString(MediaColumns.RELATIVE_PATH));

        for (final String relativePath : relativePaths) {
            if (!isDataOrObbRelativePath(relativePath)) {
                continue;
            }

            /**
             * Don't allow apps to insert/update database row to files in Android/data or
             * Android/obb dirs. These are app private directories and files in these private
             * directories can't be added to public media collection.
             *
             * Note: For backwards compatibility we allow apps with targetSdk < S to insert private
             * files to MediaProvider
             */
            if (CompatChanges.isChangeEnabled(ENABLE_CHECKS_FOR_PRIVATE_FILES,
                    Binder.getCallingUid())) {
                throw new IllegalArgumentException(
                        "Inserting private file: " + relativePath + " is not allowed.");
            }

            /**
             * Restrict all (legacy and non-legacy) apps from inserting paths in other
             * app's private directories.
             * Allow legacy apps to insert/update files in app private directories for backward
             * compatibility but don't allow them to do so in other app's private directories.
             */
            if (!isCallingIdentityAllowedAccessToDataOrObbPath(relativePath)) {
                throw new IllegalArgumentException(
                        "Inserting private file: " + relativePath + " is not allowed.");
            }
        }
    }

    /**
     * @return the default dir if {@code file} is a child of default dir and it's missing,
     * {@code null} otherwise.
     */
    private File checkDefaultDirMissing(String volumeName, File file) {
        String topLevelDir = FileUtils.extractTopLevelDir(file.getPath());
        if (topLevelDir != null && FileUtils.isDefaultDirectoryName(topLevelDir)) {
            try {
                File volumePath = getVolumePath(volumeName);
                if (!new File(volumePath, topLevelDir).exists()) {
                    return volumePath;
                }
            } catch (FileNotFoundException e) {
                Log.w(TAG, "Failed to checkDefaultDirMissing for " + file, e);
            }
        }
        return null;
    }

    /** Updates mTime of {@code path} on the FUSE filesystem */
    private void touchFusePath(@Nullable File path) {
        if (path != null) {
            // Touch root of volume to update mTime on FUSE filesystem
            // This allows FileManagers that may be relying on mTime changes to update their UI
            File fusePath = toFuseFile(path);
            if (fusePath != null) {
                Log.i(TAG, "Touching FUSE path " + fusePath);
                fusePath.setLastModified(System.currentTimeMillis());
            }
        }
    }

    /**
     * Check that any requested {@link MediaColumns#DATA} paths actually
     * live on the storage volume being targeted.
     */
    private void assertFileColumnsConsistent(int match, Uri uri, ContentValues values)
            throws VolumeArgumentException, VolumeNotFoundException {
        if (!values.containsKey(MediaColumns.DATA)) return;

        final String volumeName = resolveVolumeName(uri);
        try {
            // Quick check that the requested path actually lives on volume
            final Collection<File> allowed = getAllowedVolumePaths(volumeName);
            final File actual = new File(values.getAsString(MediaColumns.DATA))
                    .getCanonicalFile();
            if (!FileUtils.contains(allowed, actual)) {
                throw new VolumeArgumentException(actual, allowed);
            }
        } catch (IOException e) {
            throw new VolumeNotFoundException(volumeName);
        }
    }

    @Override
    public int bulkInsert(Uri uri, ContentValues[] values) {
        final int targetSdkVersion = getCallingPackageTargetSdkVersion();
        final boolean allowHidden = isCallingPackageAllowedHidden();
        final int match = matchUri(uri, allowHidden);

        if (match == VOLUMES) {
            return super.bulkInsert(uri, values);
        }

        if (match == AUDIO_PLAYLISTS_ID || match == AUDIO_PLAYLISTS_ID_MEMBERS) {
            final String resolvedVolumeName = resolveVolumeName(uri);

            final long playlistId = Long.parseLong(uri.getPathSegments().get(3));
            final Uri playlistUri = ContentUris.withAppendedId(
                    MediaStore.Audio.Playlists.getContentUri(resolvedVolumeName), playlistId);

            final String audioVolumeName =
                    MediaStore.VOLUME_INTERNAL.equals(resolvedVolumeName)
                            ? MediaStore.VOLUME_INTERNAL : MediaStore.VOLUME_EXTERNAL;

            // Require that caller has write access to underlying media
            enforceCallingPermission(playlistUri, Bundle.EMPTY, true);
            for (ContentValues each : values) {
                final long audioId = each.getAsLong(Audio.Playlists.Members.AUDIO_ID);
                final Uri audioUri = Audio.Media.getContentUri(audioVolumeName, audioId);
                enforceCallingPermission(audioUri, Bundle.EMPTY, false);
            }

            return bulkInsertPlaylist(playlistUri, values);
        }

        final DatabaseHelper helper;
        try {
            helper = getDatabaseForUri(uri);
        } catch (VolumeNotFoundException e) {
            return e.translateForUpdateDelete(targetSdkVersion);
        }

        helper.beginTransaction();
        try {
            final int result = super.bulkInsert(uri, values);
            helper.setTransactionSuccessful();
            return result;
        } finally {
            helper.endTransaction();
        }
    }

    private int bulkInsertPlaylist(@NonNull Uri uri, @NonNull ContentValues[] values) {
        Trace.beginSection("bulkInsertPlaylist");
        try {
            try {
                return addPlaylistMembers(uri, values);
            } catch (SQLiteConstraintException e) {
                if (getCallingPackageTargetSdkVersion() >= Build.VERSION_CODES.R) {
                    throw e;
                } else {
                    return 0;
                }
            }
        } catch (FallbackException e) {
            return e.translateForBulkInsert(getCallingPackageTargetSdkVersion());
        } finally {
            Trace.endSection();
        }
    }

    private long insertDirectory(@NonNull SQLiteDatabase db, @NonNull String path) {
        if (LOGV) Log.v(TAG, "inserting directory " + path);
        ContentValues values = new ContentValues();
        values.put(FileColumns.FORMAT, MtpConstants.FORMAT_ASSOCIATION);
        values.put(FileColumns.DATA, path);
        values.put(FileColumns.PARENT, getParent(db, path));
        values.put(FileColumns.OWNER_PACKAGE_NAME, extractPathOwnerPackageName(path));
        values.put(FileColumns.VOLUME_NAME, extractVolumeName(path));
        values.put(FileColumns.RELATIVE_PATH, extractRelativePath(path));
        values.put(FileColumns.DISPLAY_NAME, extractDisplayName(path));
        values.put(FileColumns.IS_DOWNLOAD, isDownload(path) ? 1 : 0);
        File file = new File(path);
        if (file.exists()) {
            values.put(FileColumns.DATE_MODIFIED, file.lastModified() / 1000);
        }
        return db.insert("files", FileColumns.DATE_MODIFIED, values);
    }

    private long getParent(@NonNull SQLiteDatabase db, @NonNull String path) {
        final String parentPath = new File(path).getParent();
        if (Objects.equals("/", parentPath)) {
            return -1;
        } else {
            synchronized (mDirectoryCache) {
                Long id = mDirectoryCache.get(parentPath);
                if (id != null) {
                    return id;
                }
            }

            final long id;
            try (Cursor c = db.query("files", new String[] { FileColumns._ID },
                    FileColumns.DATA + "=?", new String[] { parentPath }, null, null, null)) {
                if (c.moveToFirst()) {
                    id = c.getLong(0);
                } else {
                    id = insertDirectory(db, parentPath);
                }
            }

            synchronized (mDirectoryCache) {
                mDirectoryCache.put(parentPath, id);
            }
            return id;
        }
    }

    /**
     * @param c the Cursor whose title to retrieve
     * @return the result of {@link #getDefaultTitle(String)} if the result is valid; otherwise
     * the value of the {@code MediaStore.Audio.Media.TITLE} column
     */
    private String getDefaultTitleFromCursor(Cursor c) {
        String title = null;
        final int columnIndex = c.getColumnIndex("title_resource_uri");
        // Necessary to check for existence because we may be reading from an old DB version
        if (columnIndex > -1) {
            final String titleResourceUri = c.getString(columnIndex);
            if (titleResourceUri != null) {
                try {
                    title = getDefaultTitle(titleResourceUri);
                } catch (Exception e) {
                    // Best attempt only
                }
            }
        }
        if (title == null) {
            title = c.getString(c.getColumnIndex(MediaStore.Audio.Media.TITLE));
        }
        return title;
    }

    /**
     * @param title_resource_uri The title resource for which to retrieve the default localization
     * @return The title localized to {@code Locale.US}, or {@code null} if unlocalizable
     * @throws Exception Thrown if the title appears to be localizable, but the localization failed
     * for any reason. For example, the application from which the localized title is fetched is not
     * installed, or it does not have the resource which needs to be localized
     */
    private String getDefaultTitle(String title_resource_uri) throws Exception{
        try {
            return getTitleFromResourceUri(title_resource_uri, false);
        } catch (Exception e) {
            Log.e(TAG, "Error getting default title for " + title_resource_uri, e);
            throw e;
        }
    }

    /**
     * @param title_resource_uri The title resource to localize
     * @return The localized title, or {@code null} if unlocalizable
     * @throws Exception Thrown if the title appears to be localizable, but the localization failed
     * for any reason. For example, the application from which the localized title is fetched is not
     * installed, or it does not have the resource which needs to be localized
     */
    private String getLocalizedTitle(String title_resource_uri) throws Exception {
        try {
            return getTitleFromResourceUri(title_resource_uri, true);
        } catch (Exception e) {
            Log.e(TAG, "Error getting localized title for " + title_resource_uri, e);
            throw e;
        }
    }

    /**
     * Localizable titles conform to this URI pattern:
     *   Scheme: {@link ContentResolver.SCHEME_ANDROID_RESOURCE}
     *   Authority: Package Name of ringtone title provider
     *   First Path Segment: Type of resource (must be "string")
     *   Second Path Segment: Resource name of title
     *
     * @param title_resource_uri The title resource to retrieve
     * @param localize Whether or not to localize the title
     * @return The title, or {@code null} if unlocalizable
     * @throws Exception Thrown if the title appears to be localizable, but the localization failed
     * for any reason. For example, the application from which the localized title is fetched is not
     * installed, or it does not have the resource which needs to be localized
     */
    private String getTitleFromResourceUri(String title_resource_uri, boolean localize)
        throws Exception {
        if (TextUtils.isEmpty(title_resource_uri)) {
            return null;
        }
        final Uri titleUri = Uri.parse(title_resource_uri);
        final String scheme = titleUri.getScheme();
        if (!ContentResolver.SCHEME_ANDROID_RESOURCE.equals(scheme)) {
            return null;
        }
        final List<String> pathSegments = titleUri.getPathSegments();
        if (pathSegments.size() != 2) {
            Log.e(TAG, "Error getting localized title for " + title_resource_uri
                + ", must have 2 path segments");
            return null;
        }
        final String type = pathSegments.get(0);
        if (!"string".equals(type)) {
            Log.e(TAG, "Error getting localized title for " + title_resource_uri
                + ", first path segment must be \"string\"");
            return null;
        }
        final String packageName = titleUri.getAuthority();
        final Resources resources;
        if (localize) {
            resources = mPackageManager.getResourcesForApplication(packageName);
        } else {
            final Context packageContext = getContext().createPackageContext(packageName, 0);
            final Configuration configuration = packageContext.getResources().getConfiguration();
            configuration.setLocale(Locale.US);
            resources = packageContext.createConfigurationContext(configuration).getResources();
        }
        final String resourceIdentifier = pathSegments.get(1);
        final int id = resources.getIdentifier(resourceIdentifier, type, packageName);
        return resources.getString(id);
    }

    public void onLocaleChanged() {
        onLocaleChanged(true);
    }

    private void onLocaleChanged(boolean forceUpdate) {
        mInternalDatabase.runWithTransaction((db) -> {
            if (forceUpdate || !mLastLocale.equals(Locale.getDefault())) {
                localizeTitles(db);
                mLastLocale = Locale.getDefault();
            }
            return null;
        });
    }

    private void localizeTitles(@NonNull SQLiteDatabase db) {
        try (Cursor c = db.query("files", new String[]{"_id", "title_resource_uri"},
            "title_resource_uri IS NOT NULL", null, null, null, null)) {
            while (c.moveToNext()) {
                final String id = c.getString(0);
                final String titleResourceUri = c.getString(1);
                final ContentValues values = new ContentValues();
                try {
                    values.put(AudioColumns.TITLE_RESOURCE_URI, titleResourceUri);
                    computeAudioLocalizedValues(values);
                    computeAudioKeyValues(values);
                    db.update("files", values, "_id=?", new String[]{id});
                } catch (Exception e) {
                    Log.e(TAG, "Error updating localized title for " + titleResourceUri
                        + ", keeping old localization");
                }
            }
        }
    }

    private Uri insertFile(@NonNull SQLiteQueryBuilder qb, @NonNull DatabaseHelper helper,
            int match, @NonNull Uri uri, @NonNull Bundle extras, @NonNull ContentValues values,
            int mediaType) throws VolumeArgumentException, VolumeNotFoundException {
        boolean wasPathEmpty = !values.containsKey(MediaStore.MediaColumns.DATA)
                || TextUtils.isEmpty(values.getAsString(MediaStore.MediaColumns.DATA));

        // Make sure all file-related columns are defined
        ensureUniqueFileColumns(match, uri, extras, values, null);

        switch (mediaType) {
            case FileColumns.MEDIA_TYPE_AUDIO: {
                computeAudioLocalizedValues(values);
                computeAudioKeyValues(values);
                break;
            }
        }

        // compute bucket_id and bucket_display_name for all files
        String path = values.getAsString(MediaStore.MediaColumns.DATA);
        FileUtils.computeValuesFromData(values, isFuseThread());
        values.put(MediaStore.MediaColumns.DATE_ADDED, System.currentTimeMillis() / 1000);

        String title = values.getAsString(MediaStore.MediaColumns.TITLE);
        if (title == null && path != null) {
            title = extractFileName(path);
        }
        values.put(FileColumns.TITLE, title);

        String mimeType = null;
        int format = MtpConstants.FORMAT_ASSOCIATION;
        if (path != null && new File(path).isDirectory()) {
            values.put(FileColumns.FORMAT, MtpConstants.FORMAT_ASSOCIATION);
            values.putNull(MediaStore.MediaColumns.MIME_TYPE);
        } else {
            mimeType = values.getAsString(MediaStore.MediaColumns.MIME_TYPE);
            final Integer formatObject = values.getAsInteger(FileColumns.FORMAT);
            format = (formatObject == null ? 0 : formatObject.intValue());
        }

        if (format == 0) {
            format = MimeUtils.resolveFormatCode(mimeType);
        }
        if (path != null && path.endsWith("/")) {
            // TODO: convert to using FallbackException once VERSION_CODES.S is defined
            Log.e(TAG, "directory has trailing slash: " + path);
            return null;
        }
        if (format != 0) {
            values.put(FileColumns.FORMAT, format);
        }

        if (mimeType == null && path != null && format != MtpConstants.FORMAT_ASSOCIATION) {
            mimeType = MimeUtils.resolveMimeType(new File(path));
        }

        if (mimeType != null) {
            values.put(FileColumns.MIME_TYPE, mimeType);
            if (isCallingPackageSelf() && values.containsKey(FileColumns.MEDIA_TYPE)) {
                // Leave FileColumns.MEDIA_TYPE untouched if the caller is ModernMediaScanner and
                // FileColumns.MEDIA_TYPE is already populated.
            } else if (isFuseThread() && path != null
                    && FileUtils.shouldFileBeHidden(new File(path))) {
                // We should only mark MEDIA_TYPE as MEDIA_TYPE_NONE for Fuse Thread.
                // MediaProvider#insert() returns the uri by appending the "rowId" to the given
                // uri, hence to ensure the correct working of the returned uri, we shouldn't
                // change the MEDIA_TYPE in insert operation and let scan change it for us.
                values.put(FileColumns.MEDIA_TYPE, FileColumns.MEDIA_TYPE_NONE);
            } else {
                values.put(FileColumns.MEDIA_TYPE, MimeUtils.resolveMediaType(mimeType));
            }
        } else {
            values.put(FileColumns.MEDIA_TYPE, mediaType);
        }

        qb.allowColumn(FileColumns._MODIFIER);
        if (isCallingPackageSelf() && values.containsKey(FileColumns._MODIFIER)) {
            // We can't identify if the call is coming from media scan, hence
            // we let ModernMediaScanner send FileColumns._MODIFIER value.
        } else if (isFuseThread()) {
            values.put(FileColumns._MODIFIER, FileColumns._MODIFIER_FUSE);
        } else {
            values.put(FileColumns._MODIFIER, FileColumns._MODIFIER_CR);
        }

        // There is no meaning of an owner in the internal storage. It is shared by all users.
        // So we only set the user_id field in the database for external storage.
        qb.allowColumn(FileColumns._USER_ID);
        int ownerUserId = FileUtils.extractUserId(path);
        if (helper.isExternal()) {
            if (isAppCloneUserForFuse(ownerUserId)) {
                values.put(FileColumns._USER_ID, ownerUserId);
            } else {
                values.put(FileColumns._USER_ID, sUserId);
            }
        }

        final long rowId;
        Uri newUri = uri;
        {
            if (mediaType == FileColumns.MEDIA_TYPE_PLAYLIST) {
                String name = values.getAsString(Audio.Playlists.NAME);
                if (name == null && path == null) {
                    // MediaScanner will compute the name from the path if we have one
                    throw new IllegalArgumentException(
                            "no name was provided when inserting abstract playlist");
                }
            } else {
                if (path == null) {
                    // path might be null for playlists created on the device
                    // or transfered via MTP
                    throw new IllegalArgumentException(
                            "no path was provided when inserting new file");
                }
            }

            // make sure modification date and size are set
            if (path != null) {
                File file = new File(path);
                if (file.exists()) {
                    values.put(FileColumns.DATE_MODIFIED, file.lastModified() / 1000);
                    if (!values.containsKey(FileColumns.SIZE)) {
                        values.put(FileColumns.SIZE, file.length());
                    }
                }
                // Checking if the file/directory is hidden can be expensive based on the depth of
                // the directory tree. Call shouldFileBeHidden() only when the caller of insert()
                // cares about returned uri.
                if (!isCallingPackageSelf() && !isFuseThread()
                        && FileUtils.shouldFileBeHidden(file)) {
                    newUri = MediaStore.Files.getContentUri(MediaStore.getVolumeName(uri));
                }
            }

            rowId = insertAllowingUpsert(qb, helper, values, path);
        }
        if (format == MtpConstants.FORMAT_ASSOCIATION) {
            synchronized (mDirectoryCache) {
                mDirectoryCache.put(path, rowId);
            }
        }

        return ContentUris.withAppendedId(newUri, rowId);
    }

    /**
     * Inserts a new row in MediaProvider database with {@code values}. Treats insert as upsert for
     * double inserts from same package.
     */
    private long insertAllowingUpsert(@NonNull SQLiteQueryBuilder qb,
            @NonNull DatabaseHelper helper, @NonNull ContentValues values, String path)
            throws SQLiteConstraintException {
        return helper.runWithTransaction((db) -> {
            Long parent = values.getAsLong(FileColumns.PARENT);
            if (parent == null) {
                if (path != null) {
                    final long parentId = getParent(db, path);
                    values.put(FileColumns.PARENT, parentId);
                }
            }

            try {
                return qb.insert(helper, values);
            } catch (SQLiteConstraintException e) {
                final String packages = getAllowedPackagesForUpsert(
                        values.getAsString(MediaColumns.OWNER_PACKAGE_NAME));
                SQLiteQueryBuilder qbForUpsert = getQueryBuilderForUpsert(path);
                final long rowId = getIdIfPathOwnedByPackages(qbForUpsert, helper, path, packages);
                // Apps sometimes create a file via direct path and then insert it into
                // MediaStore via ContentResolver. The former should create a database entry,
                // so we have to treat the latter as an upsert.
                // TODO(b/149917493) Perform all INSERT operations as UPSERT.
                if (rowId != -1 && qbForUpsert.update(helper, values, "_id=?",
                        new String[]{Long.toString(rowId)}) == 1) {
                    return rowId;
                }
                // Rethrow SQLiteConstraintException on failed upsert.
                throw e;
            }
        });
    }

    /**
     * @return row id of the entry with path {@code path} if the owner is one of {@code packages}.
     */
    private long getIdIfPathOwnedByPackages(@NonNull SQLiteQueryBuilder qb,
            @NonNull DatabaseHelper helper, String path, String packages) {
        final String[] projection = new String[] {FileColumns._ID};
        final  String ownerPackageMatchClause = DatabaseUtils.bindSelection(
                MediaColumns.OWNER_PACKAGE_NAME + " IN " + packages);
        final String selection = FileColumns.DATA + " =? AND " + ownerPackageMatchClause;

        try (Cursor c = qb.query(helper, projection, selection, new String[] {path}, null, null,
                null, null, null)) {
            if (c.moveToFirst()) {
                return c.getLong(0);
            }
        }
        return -1;
    }

    /**
     * Gets packages that should match to upsert a db row.
     *
     * A database row can be upserted if
     * <ul>
     * <li> Calling package or one of the shared packages owns the db row.
     * <li> {@code givenOwnerPackage} owns the db row. This is useful when DownloadProvider
     * requests upsert on behalf of another app
     * </ul>
     */
    private String getAllowedPackagesForUpsert(@Nullable String givenOwnerPackage) {
        ArrayList<String> packages = new ArrayList<>();
        packages.addAll(Arrays.asList(mCallingIdentity.get().getSharedPackageNames()));

        // If givenOwnerPackage is CallingIdentity, packages list would already have shared package
        // names of givenOwnerPackage. If givenOwnerPackage is not CallingIdentity, since
        // DownloadProvider can upsert a row on behalf of app, we should include all shared packages
        // of givenOwnerPackage.
        if (givenOwnerPackage != null && isCallingPackageDelegator() &&
                !isCallingIdentitySharedPackageName(givenOwnerPackage)) {
            // Allow DownloadProvider to Upsert if givenOwnerPackage is owner of the db row.
            packages.addAll(Arrays.asList(getSharedPackagesForPackage(givenOwnerPackage)));
        }
        return bindList((Object[]) packages.toArray());
    }

    /**
     * @return {@link SQLiteQueryBuilder} for upsert with Files uri. This disables strict columns
     * check to allow upsert to update any column with Files uri.
     */
    private SQLiteQueryBuilder getQueryBuilderForUpsert(@NonNull String path) {
        final boolean allowHidden = isCallingPackageAllowedHidden();
        Bundle extras = new Bundle();
        extras.putInt(QUERY_ARG_MATCH_PENDING, MATCH_INCLUDE);
        extras.putInt(QUERY_ARG_MATCH_TRASHED, MATCH_INCLUDE);

        // When Fuse inserts a file to database it doesn't set is_download column. When app tries
        // insert with Downloads uri, upsert fails because getIdIfPathExistsForCallingPackage can't
        // find a row ID with is_download=1. Use Files uri to get queryBuilder & update any existing
        // row irrespective of is_download=1.
        final Uri uri = FileUtils.getContentUriForPath(path);
        SQLiteQueryBuilder qb = getQueryBuilder(TYPE_UPDATE, matchUri(uri, allowHidden), uri,
                extras, null);

        // We won't be able to update columns that are not part of projection map of Files table. We
        // have already checked strict columns in previous insert operation which failed with
        // exception. Any malicious column usage would have got caught in insert operation, hence we
        // can safely disable strict column check for upsert.
        qb.setStrictColumns(false);
        return qb;
    }

    private void maybePut(@NonNull ContentValues values, @NonNull String key,
            @Nullable String value) {
        if (value != null) {
            values.put(key, value);
        }
    }

    private boolean maybeMarkAsDownload(@NonNull ContentValues values) {
        final String path = values.getAsString(MediaColumns.DATA);
        if (path != null && isDownload(path)) {
            values.put(FileColumns.IS_DOWNLOAD, 1);
            return true;
        }
        return false;
    }

    private static @NonNull String resolveVolumeName(@NonNull Uri uri) {
        final String volumeName = getVolumeName(uri);
        if (MediaStore.VOLUME_EXTERNAL.equals(volumeName)) {
            return MediaStore.VOLUME_EXTERNAL_PRIMARY;
        } else {
            return volumeName;
        }
    }

    /**
     * @deprecated all operations should be routed through the overload that
     *             accepts a {@link Bundle} of extras.
     */
    @Override
    @Deprecated
    public Uri insert(Uri uri, ContentValues values) {
        return insert(uri, values, null);
    }

    @Override
    public @Nullable Uri insert(@NonNull Uri uri, @Nullable ContentValues values,
            @Nullable Bundle extras) {
        Trace.beginSection("insert");
        try {
            try {
                return insertInternal(uri, values, extras);
            } catch (SQLiteConstraintException e) {
                if (getCallingPackageTargetSdkVersion() >= Build.VERSION_CODES.R) {
                    throw e;
                } else {
                    return null;
                }
            }
        } catch (FallbackException e) {
            return e.translateForInsert(getCallingPackageTargetSdkVersion());
        } finally {
            Trace.endSection();
        }
    }

    private @Nullable Uri insertInternal(@NonNull Uri uri, @Nullable ContentValues initialValues,
            @Nullable Bundle extras) throws FallbackException {
        final String originalVolumeName = getVolumeName(uri);
        PulledMetrics.logVolumeAccessViaMediaProvider(getCallingUidOrSelf(), originalVolumeName);

        extras = (extras != null) ? extras : new Bundle();
        // REDACTED_URI_BUNDLE_KEY extra should only be set inside MediaProvider.
        extras.remove(QUERY_ARG_REDACTED_URI);

        // INCLUDED_DEFAULT_DIRECTORIES extra should only be set inside MediaProvider.
        extras.remove(INCLUDED_DEFAULT_DIRECTORIES);

        final boolean allowHidden = isCallingPackageAllowedHidden();
        final int match = matchUri(uri, allowHidden);

        final int targetSdkVersion = getCallingPackageTargetSdkVersion();
        final String resolvedVolumeName = resolveVolumeName(uri);

        // handle MEDIA_SCANNER before calling getDatabaseForUri()
        if (match == MEDIA_SCANNER) {
            mMediaScannerVolume = initialValues.getAsString(MediaStore.MEDIA_SCANNER_VOLUME);

            final DatabaseHelper helper = getDatabaseForUri(
                    MediaStore.Files.getContentUri(mMediaScannerVolume));

            helper.mScanStartTime = SystemClock.elapsedRealtime();
            return MediaStore.getMediaScannerUri();
        }

        if (match == VOLUMES) {
            String name = initialValues.getAsString("name");
            MediaVolume volume = null;
            try {
                volume = getVolume(name);
                Uri attachedVolume = attachVolume(volume, /* validate */ true);
                if (mMediaScannerVolume != null && mMediaScannerVolume.equals(name)) {
                    final DatabaseHelper helper = getDatabaseForUri(
                            MediaStore.Files.getContentUri(mMediaScannerVolume));
                    helper.mScanStartTime = SystemClock.elapsedRealtime();
                }
                return attachedVolume;
            } catch (FileNotFoundException e) {
                Log.w(TAG, "Couldn't find volume with name " + volume.getName());
                return null;
            }
        }

        final DatabaseHelper helper = getDatabaseForUri(uri);
        switch (match) {
            case AUDIO_PLAYLISTS_ID:
            case AUDIO_PLAYLISTS_ID_MEMBERS: {
                final long playlistId = Long.parseLong(uri.getPathSegments().get(3));
                final Uri playlistUri = ContentUris.withAppendedId(
                        MediaStore.Audio.Playlists.getContentUri(resolvedVolumeName), playlistId);

                final long audioId = initialValues
                        .getAsLong(MediaStore.Audio.Playlists.Members.AUDIO_ID);
                final String audioVolumeName =
                        MediaStore.VOLUME_INTERNAL.equals(resolvedVolumeName)
                                ? MediaStore.VOLUME_INTERNAL : MediaStore.VOLUME_EXTERNAL;
                final Uri audioUri = ContentUris.withAppendedId(
                        MediaStore.Audio.Media.getContentUri(audioVolumeName), audioId);

                // Require that caller has write access to underlying media
                enforceCallingPermission(playlistUri, Bundle.EMPTY, true);
                enforceCallingPermission(audioUri, Bundle.EMPTY, false);

                // Playlist contents are always persisted directly into playlist
                // files on disk to ensure that we can reliably migrate between
                // devices and recover from database corruption
                final long id = addPlaylistMembers(playlistUri, initialValues);
                acceptWithExpansion(helper::notifyInsert, resolvedVolumeName, playlistId,
                        FileColumns.MEDIA_TYPE_PLAYLIST, false);
                return ContentUris.withAppendedId(MediaStore.Audio.Playlists.Members
                        .getContentUri(originalVolumeName, playlistId), id);
            }
        }

        String path = null;
        String ownerPackageName = null;
        if (initialValues != null) {
            // IDs are forever; nobody should be editing them
            initialValues.remove(MediaColumns._ID);

            // Expiration times are hard-coded; let's derive them
            FileUtils.computeDateExpires(initialValues);

            // Ignore or augment incoming raw filesystem paths
            for (String column : sDataColumns.keySet()) {
                if (!initialValues.containsKey(column)) continue;

                if (isCallingPackageSelf() || isCallingPackageLegacyWrite()) {
                    // Mutation allowed
                } else if (isCallingPackageManager()) {
                    // Apps with MANAGE_EXTERNAL_STORAGE have all files access, hence they are
                    // allowed to insert files anywhere.
                } else {
                    Log.w(TAG, "Ignoring mutation of  " + column + " from "
                            + getCallingPackageOrSelf());
                    initialValues.remove(column);
                }
            }

            path = initialValues.getAsString(MediaStore.MediaColumns.DATA);

            if (!isCallingPackageSelf()) {
                initialValues.remove(FileColumns.IS_DOWNLOAD);
            }

            // We no longer track location metadata
            if (initialValues.containsKey(ImageColumns.LATITUDE)) {
                initialValues.putNull(ImageColumns.LATITUDE);
            }
            if (initialValues.containsKey(ImageColumns.LONGITUDE)) {
                initialValues.putNull(ImageColumns.LONGITUDE);
            }
            if (getCallingPackageTargetSdkVersion() <= Build.VERSION_CODES.Q) {
                // These columns are removed in R.
                if (initialValues.containsKey("primary_directory")) {
                    initialValues.remove("primary_directory");
                }
                if (initialValues.containsKey("secondary_directory")) {
                    initialValues.remove("secondary_directory");
                }
            }

            if (isCallingPackageSelf() || isCallingPackageShell()) {
                // When media inserted by ourselves during a scan, or by the
                // shell, the best we can do is guess ownership based on path
                // when it's not explicitly provided
                ownerPackageName = initialValues.getAsString(FileColumns.OWNER_PACKAGE_NAME);
                if (TextUtils.isEmpty(ownerPackageName)) {
                    ownerPackageName = extractPathOwnerPackageName(path);
                }
            } else if (isCallingPackageDelegator()) {
                // When caller is a delegator, we handle ownership as a hybrid
                // of the two other cases: we're willing to accept any ownership
                // transfer attempted during insert, but we fall back to using
                // the Binder identity if they don't request a specific owner
                ownerPackageName = initialValues.getAsString(FileColumns.OWNER_PACKAGE_NAME);
                if (TextUtils.isEmpty(ownerPackageName)) {
                    ownerPackageName = getCallingPackageOrSelf();
                }
            } else {
                // Remote callers have no direct control over owner column; we force
                // it be whoever is creating the content.
                initialValues.remove(FileColumns.OWNER_PACKAGE_NAME);
                ownerPackageName = getCallingPackageOrSelf();
            }
        }

        long rowId = -1;
        Uri newUri = null;

        final SQLiteQueryBuilder qb = getQueryBuilder(TYPE_INSERT, match, uri, extras, null);

        switch (match) {
            case IMAGES_MEDIA: {
                maybePut(initialValues, FileColumns.OWNER_PACKAGE_NAME, ownerPackageName);
                final boolean isDownload = maybeMarkAsDownload(initialValues);
                newUri = insertFile(qb, helper, match, uri, extras, initialValues,
                        FileColumns.MEDIA_TYPE_IMAGE);
                break;
            }

            case IMAGES_THUMBNAILS: {
                if (helper.isInternal()) {
                    throw new UnsupportedOperationException(
                            "Writing to internal storage is not supported.");
                }

                // Require that caller has write access to underlying media
                final long imageId = initialValues.getAsLong(MediaStore.Images.Thumbnails.IMAGE_ID);
                enforceCallingPermission(ContentUris.withAppendedId(
                        MediaStore.Images.Media.getContentUri(resolvedVolumeName), imageId),
                        extras, true);

                ensureUniqueFileColumns(match, uri, extras, initialValues, null);

                rowId = qb.insert(helper, initialValues);
                if (rowId > 0) {
                    newUri = ContentUris.withAppendedId(Images.Thumbnails.
                            getContentUri(originalVolumeName), rowId);
                }
                break;
            }

            case VIDEO_THUMBNAILS: {
                if (helper.isInternal()) {
                    throw new UnsupportedOperationException(
                            "Writing to internal storage is not supported.");
                }

                // Require that caller has write access to underlying media
                final long videoId = initialValues.getAsLong(MediaStore.Video.Thumbnails.VIDEO_ID);
                enforceCallingPermission(ContentUris.withAppendedId(
                        MediaStore.Video.Media.getContentUri(resolvedVolumeName), videoId),
                        Bundle.EMPTY, true);

                ensureUniqueFileColumns(match, uri, extras, initialValues, null);

                rowId = qb.insert(helper, initialValues);
                if (rowId > 0) {
                    newUri = ContentUris.withAppendedId(Video.Thumbnails.
                            getContentUri(originalVolumeName), rowId);
                }
                break;
            }

            case AUDIO_MEDIA: {
                maybePut(initialValues, FileColumns.OWNER_PACKAGE_NAME, ownerPackageName);
                final boolean isDownload = maybeMarkAsDownload(initialValues);
                newUri = insertFile(qb, helper, match, uri, extras, initialValues,
                        FileColumns.MEDIA_TYPE_AUDIO);
                break;
            }

            case AUDIO_MEDIA_ID_GENRES: {
                throw new FallbackException("Genres are read-only", Build.VERSION_CODES.R);
            }

            case AUDIO_GENRES: {
                throw new FallbackException("Genres are read-only", Build.VERSION_CODES.R);
            }

            case AUDIO_GENRES_ID_MEMBERS: {
                throw new FallbackException("Genres are read-only", Build.VERSION_CODES.R);
            }

            case AUDIO_PLAYLISTS: {
                maybePut(initialValues, FileColumns.OWNER_PACKAGE_NAME, ownerPackageName);
                final boolean isDownload = maybeMarkAsDownload(initialValues);
                ContentValues values = new ContentValues(initialValues);
                values.put(MediaStore.Audio.Playlists.DATE_ADDED, System.currentTimeMillis() / 1000);
                // Playlist names are stored as display names, but leave
                // values untouched if the caller is ModernMediaScanner
                if (!isCallingPackageSelf()) {
                    if (values.containsKey(Playlists.NAME)) {
                        values.put(MediaColumns.DISPLAY_NAME, values.getAsString(Playlists.NAME));
                    }
                    if (!values.containsKey(MediaColumns.MIME_TYPE)) {
                        values.put(MediaColumns.MIME_TYPE, "audio/mpegurl");
                    }
                }
                newUri = insertFile(qb, helper, match, uri, extras, values,
                        FileColumns.MEDIA_TYPE_PLAYLIST);
                if (newUri != null) {
                    // Touch empty playlist file on disk so its ready for renames
                    if (Binder.getCallingUid() != android.os.Process.myUid()) {
                        try (OutputStream out = ContentResolver.wrap(this)
                                .openOutputStream(newUri)) {
                        } catch (IOException ignored) {
                        }
                    }
                }
                break;
            }

            case VIDEO_MEDIA: {
                maybePut(initialValues, FileColumns.OWNER_PACKAGE_NAME, ownerPackageName);
                final boolean isDownload = maybeMarkAsDownload(initialValues);
                newUri = insertFile(qb, helper, match, uri, extras, initialValues,
                        FileColumns.MEDIA_TYPE_VIDEO);
                break;
            }

            case AUDIO_ALBUMART: {
                if (helper.isInternal()) {
                    throw new UnsupportedOperationException("no internal album art allowed");
                }

                ensureUniqueFileColumns(match, uri, extras, initialValues, null);

                rowId = qb.insert(helper, initialValues);
                if (rowId > 0) {
                    newUri = ContentUris.withAppendedId(uri, rowId);
                }
                break;
            }

            case FILES: {
                maybePut(initialValues, FileColumns.OWNER_PACKAGE_NAME, ownerPackageName);
                final boolean isDownload = maybeMarkAsDownload(initialValues);
                final String mimeType = initialValues.getAsString(MediaColumns.MIME_TYPE);
                final int mediaType = MimeUtils.resolveMediaType(mimeType);
                newUri = insertFile(qb, helper, match, uri, extras, initialValues,
                        mediaType);
                break;
            }

            case DOWNLOADS:
                maybePut(initialValues, FileColumns.OWNER_PACKAGE_NAME, ownerPackageName);
                initialValues.put(FileColumns.IS_DOWNLOAD, 1);
                newUri = insertFile(qb, helper, match, uri, extras, initialValues,
                        FileColumns.MEDIA_TYPE_NONE);
                break;

            default:
                throw new UnsupportedOperationException("Invalid URI " + uri);
        }

        // Remember that caller is owner of this item, to speed up future
        // permission checks for this caller
        mCallingIdentity.get().setOwned(rowId, true);

        if (path != null && path.toLowerCase(Locale.ROOT).endsWith("/.nomedia")) {
            scanFileAsMediaProvider(new File(path).getParentFile(), REASON_DEMAND);
        }

        return newUri;
    }

    @Override
    public ContentProviderResult[] applyBatch(ArrayList<ContentProviderOperation> operations)
                throws OperationApplicationException {
        // Open transactions on databases for requested volumes
        final Set<DatabaseHelper> transactions = new ArraySet<>();
        try {
            for (ContentProviderOperation op : operations) {
                final DatabaseHelper helper = getDatabaseForUri(op.getUri());
                if (transactions.contains(helper)) continue;

                if (!helper.isTransactionActive()) {
                    helper.beginTransaction();
                    transactions.add(helper);
                } else {
                    // We normally don't allow nested transactions (since we
                    // don't have a good way to selectively roll them back) but
                    // if the incoming operation is ignoring exceptions, then we
                    // don't need to worry about partial rollback and can
                    // piggyback on the larger active transaction
                    if (!op.isExceptionAllowed()) {
                        throw new IllegalStateException("Nested transactions not supported");
                    }
                }
            }

            final ContentProviderResult[] result = super.applyBatch(operations);
            for (DatabaseHelper helper : transactions) {
                helper.setTransactionSuccessful();
            }
            return result;
        } catch (VolumeNotFoundException e) {
            throw e.rethrowAsIllegalArgumentException();
        } finally {
            for (DatabaseHelper helper : transactions) {
                helper.endTransaction();
            }
        }
    }

    private void appendWhereStandaloneMatch(@NonNull SQLiteQueryBuilder qb,
            @NonNull String column, /* @Match */ int match, Uri uri) {
        switch (match) {
            case MATCH_INCLUDE:
                // No special filtering needed
                break;
            case MATCH_EXCLUDE:
                appendWhereStandalone(qb, getWhereClauseForMatchExclude(column));
                break;
            case MATCH_ONLY:
                appendWhereStandalone(qb, column + "=?", 1);
                break;
            case MATCH_VISIBLE_FOR_FILEPATH:
                final String whereClause =
                        getWhereClauseForMatchableVisibleFromFilePath(uri, column);
                if (whereClause != null) {
                    appendWhereStandalone(qb, whereClause);
                }
                break;
            default:
                throw new IllegalArgumentException();
        }
    }

    private static void appendWhereStandalone(@NonNull SQLiteQueryBuilder qb,
            @Nullable String selection, @Nullable Object... selectionArgs) {
        qb.appendWhereStandalone(DatabaseUtils.bindSelection(selection, selectionArgs));
    }

    private static void appendWhereStandaloneFilter(@NonNull SQLiteQueryBuilder qb,
            @NonNull String[] columns, @Nullable String filter) {
        if (TextUtils.isEmpty(filter)) return;
        for (String filterWord : filter.split("\\s+")) {
            appendWhereStandalone(qb, String.join("||", columns) + " LIKE ? ESCAPE '\\'",
                    "%" + DatabaseUtils.escapeForLike(Audio.keyFor(filterWord)) + "%");
        }
    }

    /**
     * Gets {@link LocalCallingIdentity} for the calling package
     * TODO(b/170465810) Change the method name after refactoring.
     */
    LocalCallingIdentity getCachedCallingIdentityForTranscoding(int uid) {
        return getCachedCallingIdentityForFuse(uid);
    }

    @Deprecated
    private String getSharedPackages() {
        final String[] sharedPackageNames = mCallingIdentity.get().getSharedPackageNames();
        return bindList((Object[]) sharedPackageNames);
    }

    /**
     * Gets shared packages names for given {@code packageName}
     */
    private String[] getSharedPackagesForPackage(String packageName) {
        try {
            final int packageUid = getContext().getPackageManager()
                    .getPackageUid(packageName, 0);
            return getContext().getPackageManager().getPackagesForUid(packageUid);
        } catch (NameNotFoundException ignored) {
            return new String[] {packageName};
        }
    }

    private static final int TYPE_QUERY = 0;
    private static final int TYPE_INSERT = 1;
    private static final int TYPE_UPDATE = 2;
    private static final int TYPE_DELETE = 3;

    /**
     * Creating a new method for Transcoding to avoid any merge conflicts.
     * TODO(b/170465810): Remove this when getQueryBuilder code is refactored.
     */
    @NonNull SQLiteQueryBuilder getQueryBuilderForTranscoding(int type, int match,
            @NonNull Uri uri, @NonNull Bundle extras, @Nullable Consumer<String> honored) {
        // Force MediaProvider calling identity when accessing the db from transcoding to avoid
        // generating 'strict' SQL e.g forcing owner_package_name matches
        // We already handle the required permission checks for the app before we get here
        final LocalCallingIdentity token = clearLocalCallingIdentity();
        try {
            return getQueryBuilder(type, match, uri, extras, honored);
        } finally {
            restoreLocalCallingIdentity(token);
        }
    }

    /**
     * Generate a {@link SQLiteQueryBuilder} that is filtered based on the
     * runtime permissions and/or {@link Uri} grants held by the caller.
     * <ul>
     * <li>If caller holds a {@link Uri} grant, access is allowed according to
     * that grant.
     * <li>If caller holds the write permission for a collection, they can
     * read/write all contents of that collection.
     * <li>If caller holds the read permission for a collection, they can read
     * all contents of that collection, but writes are limited to content they
     * own.
     * <li>If caller holds no permissions for a collection, all reads/write are
     * limited to content they own.
     * </ul>
     */
    private @NonNull SQLiteQueryBuilder getQueryBuilder(int type, int match,
            @NonNull Uri uri, @NonNull Bundle extras, @Nullable Consumer<String> honored) {
        Trace.beginSection("getQueryBuilder");
        try {
            return getQueryBuilderInternal(type, match, uri, extras, honored);
        } finally {
            Trace.endSection();
        }
    }

    private @NonNull SQLiteQueryBuilder getQueryBuilderInternal(int type, int match,
            @NonNull Uri uri, @NonNull Bundle extras, @Nullable Consumer<String> honored) {
        final boolean forWrite;
        switch (type) {
            case TYPE_QUERY: forWrite = false; break;
            case TYPE_INSERT: forWrite = true; break;
            case TYPE_UPDATE: forWrite = true; break;
            case TYPE_DELETE: forWrite = true; break;
            default: throw new IllegalStateException();
        }

        final SQLiteQueryBuilder qb = new SQLiteQueryBuilder();
        if (uri.getBooleanQueryParameter("distinct", false)) {
            qb.setDistinct(true);
        }
        qb.setStrict(true);
        if (isCallingPackageSelf()) {
            // When caller is system, such as the media scanner, we're willing
            // to let them access any columns they want
        } else {
            qb.setTargetSdkVersion(getCallingPackageTargetSdkVersion());
            qb.setStrictColumns(true);
            qb.setStrictGrammar(true);
        }

        // TODO: throw when requesting a currently unmounted volume
        final String volumeName = MediaStore.getVolumeName(uri);
        final String includeVolumes;
        if (MediaStore.VOLUME_EXTERNAL.equals(volumeName)) {
            includeVolumes = bindList(mVolumeCache.getExternalVolumeNames().toArray());
        } else {
            includeVolumes = bindList(volumeName);
        }
        final String sharedPackages = getSharedPackages();
        final String matchSharedPackagesClause = FileColumns.OWNER_PACKAGE_NAME + " IN "
                + sharedPackages;

        boolean allowGlobal;
        final Uri redactedUri = extras.getParcelable(QUERY_ARG_REDACTED_URI);
        if (redactedUri != null) {
            if (forWrite) {
                throw new UnsupportedOperationException(
                        "Writes on: " + redactedUri.toString() + " are not supported");
            }
            allowGlobal = checkCallingPermissionGlobal(redactedUri, false);
        } else {
            allowGlobal = checkCallingPermissionGlobal(uri, forWrite);
        }

        final boolean allowLegacy =
                forWrite ? isCallingPackageLegacyWrite() : isCallingPackageLegacyRead();
        final boolean allowLegacyRead = allowLegacy && !forWrite;

        int matchPending = extras.getInt(QUERY_ARG_MATCH_PENDING, MATCH_DEFAULT);
        int matchTrashed = extras.getInt(QUERY_ARG_MATCH_TRASHED, MATCH_DEFAULT);
        int matchFavorite = extras.getInt(QUERY_ARG_MATCH_FAVORITE, MATCH_DEFAULT);

        final ArrayList<String> includedDefaultDirs = extras.getStringArrayList(
                INCLUDED_DEFAULT_DIRECTORIES);

        // Handle callers using legacy arguments
        if (MediaStore.getIncludePending(uri)) matchPending = MATCH_INCLUDE;

        // Resolve any remaining default options
        final int defaultMatchForPendingAndTrashed;
        if (isFuseThread()) {
            // Write operations always check for file ownership, we don't need additional write
            // permission check for is_pending and is_trashed.
            defaultMatchForPendingAndTrashed =
                    forWrite ? MATCH_INCLUDE : MATCH_VISIBLE_FOR_FILEPATH;
        } else {
            defaultMatchForPendingAndTrashed = MATCH_EXCLUDE;
        }
        if (matchPending == MATCH_DEFAULT) matchPending = defaultMatchForPendingAndTrashed;
        if (matchTrashed == MATCH_DEFAULT) matchTrashed = defaultMatchForPendingAndTrashed;
        if (matchFavorite == MATCH_DEFAULT) matchFavorite = MATCH_INCLUDE;

        // Handle callers using legacy filtering
        final String filter = uri.getQueryParameter("filter");

        // Only accept ALL_VOLUMES parameter up until R, because we're not convinced we want
        // to commit to this as an API.
        final boolean includeAllVolumes = shouldIncludeRecentlyUnmountedVolumes(uri, extras);
        final String callingPackage = getCallingPackageOrSelf();

        switch (match) {
            case IMAGES_MEDIA_ID:
                appendWhereStandalone(qb, "_id=?", uri.getPathSegments().get(3));
                matchPending = MATCH_INCLUDE;
                matchTrashed = MATCH_INCLUDE;
                // fall-through
            case IMAGES_MEDIA: {
                if (type == TYPE_QUERY) {
                    qb.setTables("images");
                    qb.setProjectionMap(
                            getProjectionMap(Images.Media.class));
                } else {
                    qb.setTables("files");
                    qb.setProjectionMap(
                            getProjectionMap(Images.Media.class, Files.FileColumns.class));
                    appendWhereStandalone(qb, FileColumns.MEDIA_TYPE + "=?",
                            FileColumns.MEDIA_TYPE_IMAGE);
                }
                if (!allowGlobal && !checkCallingPermissionImages(forWrite, callingPackage)) {
                    appendWhereStandalone(qb, matchSharedPackagesClause);
                }
                appendWhereStandaloneMatch(qb, FileColumns.IS_PENDING, matchPending, uri);
                appendWhereStandaloneMatch(qb, FileColumns.IS_TRASHED, matchTrashed, uri);
                appendWhereStandaloneMatch(qb, FileColumns.IS_FAVORITE, matchFavorite, uri);
                if (honored != null) {
                    honored.accept(QUERY_ARG_MATCH_PENDING);
                    honored.accept(QUERY_ARG_MATCH_TRASHED);
                    honored.accept(QUERY_ARG_MATCH_FAVORITE);
                }
                if (!includeAllVolumes) {
                    appendWhereStandalone(qb, FileColumns.VOLUME_NAME + " IN " + includeVolumes);
                }
                break;
            }
            case IMAGES_THUMBNAILS_ID:
                appendWhereStandalone(qb, "_id=?", uri.getPathSegments().get(3));
                // fall-through
            case IMAGES_THUMBNAILS: {
                qb.setTables("thumbnails");

                final ArrayMap<String, String> projectionMap = new ArrayMap<>(
                        getProjectionMap(Images.Thumbnails.class));
                projectionMap.put(Images.Thumbnails.THUMB_DATA,
                        "NULL AS " + Images.Thumbnails.THUMB_DATA);
                qb.setProjectionMap(projectionMap);

                if (!allowGlobal && !checkCallingPermissionImages(forWrite, callingPackage)) {
                    appendWhereStandalone(qb,
                            "image_id IN (SELECT _id FROM images WHERE "
                                    + matchSharedPackagesClause + ")");
                }
                break;
            }
            case AUDIO_MEDIA_ID:
                appendWhereStandalone(qb, "_id=?", uri.getPathSegments().get(3));
                matchPending = MATCH_INCLUDE;
                matchTrashed = MATCH_INCLUDE;
                // fall-through
            case AUDIO_MEDIA: {
                if (type == TYPE_QUERY) {
                    qb.setTables("audio");
                    qb.setProjectionMap(
                            getProjectionMap(Audio.Media.class));
                } else {
                    qb.setTables("files");
                    qb.setProjectionMap(
                            getProjectionMap(Audio.Media.class, Files.FileColumns.class));
                    appendWhereStandalone(qb, FileColumns.MEDIA_TYPE + "=?",
                            FileColumns.MEDIA_TYPE_AUDIO);
                }
                if (!allowGlobal && !checkCallingPermissionAudio(forWrite, callingPackage)) {
                    // Apps without Audio permission can only see their own
                    // media, but we also let them see ringtone-style media to
                    // support legacy use-cases.
                    appendWhereStandalone(qb,
                            DatabaseUtils.bindSelection(matchSharedPackagesClause
                                    + " OR is_ringtone=1 OR is_alarm=1 OR is_notification=1"));
                }
                appendWhereStandaloneFilter(qb, new String[] {
                        AudioColumns.ARTIST_KEY, AudioColumns.ALBUM_KEY, AudioColumns.TITLE_KEY
                }, filter);
                appendWhereStandaloneMatch(qb, FileColumns.IS_PENDING, matchPending, uri);
                appendWhereStandaloneMatch(qb, FileColumns.IS_TRASHED, matchTrashed, uri);
                appendWhereStandaloneMatch(qb, FileColumns.IS_FAVORITE, matchFavorite, uri);
                if (honored != null) {
                    honored.accept(QUERY_ARG_MATCH_PENDING);
                    honored.accept(QUERY_ARG_MATCH_TRASHED);
                    honored.accept(QUERY_ARG_MATCH_FAVORITE);
                }
                if (!includeAllVolumes) {
                    appendWhereStandalone(qb, FileColumns.VOLUME_NAME + " IN " + includeVolumes);
                }
                break;
            }
            case AUDIO_MEDIA_ID_GENRES_ID:
                appendWhereStandalone(qb, "_id=?", uri.getPathSegments().get(5));
                // fall-through
            case AUDIO_MEDIA_ID_GENRES: {
                if (type == TYPE_QUERY) {
                    qb.setTables("audio_genres");
                    qb.setProjectionMap(getProjectionMap(Audio.Genres.class));
                } else {
                    throw new UnsupportedOperationException("Genres cannot be directly modified");
                }
                appendWhereStandalone(qb, "_id IN (SELECT genre_id FROM " +
                        "audio WHERE _id=?)", uri.getPathSegments().get(3));
                if (!allowGlobal && !checkCallingPermissionAudio(false, callingPackage)) {
                    // We don't have a great way to filter parsed metadata by
                    // owner, so callers need to hold READ_MEDIA_AUDIO
                    appendWhereStandalone(qb, "0");
                }
                break;
            }
            case AUDIO_GENRES_ID:
                appendWhereStandalone(qb, "_id=?", uri.getPathSegments().get(3));
                // fall-through
            case AUDIO_GENRES: {
                qb.setTables("audio_genres");
                qb.setProjectionMap(getProjectionMap(Audio.Genres.class));
                if (!allowGlobal && !checkCallingPermissionAudio(false, callingPackage)) {
                    // We don't have a great way to filter parsed metadata by
                    // owner, so callers need to hold READ_MEDIA_AUDIO
                    appendWhereStandalone(qb, "0");
                }
                break;
            }
            case AUDIO_GENRES_ID_MEMBERS:
                appendWhereStandalone(qb, "genre_id=?", uri.getPathSegments().get(3));
                // fall-through
            case AUDIO_GENRES_ALL_MEMBERS: {
                if (type == TYPE_QUERY) {
                    qb.setTables("audio");

                    final ArrayMap<String, String> projectionMap = new ArrayMap<>(
                            getProjectionMap(Audio.Genres.Members.class));
                    projectionMap.put(Audio.Genres.Members.AUDIO_ID,
                            "_id AS " + Audio.Genres.Members.AUDIO_ID);
                    qb.setProjectionMap(projectionMap);
                } else {
                    throw new UnsupportedOperationException("Genres cannot be directly modified");
                }
                appendWhereStandaloneFilter(qb, new String[] {
                        AudioColumns.ARTIST_KEY, AudioColumns.ALBUM_KEY, AudioColumns.TITLE_KEY
                }, filter);
                if (!allowGlobal && !checkCallingPermissionAudio(false, callingPackage)) {
                    // We don't have a great way to filter parsed metadata by
                    // owner, so callers need to hold READ_MEDIA_AUDIO
                    appendWhereStandalone(qb, "0");
                }
                // In order to be consistent with other audio views like audio_artist, audio_albums,
                // and audio_genres, exclude pending and trashed item
                appendWhereStandaloneMatch(qb, FileColumns.IS_PENDING, MATCH_EXCLUDE, uri);
                appendWhereStandaloneMatch(qb, FileColumns.IS_TRASHED, MATCH_EXCLUDE, uri);
                appendWhereStandaloneMatch(qb, FileColumns.IS_FAVORITE, matchFavorite, uri);
                if (honored != null) {
                    honored.accept(QUERY_ARG_MATCH_FAVORITE);
                }
                if (!includeAllVolumes) {
                    appendWhereStandalone(qb, FileColumns.VOLUME_NAME + " IN " + includeVolumes);
                }
                break;
            }
            case AUDIO_PLAYLISTS_ID:
                appendWhereStandalone(qb, "_id=?", uri.getPathSegments().get(3));
                matchPending = MATCH_INCLUDE;
                matchTrashed = MATCH_INCLUDE;
                // fall-through
            case AUDIO_PLAYLISTS: {
                if (type == TYPE_QUERY) {
                    qb.setTables("audio_playlists");
                    qb.setProjectionMap(
                            getProjectionMap(Audio.Playlists.class));
                } else {
                    qb.setTables("files");
                    qb.setProjectionMap(
                            getProjectionMap(Audio.Playlists.class, Files.FileColumns.class));
                    appendWhereStandalone(qb, FileColumns.MEDIA_TYPE + "=?",
                            FileColumns.MEDIA_TYPE_PLAYLIST);
                }
                if (!allowGlobal && !checkCallingPermissionAudio(forWrite, callingPackage)) {
                    appendWhereStandalone(qb, matchSharedPackagesClause);
                }
                appendWhereStandaloneMatch(qb, FileColumns.IS_PENDING, matchPending, uri);
                appendWhereStandaloneMatch(qb, FileColumns.IS_TRASHED, matchTrashed, uri);
                appendWhereStandaloneMatch(qb, FileColumns.IS_FAVORITE, matchFavorite, uri);
                if (honored != null) {
                    honored.accept(QUERY_ARG_MATCH_PENDING);
                    honored.accept(QUERY_ARG_MATCH_TRASHED);
                    honored.accept(QUERY_ARG_MATCH_FAVORITE);
                }
                if (!includeAllVolumes) {
                    appendWhereStandalone(qb, FileColumns.VOLUME_NAME + " IN " + includeVolumes);
                }
                break;
            }
            case AUDIO_PLAYLISTS_ID_MEMBERS_ID:
                appendWhereStandalone(qb, "audio_playlists_map._id=?",
                        uri.getPathSegments().get(5));
                // fall-through
            case AUDIO_PLAYLISTS_ID_MEMBERS: {
                appendWhereStandalone(qb, "playlist_id=?", uri.getPathSegments().get(3));
                if (type == TYPE_QUERY) {
                    qb.setTables("audio_playlists_map, audio");

                    final ArrayMap<String, String> projectionMap = new ArrayMap<>(
                            getProjectionMap(Audio.Playlists.Members.class));
                    projectionMap.put(Audio.Playlists.Members._ID,
                            "audio_playlists_map._id AS " + Audio.Playlists.Members._ID);
                    qb.setProjectionMap(projectionMap);

                    appendWhereStandalone(qb, "audio._id = audio_id");
                    // Since we use audio table along with audio_playlists_map
                    // for querying, we should only include database rows of
                    // the attached volumes.
                    if (!includeAllVolumes) {
                        appendWhereStandalone(qb, FileColumns.VOLUME_NAME + " IN "
                             + includeVolumes);
                    }
                } else {
                    qb.setTables("audio_playlists_map");
                    qb.setProjectionMap(getProjectionMap(Audio.Playlists.Members.class));
                }
                appendWhereStandaloneFilter(qb, new String[] {
                        AudioColumns.ARTIST_KEY, AudioColumns.ALBUM_KEY, AudioColumns.TITLE_KEY
                }, filter);
                if (!allowGlobal && !checkCallingPermissionAudio(false, callingPackage)) {
                    // We don't have a great way to filter parsed metadata by
                    // owner, so callers need to hold READ_MEDIA_AUDIO
                    appendWhereStandalone(qb, "0");
                }
                break;
            }
            case AUDIO_ALBUMART_ID:
                appendWhereStandalone(qb, "album_id=?", uri.getPathSegments().get(3));
                // fall-through
            case AUDIO_ALBUMART: {
                qb.setTables("album_art");

                final ArrayMap<String, String> projectionMap = new ArrayMap<>(
                        getProjectionMap(Audio.Thumbnails.class));
                projectionMap.put(Audio.Thumbnails._ID,
                        "album_id AS " + Audio.Thumbnails._ID);
                qb.setProjectionMap(projectionMap);

                if (!allowGlobal && !checkCallingPermissionAudio(false, callingPackage)) {
                    // We don't have a great way to filter parsed metadata by
                    // owner, so callers need to hold READ_MEDIA_AUDIO
                    appendWhereStandalone(qb, "0");
                }
                break;
            }
            case AUDIO_ARTISTS_ID_ALBUMS: {
                if (type == TYPE_QUERY) {
                    qb.setTables("audio_artists_albums");
                    qb.setProjectionMap(getProjectionMap(Audio.Artists.Albums.class));

                    final String artistId = uri.getPathSegments().get(3);
                    appendWhereStandalone(qb, "artist_id=?", artistId);
                } else {
                    throw new UnsupportedOperationException("Albums cannot be directly modified");
                }
                appendWhereStandaloneFilter(qb, new String[] {
                        AudioColumns.ALBUM_KEY
                }, filter);
                if (!allowGlobal && !checkCallingPermissionAudio(false, callingPackage)) {
                    // We don't have a great way to filter parsed metadata by
                    // owner, so callers need to hold READ_MEDIA_AUDIO
                    appendWhereStandalone(qb, "0");
                }
                break;
            }
            case AUDIO_ARTISTS_ID:
                appendWhereStandalone(qb, "_id=?", uri.getPathSegments().get(3));
                // fall-through
            case AUDIO_ARTISTS: {
                if (type == TYPE_QUERY) {
                    qb.setTables("audio_artists");
                    qb.setProjectionMap(getProjectionMap(Audio.Artists.class));
                } else {
                    throw new UnsupportedOperationException("Artists cannot be directly modified");
                }
                appendWhereStandaloneFilter(qb, new String[] {
                        AudioColumns.ARTIST_KEY
                }, filter);
                if (!allowGlobal && !checkCallingPermissionAudio(false, callingPackage)) {
                    // We don't have a great way to filter parsed metadata by
                    // owner, so callers need to hold READ_MEDIA_AUDIO
                    appendWhereStandalone(qb, "0");
                }
                break;
            }
            case AUDIO_ALBUMS_ID:
                appendWhereStandalone(qb, "_id=?", uri.getPathSegments().get(3));
                // fall-through
            case AUDIO_ALBUMS: {
                if (type == TYPE_QUERY) {
                    qb.setTables("audio_albums");
                    qb.setProjectionMap(getProjectionMap(Audio.Albums.class));
                } else {
                    throw new UnsupportedOperationException("Albums cannot be directly modified");
                }
                appendWhereStandaloneFilter(qb, new String[] {
                        AudioColumns.ARTIST_KEY, AudioColumns.ALBUM_KEY
                }, filter);
                if (!allowGlobal && !checkCallingPermissionAudio(false, callingPackage)) {
                    // We don't have a great way to filter parsed metadata by
                    // owner, so callers need to hold READ_MEDIA_AUDIO
                    appendWhereStandalone(qb, "0");
                }
                break;
            }
            case VIDEO_MEDIA_ID:
                appendWhereStandalone(qb, "_id=?", uri.getPathSegments().get(3));
                matchPending = MATCH_INCLUDE;
                matchTrashed = MATCH_INCLUDE;
                // fall-through
            case VIDEO_MEDIA: {
                if (type == TYPE_QUERY) {
                    qb.setTables("video");
                    qb.setProjectionMap(
                            getProjectionMap(Video.Media.class));
                } else {
                    qb.setTables("files");
                    qb.setProjectionMap(
                            getProjectionMap(Video.Media.class, Files.FileColumns.class));
                    appendWhereStandalone(qb, FileColumns.MEDIA_TYPE + "=?",
                            FileColumns.MEDIA_TYPE_VIDEO);
                }
                if (!allowGlobal && !checkCallingPermissionVideo(forWrite, callingPackage)) {
                    appendWhereStandalone(qb, matchSharedPackagesClause);
                }
                appendWhereStandaloneMatch(qb, FileColumns.IS_PENDING, matchPending, uri);
                appendWhereStandaloneMatch(qb, FileColumns.IS_TRASHED, matchTrashed, uri);
                appendWhereStandaloneMatch(qb, FileColumns.IS_FAVORITE, matchFavorite, uri);
                if (honored != null) {
                    honored.accept(QUERY_ARG_MATCH_PENDING);
                    honored.accept(QUERY_ARG_MATCH_TRASHED);
                    honored.accept(QUERY_ARG_MATCH_FAVORITE);
                }
                if (!includeAllVolumes) {
                    appendWhereStandalone(qb, FileColumns.VOLUME_NAME + " IN " + includeVolumes);
                }
                break;
            }
            case VIDEO_THUMBNAILS_ID:
                appendWhereStandalone(qb, "_id=?", uri.getPathSegments().get(3));
                // fall-through
            case VIDEO_THUMBNAILS: {
                qb.setTables("videothumbnails");
                qb.setProjectionMap(getProjectionMap(Video.Thumbnails.class));
                if (!allowGlobal && !checkCallingPermissionVideo(forWrite, callingPackage)) {
                    appendWhereStandalone(qb,
                            "video_id IN (SELECT _id FROM video WHERE " +
                                    matchSharedPackagesClause + ")");
                }
                break;
            }
            case FILES_ID:
                appendWhereStandalone(qb, "_id=?", uri.getPathSegments().get(2));
                matchPending = MATCH_INCLUDE;
                matchTrashed = MATCH_INCLUDE;
                // fall-through
            case FILES: {
                qb.setTables("files");
                qb.setProjectionMap(getProjectionMap(Files.FileColumns.class));

                final ArrayList<String> options = new ArrayList<>();
                if (!allowGlobal && !allowLegacyRead) {
                    options.add(DatabaseUtils.bindSelection(matchSharedPackagesClause));
                    if (allowLegacy) {
                        options.add(DatabaseUtils.bindSelection("volume_name=?",
                                MediaStore.VOLUME_EXTERNAL_PRIMARY));
                    }
                    if (checkCallingPermissionAudio(forWrite, callingPackage)) {
                        options.add(DatabaseUtils.bindSelection("media_type=?",
                                FileColumns.MEDIA_TYPE_AUDIO));
                        options.add(DatabaseUtils.bindSelection("media_type=?",
                                FileColumns.MEDIA_TYPE_PLAYLIST));
                        options.add(DatabaseUtils.bindSelection("media_type=?",
                                FileColumns.MEDIA_TYPE_SUBTITLE));
                        options.add(matchSharedPackagesClause
                                + " AND media_type=0 AND mime_type LIKE 'audio/%'");
                    }
                    if (checkCallingPermissionVideo(forWrite, callingPackage)) {
                        options.add(DatabaseUtils.bindSelection("media_type=?",
                                FileColumns.MEDIA_TYPE_VIDEO));
                        options.add(DatabaseUtils.bindSelection("media_type=?",
                                FileColumns.MEDIA_TYPE_SUBTITLE));
                        options.add(matchSharedPackagesClause
                                + " AND media_type=0 AND mime_type LIKE 'video/%'");
                    }
                    if (checkCallingPermissionImages(forWrite, callingPackage)) {
                        options.add(DatabaseUtils.bindSelection("media_type=?",
                                FileColumns.MEDIA_TYPE_IMAGE));
                        options.add(matchSharedPackagesClause
                                + " AND media_type=0 AND mime_type LIKE 'image/%'");
                    }
                    if (includedDefaultDirs != null) {
                        for (String defaultDir : includedDefaultDirs) {
                            options.add(FileColumns.RELATIVE_PATH + " LIKE '" + defaultDir + "/%'");
                        }
                    }
                }
                if (options.size() > 0) {
                    appendWhereStandalone(qb, TextUtils.join(" OR ", options));
                }

                appendWhereStandaloneFilter(qb, new String[] {
                        AudioColumns.ARTIST_KEY, AudioColumns.ALBUM_KEY, AudioColumns.TITLE_KEY
                }, filter);
                appendWhereStandaloneMatch(qb, FileColumns.IS_PENDING, matchPending, uri);
                appendWhereStandaloneMatch(qb, FileColumns.IS_TRASHED, matchTrashed, uri);
                appendWhereStandaloneMatch(qb, FileColumns.IS_FAVORITE, matchFavorite, uri);
                if (honored != null) {
                    honored.accept(QUERY_ARG_MATCH_PENDING);
                    honored.accept(QUERY_ARG_MATCH_TRASHED);
                    honored.accept(QUERY_ARG_MATCH_FAVORITE);
                }
                if (!includeAllVolumes) {
                    appendWhereStandalone(qb, FileColumns.VOLUME_NAME + " IN " + includeVolumes);
                }
                break;
            }
            case DOWNLOADS_ID:
                appendWhereStandalone(qb, "_id=?", uri.getPathSegments().get(2));
                matchPending = MATCH_INCLUDE;
                matchTrashed = MATCH_INCLUDE;
                // fall-through
            case DOWNLOADS: {
                if (type == TYPE_QUERY) {
                    qb.setTables("downloads");
                    qb.setProjectionMap(
                            getProjectionMap(Downloads.class));
                } else {
                    qb.setTables("files");
                    qb.setProjectionMap(
                            getProjectionMap(Downloads.class, Files.FileColumns.class));
                    appendWhereStandalone(qb, FileColumns.IS_DOWNLOAD + "=1");
                }

                final ArrayList<String> options = new ArrayList<>();
                if (!allowGlobal && !allowLegacyRead) {
                    options.add(DatabaseUtils.bindSelection(matchSharedPackagesClause));
                    if (allowLegacy) {
                        options.add(DatabaseUtils.bindSelection("volume_name=?",
                                MediaStore.VOLUME_EXTERNAL_PRIMARY));
                    }
                }
                if (options.size() > 0) {
                    appendWhereStandalone(qb, TextUtils.join(" OR ", options));
                }

                appendWhereStandaloneMatch(qb, FileColumns.IS_PENDING, matchPending, uri);
                appendWhereStandaloneMatch(qb, FileColumns.IS_TRASHED, matchTrashed, uri);
                appendWhereStandaloneMatch(qb, FileColumns.IS_FAVORITE, matchFavorite, uri);
                if (honored != null) {
                    honored.accept(QUERY_ARG_MATCH_PENDING);
                    honored.accept(QUERY_ARG_MATCH_TRASHED);
                    honored.accept(QUERY_ARG_MATCH_FAVORITE);
                }
                if (!includeAllVolumes) {
                    appendWhereStandalone(qb, FileColumns.VOLUME_NAME + " IN " + includeVolumes);
                }
                break;
            }
            default:
                throw new UnsupportedOperationException(
                        "Unknown or unsupported URL: " + uri.toString());
        }

        // To ensure we're enforcing our security model, all operations must
        // have a projection map configured
        if (qb.getProjectionMap() == null) {
            throw new IllegalStateException("All queries must have a projection map");
        }

        // If caller is an older app, we're willing to let through a
        // greylist of technically invalid columns
        if (getCallingPackageTargetSdkVersion() < Build.VERSION_CODES.Q) {
            qb.setProjectionGreylist(sGreylist);
        }

        return qb;
    }

    /**
     * @return {@code true} if app requests to include database rows from
     * recently unmounted volume.
     * {@code false} otherwise.
     */
    private boolean shouldIncludeRecentlyUnmountedVolumes(Uri uri, Bundle extras) {
        if (isFuseThread()) {
            // File path requests don't require to query from unmounted volumes.
            return false;
        }

        boolean isIncludeVolumesChangeEnabled = SdkLevel.isAtLeastS() &&
                CompatChanges.isChangeEnabled(ENABLE_INCLUDE_ALL_VOLUMES, Binder.getCallingUid());
        if ("1".equals(uri.getQueryParameter(ALL_VOLUMES))) {
            // Support uri parameter only in R OS and below. Apps should use
            // MediaStore#QUERY_ARG_RECENTLY_UNMOUNTED_VOLUMES on S OS onwards.
            if (!isIncludeVolumesChangeEnabled) {
                return true;
            }
            throw new IllegalArgumentException("Unsupported uri parameter \"all_volumes\"");
        }
        if (isIncludeVolumesChangeEnabled) {
            // MediaStore#QUERY_ARG_INCLUDE_RECENTLY_UNMOUNTED_VOLUMES is only supported on S OS and
            // for app targeting targetSdk>=S.
            return extras.getBoolean(MediaStore.QUERY_ARG_INCLUDE_RECENTLY_UNMOUNTED_VOLUMES,
                    false);
        }
        return false;
    }

    /**
     * Determine if given {@link Uri} has a
     * {@link MediaColumns#OWNER_PACKAGE_NAME} column.
     */
    private boolean hasOwnerPackageName(Uri uri) {
        // It's easier to maintain this as an inverted list
        final int table = matchUri(uri, true);
        switch (table) {
            case IMAGES_THUMBNAILS_ID:
            case IMAGES_THUMBNAILS:
            case VIDEO_THUMBNAILS_ID:
            case VIDEO_THUMBNAILS:
            case AUDIO_ALBUMART:
            case AUDIO_ALBUMART_ID:
            case AUDIO_ALBUMART_FILE_ID:
                return false;
            default:
                return true;
        }
    }

    /**
     * @deprecated all operations should be routed through the overload that
     *             accepts a {@link Bundle} of extras.
     */
    @Override
    @Deprecated
    public int delete(Uri uri, String selection, String[] selectionArgs) {
        return delete(uri,
                DatabaseUtils.createSqlQueryBundle(selection, selectionArgs, null));
    }

    @Override
    public int delete(@NonNull Uri uri, @Nullable Bundle extras) {
        Trace.beginSection("delete");
        try {
            return deleteInternal(uri, extras);
        } catch (FallbackException e) {
            return e.translateForUpdateDelete(getCallingPackageTargetSdkVersion());
        } finally {
            Trace.endSection();
        }
    }

    private int deleteInternal(@NonNull Uri uri, @Nullable Bundle extras)
            throws FallbackException {
        final String volumeName = getVolumeName(uri);
        PulledMetrics.logVolumeAccessViaMediaProvider(getCallingUidOrSelf(), volumeName);

        extras = (extras != null) ? extras : new Bundle();
        // REDACTED_URI_BUNDLE_KEY extra should only be set inside MediaProvider.
        extras.remove(QUERY_ARG_REDACTED_URI);

        if (isRedactedUri(uri)) {
            // we don't support deletion on redacted uris.
            return 0;
        }

        // INCLUDED_DEFAULT_DIRECTORIES extra should only be set inside MediaProvider.
        extras.remove(INCLUDED_DEFAULT_DIRECTORIES);

        uri = safeUncanonicalize(uri);
        final boolean allowHidden = isCallingPackageAllowedHidden();
        final int match = matchUri(uri, allowHidden);

        switch (match) {
            case AUDIO_MEDIA_ID:
            case AUDIO_PLAYLISTS_ID:
            case VIDEO_MEDIA_ID:
            case IMAGES_MEDIA_ID:
            case DOWNLOADS_ID:
            case FILES_ID: {
                if (!isFuseThread() && getCachedCallingIdentityForFuse(Binder.getCallingUid()).
                        removeDeletedRowId(Long.parseLong(uri.getLastPathSegment()))) {
                    // Apps sometimes delete the file via filePath and then try to delete the db row
                    // using MediaProvider#delete. Since we would have already deleted the db row
                    // during the filePath operation, the latter will result in a security
                    // exception. Apps which don't expect an exception will break here. Since we
                    // have already deleted the db row, silently return zero as deleted count.
                    return 0;
                }
            }
            break;
            default:
                // For other match types, given uri will not correspond to a valid file.
                break;
        }

        final String userWhere = extras.getString(QUERY_ARG_SQL_SELECTION);
        final String[] userWhereArgs = extras.getStringArray(QUERY_ARG_SQL_SELECTION_ARGS);

        int count = 0;

        final int targetSdkVersion = getCallingPackageTargetSdkVersion();

        // handle MEDIA_SCANNER before calling getDatabaseForUri()
        if (match == MEDIA_SCANNER) {
            if (mMediaScannerVolume == null) {
                return 0;
            }

            final DatabaseHelper helper = getDatabaseForUri(
                    MediaStore.Files.getContentUri(mMediaScannerVolume));

            helper.mScanStopTime = SystemClock.elapsedRealtime();

            mMediaScannerVolume = null;
            return 1;
        }

        if (match == VOLUMES_ID) {
            detachVolume(uri);
            count = 1;
        }

        final DatabaseHelper helper = getDatabaseForUri(uri);
        switch (match) {
            case AUDIO_PLAYLISTS_ID_MEMBERS_ID:
                extras.putString(QUERY_ARG_SQL_SELECTION,
                        BaseColumns._ID + "=" + uri.getPathSegments().get(5));
                // fall-through
            case AUDIO_PLAYLISTS_ID_MEMBERS: {
                final long playlistId = Long.parseLong(uri.getPathSegments().get(3));
                final Uri playlistUri = ContentUris.withAppendedId(
                        MediaStore.Audio.Playlists.getContentUri(volumeName), playlistId);

                // Playlist contents are always persisted directly into playlist
                // files on disk to ensure that we can reliably migrate between
                // devices and recover from database corruption
                int numOfRemovedPlaylistMembers = removePlaylistMembers(playlistUri, extras);
                if (numOfRemovedPlaylistMembers > 0) {
                    acceptWithExpansion(helper::notifyDelete, volumeName, playlistId,
                            FileColumns.MEDIA_TYPE_PLAYLIST, false);
                }
                return numOfRemovedPlaylistMembers;
            }
        }

        final SQLiteQueryBuilder qb = getQueryBuilder(TYPE_DELETE, match, uri, extras, null);

        {
            // Give callers interacting with a specific media item a chance to
            // escalate access if they don't already have it
            switch (match) {
                case AUDIO_MEDIA_ID:
                case VIDEO_MEDIA_ID:
                case IMAGES_MEDIA_ID:
                    enforceCallingPermission(uri, extras, true);
            }

            final String[] projection = new String[] {
                    FileColumns.MEDIA_TYPE,
                    FileColumns.DATA,
                    FileColumns._ID,
                    FileColumns.IS_DOWNLOAD,
                    FileColumns.MIME_TYPE,
            };
            final boolean isFilesTable = qb.getTables().equals("files");
            final LongSparseArray<String> deletedDownloadIds = new LongSparseArray<>();
            final int[] countPerMediaType = new int[FileColumns.MEDIA_TYPE_COUNT];
            if (isFilesTable) {
                String deleteparam = uri.getQueryParameter(MediaStore.PARAM_DELETE_DATA);
                if (deleteparam == null || ! deleteparam.equals("false")) {
                    Cursor c = qb.query(helper, projection, userWhere, userWhereArgs,
                            null, null, null, null, null);
                    try {
                        while (c.moveToNext()) {
                            final int mediaType = c.getInt(0);
                            final String data = c.getString(1);
                            final long id = c.getLong(2);
                            final int isDownload = c.getInt(3);
                            final String mimeType = c.getString(4);

                            // TODO(b/188782594) Consider logging mime type access on delete too.

                            // Forget that caller is owner of this item
                            mCallingIdentity.get().setOwned(id, false);

                            deleteIfAllowed(uri, extras, data);
                            int res = qb.delete(helper, BaseColumns._ID + "=" + id, null);
                            count += res;
                            // Avoid ArrayIndexOutOfBounds if more mediaTypes are added,
                            // but mediaTypeSize is not updated
                            if (res > 0 && mediaType < countPerMediaType.length) {
                                countPerMediaType[mediaType] += res;
                            }

                            if (isDownload == 1) {
                                deletedDownloadIds.put(id, mimeType);
                            }
                        }
                    } finally {
                        FileUtils.closeQuietly(c);
                    }
                    // Do not allow deletion if the file/object is referenced as parent
                    // by some other entries. It could cause database corruption.
                    appendWhereStandalone(qb, ID_NOT_PARENT_CLAUSE);
                }
            }

            switch (match) {
                case AUDIO_GENRES_ID_MEMBERS:
                    throw new FallbackException("Genres are read-only", Build.VERSION_CODES.R);

                case IMAGES_THUMBNAILS_ID:
                case IMAGES_THUMBNAILS:
                case VIDEO_THUMBNAILS_ID:
                case VIDEO_THUMBNAILS:
                    // Delete the referenced files first.
                    Cursor c = qb.query(helper, sDataOnlyColumn, userWhere, userWhereArgs, null,
                            null, null, null, null);
                    if (c != null) {
                        try {
                            while (c.moveToNext()) {
                                deleteIfAllowed(uri, extras, c.getString(0));
                            }
                        } finally {
                            FileUtils.closeQuietly(c);
                        }
                    }
                    count += deleteRecursive(qb, helper, userWhere, userWhereArgs);
                    break;

                default:
                    count += deleteRecursive(qb, helper, userWhere, userWhereArgs);
                    break;
            }

            if (deletedDownloadIds.size() > 0) {
                notifyDownloadManagerOnDelete(helper, deletedDownloadIds);
            }

            // Check for other URI format grants for File API call only. Check right before
            // returning count = 0, to leave positive cases performance unaffected.
            if (count == 0 && isFuseThread()) {
                count += deleteWithOtherUriGrants(uri, helper, projection, userWhere, userWhereArgs,
                        extras);
            }

            if (isFilesTable && !isCallingPackageSelf()) {
                Metrics.logDeletion(volumeName, mCallingIdentity.get().uid,
                        getCallingPackageOrSelf(), count, countPerMediaType);
            }
        }

        return count;
    }

    private int deleteWithOtherUriGrants(@NonNull Uri uri, DatabaseHelper helper,
            String[] projection, String userWhere, String[] userWhereArgs,
            @Nullable Bundle extras) {
        try (Cursor c = queryForSingleItemAsMediaProvider(uri, projection, userWhere, userWhereArgs,
                    null)) {
            final int mediaType = c.getInt(0);
            final String data = c.getString(1);
            final long id = c.getLong(2);
            final int isDownload = c.getInt(3);
            final String mimeType = c.getString(4);

            final Uri uriGranted = getOtherUriGrantsForPath(data, mediaType, Long.toString(id),
                    /* forWrite */ true);
            if (uriGranted != null) {
                // 1. delete file
                deleteIfAllowed(uriGranted, extras, data);
                // 2. delete file row from the db
                final boolean allowHidden = isCallingPackageAllowedHidden();
                final SQLiteQueryBuilder qb = getQueryBuilder(TYPE_DELETE,
                        matchUri(uriGranted, allowHidden), uriGranted, extras, null);
                int count = qb.delete(helper, BaseColumns._ID + "=" + id, null);

                if (isDownload == 1) {
                    final LongSparseArray<String> deletedDownloadIds = new LongSparseArray<>();
                    deletedDownloadIds.put(id, mimeType);
                    notifyDownloadManagerOnDelete(helper, deletedDownloadIds);
                }
                return count;
            }
        } catch (FileNotFoundException ignored) {
            // Do nothing. Returns 0 files deleted.
        }
        return 0;
    }

    private void notifyDownloadManagerOnDelete(DatabaseHelper helper,
            LongSparseArray<String> deletedDownloadIds) {
        // Do this on a background thread, since we don't want to make binder
        // calls as part of a FUSE call.
        helper.postBackground(() -> {
            DownloadManager dm = getContext().getSystemService(DownloadManager.class);
            if (dm != null) {
                dm.onMediaStoreDownloadsDeleted(deletedDownloadIds);
            }
        });
    }

    /**
     * Executes identical delete repeatedly within a single transaction until
     * stability is reached. Combined with {@link #ID_NOT_PARENT_CLAUSE}, this
     * can be used to recursively delete all matching entries, since it only
     * deletes parents when no references remaining.
     */
    private int deleteRecursive(SQLiteQueryBuilder qb, DatabaseHelper helper, String userWhere,
            String[] userWhereArgs) {
        return (int) helper.runWithTransaction((db) -> {
            synchronized (mDirectoryCache) {
                mDirectoryCache.clear();
            }

            int n = 0;
            int total = 0;
            do {
                n = qb.delete(helper, userWhere, userWhereArgs);
                total += n;
            } while (n > 0);
            return total;
        });
    }

    @Nullable
    @VisibleForTesting
    Uri getRedactedUri(@NonNull Uri uri) {
        if (!isUriSupportedForRedaction(uri)) {
            return null;
        }

        DatabaseHelper helper;
        try {
            helper = getDatabaseForUri(uri);
        } catch (VolumeNotFoundException e) {
            throw e.rethrowAsIllegalArgumentException();
        }

        try (final Cursor c = helper.runWithoutTransaction(
                (db) -> db.query("files",
                        new String[]{FileColumns.REDACTED_URI_ID}, FileColumns._ID + "=?",
                        new String[]{uri.getLastPathSegment()}, null, null, null))) {
            // Database entry for uri not found.
            if (!c.moveToFirst()) return null;

            String redactedUriID = c.getString(c.getColumnIndex(FileColumns.REDACTED_URI_ID));
            if (redactedUriID == null) {
                // No redacted has even been created for this uri. Create a new redacted URI ID for
                // the uri and store it in the DB.
                redactedUriID = REDACTED_URI_ID_PREFIX + UUID.randomUUID().toString().replace("-",
                        "");

                ContentValues cv = new ContentValues();
                cv.put(FileColumns.REDACTED_URI_ID, redactedUriID);
                int rowsAffected = helper.runWithTransaction(
                        (db) -> db.update("files", cv, FileColumns._ID + "=?",
                                new String[]{uri.getLastPathSegment()}));
                if (rowsAffected == 0) {
                    // this shouldn't happen ideally, only reason this might happen is if the db
                    // entry got deleted in b/w in which case we should return null.
                    return null;
                }
            }

            // Create and return a uri with ID = redactedUriID.
            final Uri.Builder builder = ContentUris.removeId(uri).buildUpon();
            builder.appendPath(redactedUriID);

            return builder.build();
        }
    }

    @NonNull
    @VisibleForTesting
    List<Uri> getRedactedUri(@NonNull List<Uri> uris) {
        ArrayList<Uri> redactedUris = new ArrayList<>();
        for (Uri uri : uris) {
            redactedUris.add(getRedactedUri(uri));
        }

        return redactedUris;
    }

    @Override
    public Bundle call(String method, String arg, Bundle extras) {
        Trace.beginSection("call");
        try {
            return callInternal(method, arg, extras);
        } finally {
            Trace.endSection();
        }
    }

    private Bundle callInternal(String method, String arg, Bundle extras) {
        switch (method) {
            case MediaStore.RESOLVE_PLAYLIST_MEMBERS_CALL: {
                final LocalCallingIdentity token = clearLocalCallingIdentity();
                final CallingIdentity providerToken = clearCallingIdentity();
                try {
                    final Uri playlistUri = extras.getParcelable(MediaStore.EXTRA_URI);
                    resolvePlaylistMembers(playlistUri);
                } finally {
                    restoreCallingIdentity(providerToken);
                    restoreLocalCallingIdentity(token);
                }
                return null;
            }
            case MediaStore.RUN_IDLE_MAINTENANCE_CALL: {
                // Protect ourselves from random apps by requiring a generic
                // permission held by common debugging components, such as shell
                getContext().enforceCallingOrSelfPermission(
                        android.Manifest.permission.DUMP, TAG);
                final LocalCallingIdentity token = clearLocalCallingIdentity();
                final CallingIdentity providerToken = clearCallingIdentity();
                try {
                    onIdleMaintenance(new CancellationSignal());
                } finally {
                    restoreCallingIdentity(providerToken);
                    restoreLocalCallingIdentity(token);
                }
                return null;
            }
            case MediaStore.WAIT_FOR_IDLE_CALL: {
                // TODO(b/195009139): Remove after overriding wait for idle in test to sync picker
                // Syncing the picker while waiting for idle fixes tests with the picker db
                // flag enabled because the picker db is in a consistent state with the external
                // db after the sync
                syncAllMedia();
                ForegroundThread.waitForIdle();
                final CountDownLatch latch = new CountDownLatch(1);
                BackgroundThread.getExecutor().execute(() -> {
                    latch.countDown();
                });
                try {
                    latch.await(30, TimeUnit.SECONDS);
                } catch (InterruptedException e) {
                    throw new IllegalStateException(e);
                }
                return null;
            }
<<<<<<< HEAD
            case MediaStore.SCAN_FILE_CALL:
            case MediaStore.SCAN_VOLUME_CALL: {
                final int userId = uidToUserId(Binder.getCallingUid());
=======
            case MediaStore.SCAN_FILE_CALL: {
>>>>>>> c934d394
                final LocalCallingIdentity token = clearLocalCallingIdentity();
                final CallingIdentity providerToken = clearCallingIdentity();

                final String filePath = arg;
                final Uri uri;
                try {
                    File file;
                    try {
                        file = FileUtils.getCanonicalFile(filePath);
                    } catch (IOException e) {
                        file = null;
                    }

                    uri = file != null ? scanFile(file, REASON_DEMAND) : null;
                } finally {
                    restoreCallingIdentity(providerToken);
                    restoreLocalCallingIdentity(token);
                }

                final Bundle res = new Bundle();
                res.putParcelable(Intent.EXTRA_STREAM, uri);
                return res;
            }
            case MediaStore.SCAN_VOLUME_CALL: {
                final UserHandle user = UserHandle.of(Binder.getCallingUid() / PER_USER_RANGE);
                final LocalCallingIdentity token = clearLocalCallingIdentity();
                final CallingIdentity providerToken = clearCallingIdentity();

                final String volumeName = arg;
                try {
                    final MediaVolume volume = mVolumeCache.findVolume(volumeName, user);
                    MediaService.onScanVolume(getContext(), volume, REASON_DEMAND);
                } catch (FileNotFoundException e) {
                    Log.w(TAG, "Failed to find volume " + volumeName, e);
                } catch (IOException e) {
                    throw new RuntimeException(e);
                } finally {
                    restoreCallingIdentity(providerToken);
                    restoreLocalCallingIdentity(token);
                }
                return Bundle.EMPTY;
            }
            case MediaStore.GET_VERSION_CALL: {
                final String volumeName = extras.getString(Intent.EXTRA_TEXT);

                final DatabaseHelper helper;
                try {
                    helper = getDatabaseForUri(MediaStore.Files.getContentUri(volumeName));
                } catch (VolumeNotFoundException e) {
                    throw e.rethrowAsIllegalArgumentException();
                }

                final String version = helper.runWithoutTransaction((db) -> {
                    return db.getVersion() + ":" + DatabaseHelper.getOrCreateUuid(db);
                });

                final Bundle res = new Bundle();
                res.putString(Intent.EXTRA_TEXT, version);
                return res;
            }
            case MediaStore.GET_GENERATION_CALL: {
                final String volumeName = extras.getString(Intent.EXTRA_TEXT);

                final DatabaseHelper helper;
                try {
                    helper = getDatabaseForUri(MediaStore.Files.getContentUri(volumeName));
                } catch (VolumeNotFoundException e) {
                    throw e.rethrowAsIllegalArgumentException();
                }

                final long generation = helper.runWithoutTransaction((db) -> {
                    return DatabaseHelper.getGeneration(db);
                });

                final Bundle res = new Bundle();
                res.putLong(Intent.EXTRA_INDEX, generation);
                return res;
            }
            case MediaStore.GET_DOCUMENT_URI_CALL: {
                final Uri mediaUri = extras.getParcelable(MediaStore.EXTRA_URI);
                enforceCallingPermission(mediaUri, extras, false);

                final Uri fileUri;
                final LocalCallingIdentity token = clearLocalCallingIdentity();
                try {
                    fileUri = Uri.fromFile(queryForDataFile(mediaUri, null));
                } catch (FileNotFoundException e) {
                    throw new IllegalArgumentException(e);
                } finally {
                    restoreLocalCallingIdentity(token);
                }

                try (ContentProviderClient client = getContext().getContentResolver()
                        .acquireUnstableContentProviderClient(
                                getExternalStorageProviderAuthority())) {
                    extras.putParcelable(MediaStore.EXTRA_URI, fileUri);
                    return client.call(method, null, extras);
                } catch (RemoteException e) {
                    throw new IllegalStateException(e);
                }
            }
            case MediaStore.GET_MEDIA_URI_CALL: {
                final Uri documentUri = extras.getParcelable(MediaStore.EXTRA_URI);
                getContext().enforceCallingUriPermission(documentUri,
                        Intent.FLAG_GRANT_READ_URI_PERMISSION, TAG);

                final int callingPid = mCallingIdentity.get().pid;
                final int callingUid = mCallingIdentity.get().uid;
                final String callingPackage = getCallingPackage();
                final CallingIdentity token = clearCallingIdentity();
                final String authority = documentUri.getAuthority();

                if (!authority.equals(MediaDocumentsProvider.AUTHORITY) &&
                        !authority.equals(DocumentsContract.EXTERNAL_STORAGE_PROVIDER_AUTHORITY)) {
                    throw new IllegalArgumentException("Provider for this Uri is not supported.");
                }

                try (ContentProviderClient client = getContext().getContentResolver()
                        .acquireUnstableContentProviderClient(authority)) {
                    final Bundle clientRes = client.call(method, null, extras);
                    final Uri fileUri = clientRes.getParcelable(MediaStore.EXTRA_URI);
                    final Bundle res = new Bundle();
                    final Uri mediaStoreUri = fileUri.getAuthority().equals(MediaStore.AUTHORITY) ?
                            fileUri : queryForMediaUri(new File(fileUri.getPath()), null);
                    copyUriPermissionGrants(documentUri, mediaStoreUri, callingPid,
                            callingUid, callingPackage);
                    res.putParcelable(MediaStore.EXTRA_URI, mediaStoreUri);
                    return res;
                } catch (FileNotFoundException e) {
                    throw new IllegalArgumentException(e);
                } catch (RemoteException e) {
                    throw new IllegalStateException(e);
                } finally {
                    restoreCallingIdentity(token);
                }
            }
            case MediaStore.GET_REDACTED_MEDIA_URI_CALL: {
                final Uri uri = extras.getParcelable(MediaStore.EXTRA_URI);
                // NOTE: It is ok to update the DB and return a redacted URI for the cases when
                // the user code only has read access, hence we don't check for write permission.
                enforceCallingPermission(uri, Bundle.EMPTY, false);
                final LocalCallingIdentity token = clearLocalCallingIdentity();
                try {
                    final Bundle res = new Bundle();
                    res.putParcelable(MediaStore.EXTRA_URI, getRedactedUri(uri));
                    return res;
                } finally {
                    restoreLocalCallingIdentity(token);
                }
            }
            case MediaStore.GET_REDACTED_MEDIA_URI_LIST_CALL: {
                final List<Uri> uris = extras.getParcelableArrayList(MediaStore.EXTRA_URI_LIST);
                // NOTE: It is ok to update the DB and return a redacted URI for the cases when
                // the user code only has read access, hence we don't check for write permission.
                enforceCallingPermission(uris, false);
                final LocalCallingIdentity token = clearLocalCallingIdentity();
                try {
                    final Bundle res = new Bundle();
                    res.putParcelableArrayList(MediaStore.EXTRA_URI_LIST,
                            (ArrayList<? extends Parcelable>) getRedactedUri(uris));
                    return res;
                } finally {
                    restoreLocalCallingIdentity(token);
                }
            }
            case MediaStore.CREATE_WRITE_REQUEST_CALL:
            case MediaStore.CREATE_FAVORITE_REQUEST_CALL:
            case MediaStore.CREATE_TRASH_REQUEST_CALL:
            case MediaStore.CREATE_DELETE_REQUEST_CALL: {
                final PendingIntent pi = createRequest(method, extras);
                final Bundle res = new Bundle();
                res.putParcelable(MediaStore.EXTRA_RESULT, pi);
                return res;
            }
            case MediaStore.IS_SYSTEM_GALLERY_CALL:
                final LocalCallingIdentity token = clearLocalCallingIdentity();
                try {
                    String packageName = arg;
                    int uid = extras.getInt(MediaStore.EXTRA_IS_SYSTEM_GALLERY_UID);
                    boolean isSystemGallery = PermissionUtils.checkWriteImagesOrVideoAppOps(
                            getContext(), uid, packageName, getContext().getAttributionTag());
                    Bundle res = new Bundle();
                    res.putBoolean(MediaStore.EXTRA_IS_SYSTEM_GALLERY_RESPONSE, isSystemGallery);
                    return res;
                } finally {
                    restoreLocalCallingIdentity(token);
                }
            case MediaStore.SET_CLOUD_PROVIDER_CALL: {
                // TODO(b/190713331): Remove after initial development
                final String cloudProvider = extras.getString(MediaStore.EXTRA_CLOUD_PROVIDER);
                Log.i(TAG, "Test initiated cloud provider switch: " + cloudProvider);
                mPickerSyncController.forceSetCloudProvider(cloudProvider);
                // fall-through
            }
            case MediaStore.SYNC_PROVIDERS_CALL: {
                syncAllMedia();
                return new Bundle();
            }
            case MediaStore.IS_SUPPORTED_CLOUD_PROVIDER_CALL: {
                final boolean isSupported = mPickerSyncController.isProviderSupported(arg,
                        Binder.getCallingUid());

                Bundle bundle = new Bundle();
                bundle.putBoolean(MediaStore.EXTRA_CLOUD_PROVIDER_RESULT, isSupported);
                return bundle;
            }
            case MediaStore.IS_CURRENT_CLOUD_PROVIDER_CALL: {
                final boolean isEnabled = mPickerSyncController.isProviderEnabled(arg,
                        Binder.getCallingUid());

                Bundle bundle = new Bundle();
                bundle.putBoolean(MediaStore.EXTRA_CLOUD_PROVIDER_RESULT, isEnabled);
                return bundle;
            }
            case MediaStore.NOTIFY_CLOUD_MEDIA_CHANGED_EVENT_CALL: {
                final boolean notifyCloudEventResult;
                if (mPickerSyncController.isProviderEnabled(arg, Binder.getCallingUid())) {
                    mPickerSyncController.notifyMediaEvent();
                    notifyCloudEventResult = true;
                } else {
                    notifyCloudEventResult = false;
                }

                Bundle bundle = new Bundle();
                bundle.putBoolean(MediaStore.EXTRA_CLOUD_PROVIDER_RESULT,
                        notifyCloudEventResult);
                return bundle;
            }
            case MediaStore.USES_FUSE_PASSTHROUGH: {
                boolean isEnabled = false;
                try {
                    FuseDaemon daemon = getFuseDaemonForFile(new File(arg));
                    if (daemon != null) {
                        isEnabled = daemon.usesFusePassthrough();
                    }
                } catch (FileNotFoundException e) {
                }

                Bundle bundle = new Bundle();
                bundle.putBoolean(MediaStore.USES_FUSE_PASSTHROUGH_RESULT, isEnabled);
                return bundle;
            }
            default:
                throw new UnsupportedOperationException("Unsupported call: " + method);
        }
    }

    private void syncAllMedia() {
        // Clear the binder calling identity so that we can sync the unexported
        // local_provider while running as MediaProvider
        final long t = Binder.clearCallingIdentity();
        try {
            Log.v(TAG, "Test initiated cloud provider sync");
            mPickerSyncController.syncAllMedia();
        } finally {
            Binder.restoreCallingIdentity(t);
        }
    }

    private AssetFileDescriptor getOriginalMediaFormatFileDescriptor(Bundle extras)
            throws FileNotFoundException {
        try (ParcelFileDescriptor inputPfd =
                extras.getParcelable(MediaStore.EXTRA_FILE_DESCRIPTOR)) {
            File file = getFileFromFileDescriptor(inputPfd);
            // Convert from FUSE file to lower fs file because the supportsTranscode() check below
            // expects a lower fs file format
            file = fromFuseFile(file);
            if (!mTranscodeHelper.supportsTranscode(file.getPath())) {
                // Note that we should be checking if a file is a modern format and not just
                // that it supports transcoding, unfortunately, checking modern format
                // requires either a db query or media scan which can lead to ANRs if apps
                // or the system implicitly call this method as part of a
                // MediaPlayer#setDataSource.
                throw new FileNotFoundException("Input file descriptor is already original");
            }

            FuseDaemon fuseDaemon = getFuseDaemonForFile(file);
            int uid = Binder.getCallingUid();

            FdAccessResult result = fuseDaemon.checkFdAccess(inputPfd, uid);
            if (!result.isSuccess()) {
                throw new FileNotFoundException("Invalid path for original media format file");
            }

            String outputPath = result.filePath;
            boolean shouldRedact = result.shouldRedact;

            int posixMode = Os.fcntlInt(inputPfd.getFileDescriptor(), F_GETFL,
                    0 /* args */);
            int modeBits = FileUtils.translateModePosixToPfd(posixMode);

            ParcelFileDescriptor pfd = openWithFuse(outputPath, uid, 0 /* mediaCapabilitiesUid */,
                    modeBits, shouldRedact, false /* shouldTranscode */,
                    0 /* transcodeReason */);
            return new AssetFileDescriptor(pfd, 0, AssetFileDescriptor.UNKNOWN_LENGTH);
        } catch (IOException e) {
            throw new FileNotFoundException("Failed to fetch original file descriptor");
        } catch (ErrnoException e) {
            Log.w(TAG, "Failed to fetch access mode for file descriptor", e);
            throw new FileNotFoundException("Failed to fetch access mode for file descriptor");
        }
    }

    /**
     * Grant similar read/write access for mediaStoreUri as the caller has for documentsUri.
     *
     * Note: This function assumes that read permission check for documentsUri is already enforced.
     * Note: This function currently does not check/grant for persisted Uris. Support for this can
     * be added eventually, but the calling application will have to call
     * ContentResolver#takePersistableUriPermission(Uri, int) for the mediaStoreUri to persist.
     *
     * @param documentsUri DocumentsProvider format content Uri
     * @param mediaStoreUri MediaStore format content Uri
     * @param callingPid pid of the caller
     * @param callingUid uid of the caller
     * @param callingPackage package name of the caller
     */
    private void copyUriPermissionGrants(Uri documentsUri, Uri mediaStoreUri,
            int callingPid, int callingUid, String callingPackage) {
        // No need to check for read permission, as we enforce it already.
        int modeFlags = Intent.FLAG_GRANT_READ_URI_PERMISSION;
        if (getContext().checkUriPermission(documentsUri, callingPid, callingUid,
                Intent.FLAG_GRANT_WRITE_URI_PERMISSION) == PERMISSION_GRANTED) {
            modeFlags |= Intent.FLAG_GRANT_WRITE_URI_PERMISSION;
        }
        getContext().grantUriPermission(callingPackage, mediaStoreUri, modeFlags);
    }

    static List<Uri> collectUris(ClipData clipData) {
        final ArrayList<Uri> res = new ArrayList<>();
        for (int i = 0; i < clipData.getItemCount(); i++) {
            res.add(clipData.getItemAt(i).getUri());
        }
        return res;
    }

    /**
     * Return the filesystem path of the real file on disk that is represented
     * by the given {@link ParcelFileDescriptor}.
     *
     * Note that the file may be a FUSE or lower fs file and depending on the purpose might need
     * to be converted with {@link FileUtils#toFuseFile} or {@link FileUtils#fromFuseFile}.
     *
     * Copied from {@link ParcelFileDescriptor#getFile}
     */
    private static File getFileFromFileDescriptor(ParcelFileDescriptor fileDescriptor)
            throws IOException {
        try {
            final String path = Os.readlink("/proc/self/fd/" + fileDescriptor.getFd());
            if (OsConstants.S_ISREG(Os.stat(path).st_mode)) {
                return new File(path);
            } else {
                throw new IOException("Not a regular file: " + path);
            }
        } catch (ErrnoException e) {
            throw e.rethrowAsIOException();
        }
    }

    /**
     * Generate the {@link PendingIntent} for the given grant request. This
     * method also checks the incoming arguments for security purposes
     * before creating the privileged {@link PendingIntent}.
     */
    private @NonNull PendingIntent createRequest(@NonNull String method, @NonNull Bundle extras) {
        final ClipData clipData = extras.getParcelable(MediaStore.EXTRA_CLIP_DATA);
        final List<Uri> uris = collectUris(clipData);

        for (Uri uri : uris) {
            final int match = matchUri(uri, false);
            switch (match) {
                case IMAGES_MEDIA_ID:
                case AUDIO_MEDIA_ID:
                case VIDEO_MEDIA_ID:
                case AUDIO_PLAYLISTS_ID:
                    // Caller is requesting a specific media item by its ID,
                    // which means it's valid for requests
                    break;
                case FILES_ID:
                    // Allow only subtitle files
                    if (!isSubtitleFile(uri)) {
                        throw new IllegalArgumentException(
                                "All requested items must be Media items");
                    }
                    break;
                default:
                    throw new IllegalArgumentException(
                            "All requested items must be referenced by specific ID");
            }
        }

        // Enforce that limited set of columns can be mutated
        final ContentValues values = extras.getParcelable(MediaStore.EXTRA_CONTENT_VALUES);
        final List<String> allowedColumns;
        switch (method) {
            case MediaStore.CREATE_FAVORITE_REQUEST_CALL:
                allowedColumns = Arrays.asList(
                        MediaColumns.IS_FAVORITE);
                break;
            case MediaStore.CREATE_TRASH_REQUEST_CALL:
                allowedColumns = Arrays.asList(
                        MediaColumns.IS_TRASHED);
                break;
            default:
                allowedColumns = Arrays.asList();
                break;
        }
        if (values != null) {
            for (String key : values.keySet()) {
                if (!allowedColumns.contains(key)) {
                    throw new IllegalArgumentException("Invalid column " + key);
                }
            }
        }

        final Context context = getContext();
        final Intent intent = new Intent(method, null, context, PermissionActivity.class);
        intent.putExtras(extras);
        return PendingIntent.getActivity(context, PermissionActivity.REQUEST_CODE, intent,
                FLAG_ONE_SHOT | FLAG_CANCEL_CURRENT | FLAG_IMMUTABLE);
    }

    /**
     * @return true if the given Files uri has media_type=MEDIA_TYPE_SUBTITLE
     */
    private boolean isSubtitleFile(Uri uri) {
        final LocalCallingIdentity tokenInner = clearLocalCallingIdentity();
        try (Cursor cursor = queryForSingleItem(uri, new String[]{FileColumns.MEDIA_TYPE}, null,
                null, null)) {
            return cursor.getInt(0) == FileColumns.MEDIA_TYPE_SUBTITLE;
        } catch (FileNotFoundException e) {
            Log.e(TAG, "Couldn't find database row for requested uri " + uri, e);
        } finally {
            restoreLocalCallingIdentity(tokenInner);
        }
        return false;
    }

    /**
     * Ensure that all local databases have a custom collator registered for the
     * given {@link ULocale} locale.
     *
     * @return the corresponding custom collation name to be used in
     *         {@code ORDER BY} clauses.
     */
    private @NonNull String ensureCustomCollator(@NonNull String locale) {
        // Quick check that requested locale looks reasonable
        new ULocale(locale);

        final String collationName = "custom_" + locale.replaceAll("[^a-zA-Z]", "");
        synchronized (mCustomCollators) {
            if (!mCustomCollators.contains(collationName)) {
                for (DatabaseHelper helper : new DatabaseHelper[] {
                        mInternalDatabase,
                        mExternalDatabase
                }) {
                    helper.runWithoutTransaction((db) -> {
                        db.execPerConnectionSQL("SELECT icu_load_collation(?, ?);",
                                new String[] { locale, collationName });
                        return null;
                    });
                }
                mCustomCollators.add(collationName);
            }
        }
        return collationName;
    }

    private int pruneThumbnails(@NonNull SQLiteDatabase db, @NonNull CancellationSignal signal) {
        int prunedCount = 0;

        // Determine all known media items
        final LongArray knownIds = new LongArray();
        try (Cursor c = db.query(true, "files", new String[] { BaseColumns._ID },
                null, null, null, null, null, null, signal)) {
            while (c.moveToNext()) {
                knownIds.add(c.getLong(0));
            }
        }

        final long[] knownIdsRaw = knownIds.toArray();
        Arrays.sort(knownIdsRaw);

        for (MediaVolume volume : mVolumeCache.getExternalVolumes()) {
            final List<File> thumbDirs;
            try {
                thumbDirs = getThumbnailDirectories(volume);
            } catch (FileNotFoundException e) {
                Log.w(TAG, "Failed to resolve volume " + volume.getName(), e);
                continue;
            }

            // Reconcile all thumbnails, deleting stale items
            for (File thumbDir : thumbDirs) {
                // Possibly bail before digging into each directory
                signal.throwIfCanceled();

                final File[] files = thumbDir.listFiles();
                for (File thumbFile : (files != null) ? files : new File[0]) {
                    if (Objects.equals(thumbFile.getName(), FILE_DATABASE_UUID)) continue;
                    final String name = FileUtils.extractFileName(thumbFile.getName());
                    try {
                        final long id = Long.parseLong(name);
                        if (Arrays.binarySearch(knownIdsRaw, id) >= 0) {
                            // Thumbnail belongs to known media, keep it
                            continue;
                        }
                    } catch (NumberFormatException e) {
                    }

                    Log.v(TAG, "Deleting stale thumbnail " + thumbFile);
                    deleteAndInvalidate(thumbFile);
                    prunedCount++;
                }
            }
        }

        // Also delete stale items from legacy tables
        db.execSQL("delete from thumbnails "
                + "where image_id not in (select _id from images)");
        db.execSQL("delete from videothumbnails "
                + "where video_id not in (select _id from video)");

        return prunedCount;
    }

    abstract class Thumbnailer {
        final String directoryName;

        public Thumbnailer(String directoryName) {
            this.directoryName = directoryName;
        }

        private File getThumbnailFile(Uri uri) throws IOException {
            final String volumeName = resolveVolumeName(uri);
            final File volumePath = getVolumePath(volumeName);
            return FileUtils.buildPath(volumePath, directoryName,
                    DIRECTORY_THUMBNAILS, ContentUris.parseId(uri) + ".jpg");
        }

        public abstract Bitmap getThumbnailBitmap(Uri uri, CancellationSignal signal)
                throws IOException;

        public ParcelFileDescriptor ensureThumbnail(Uri uri, CancellationSignal signal)
                throws IOException {
            // First attempt to fast-path by opening the thumbnail; if it
            // doesn't exist we fall through to create it below
            final File thumbFile = getThumbnailFile(uri);
            try {
                return FileUtils.openSafely(thumbFile,
                        ParcelFileDescriptor.MODE_READ_ONLY);
            } catch (FileNotFoundException ignored) {
            }

            final File thumbDir = thumbFile.getParentFile();
            thumbDir.mkdirs();

            // When multiple threads race for the same thumbnail, the second
            // thread could return a file with a thumbnail still in
            // progress. We could add heavy per-ID locking to mitigate this
            // rare race condition, but it's simpler to have both threads
            // generate the same thumbnail using temporary files and rename
            // them into place once finished.
            final File thumbTempFile = File.createTempFile("thumb", null, thumbDir);

            ParcelFileDescriptor thumbWrite = null;
            ParcelFileDescriptor thumbRead = null;
            try {
                // Open our temporary file twice: once for local writing, and
                // once for remote reading. Both FDs point at the same
                // underlying inode on disk, so they're stable across renames
                // to avoid race conditions between threads.
                thumbWrite = FileUtils.openSafely(thumbTempFile,
                        ParcelFileDescriptor.MODE_WRITE_ONLY | ParcelFileDescriptor.MODE_CREATE);
                thumbRead = FileUtils.openSafely(thumbTempFile,
                        ParcelFileDescriptor.MODE_READ_ONLY);

                final Bitmap thumbnail = getThumbnailBitmap(uri, signal);
                thumbnail.compress(Bitmap.CompressFormat.JPEG, 90,
                        new FileOutputStream(thumbWrite.getFileDescriptor()));

                try {
                    // Use direct syscall for better failure logs
                    Os.rename(thumbTempFile.getAbsolutePath(), thumbFile.getAbsolutePath());
                } catch (ErrnoException e) {
                    e.rethrowAsIOException();
                }

                // Everything above went peachy, so return a duplicate of our
                // already-opened read FD to keep our finally logic below simple
                return thumbRead.dup();

            } finally {
                // Regardless of success or failure, try cleaning up any
                // remaining temporary file and close all our local FDs
                FileUtils.closeQuietly(thumbWrite);
                FileUtils.closeQuietly(thumbRead);
                deleteAndInvalidate(thumbTempFile);
            }
        }

        public void invalidateThumbnail(Uri uri) throws IOException {
            deleteAndInvalidate(getThumbnailFile(uri));
        }
    }

    private Thumbnailer mAudioThumbnailer = new Thumbnailer(Environment.DIRECTORY_MUSIC) {
        @Override
        public Bitmap getThumbnailBitmap(Uri uri, CancellationSignal signal) throws IOException {
            return ThumbnailUtils.createAudioThumbnail(queryForDataFile(uri, signal),
                    mThumbSize, signal);
        }
    };

    private Thumbnailer mVideoThumbnailer = new Thumbnailer(Environment.DIRECTORY_MOVIES) {
        @Override
        public Bitmap getThumbnailBitmap(Uri uri, CancellationSignal signal) throws IOException {
            return ThumbnailUtils.createVideoThumbnail(queryForDataFile(uri, signal),
                    mThumbSize, signal);
        }
    };

    private Thumbnailer mImageThumbnailer = new Thumbnailer(Environment.DIRECTORY_PICTURES) {
        @Override
        public Bitmap getThumbnailBitmap(Uri uri, CancellationSignal signal) throws IOException {
            return ThumbnailUtils.createImageThumbnail(queryForDataFile(uri, signal),
                    mThumbSize, signal);
        }
    };

    private List<File> getThumbnailDirectories(MediaVolume volume) throws FileNotFoundException {
        final File volumePath = volume.getPath();
        return Arrays.asList(
                FileUtils.buildPath(volumePath, Environment.DIRECTORY_MUSIC, DIRECTORY_THUMBNAILS),
                FileUtils.buildPath(volumePath, Environment.DIRECTORY_MOVIES, DIRECTORY_THUMBNAILS),
                FileUtils.buildPath(volumePath, Environment.DIRECTORY_PICTURES,
                        DIRECTORY_THUMBNAILS));
    }

    private void invalidateThumbnails(Uri uri) {
        Trace.beginSection("invalidateThumbnails");
        try {
            invalidateThumbnailsInternal(uri);
        } finally {
            Trace.endSection();
        }
    }

    private void invalidateThumbnailsInternal(Uri uri) {
        final long id = ContentUris.parseId(uri);
        try {
            mAudioThumbnailer.invalidateThumbnail(uri);
            mVideoThumbnailer.invalidateThumbnail(uri);
            mImageThumbnailer.invalidateThumbnail(uri);
        } catch (IOException ignored) {
        }

        final DatabaseHelper helper;
        try {
            helper = getDatabaseForUri(uri);
        } catch (VolumeNotFoundException e) {
            Log.w(TAG, e);
            return;
        }

        helper.runWithTransaction((db) -> {
            final String idString = Long.toString(id);
            try (Cursor c = db.rawQuery("select _data from thumbnails where image_id=?"
                    + " union all select _data from videothumbnails where video_id=?",
                    new String[] { idString, idString })) {
                while (c.moveToNext()) {
                    String path = c.getString(0);
                    deleteIfAllowed(uri, Bundle.EMPTY, path);
                }
            }

            db.execSQL("delete from thumbnails where image_id=?", new String[] { idString });
            db.execSQL("delete from videothumbnails where video_id=?", new String[] { idString });
            return null;
        });
    }

    /**
     * @deprecated all operations should be routed through the overload that
     *             accepts a {@link Bundle} of extras.
     */
    @Override
    @Deprecated
    public int update(Uri uri, ContentValues values, String selection, String[] selectionArgs) {
        return update(uri, values,
                DatabaseUtils.createSqlQueryBundle(selection, selectionArgs, null));
    }

    @Override
    public int update(@NonNull Uri uri, @Nullable ContentValues values,
            @Nullable Bundle extras) {
        Trace.beginSection("update");
        try {
            return updateInternal(uri, values, extras);
        } catch (FallbackException e) {
            return e.translateForUpdateDelete(getCallingPackageTargetSdkVersion());
        } finally {
            Trace.endSection();
        }
    }

    private int updateInternal(@NonNull Uri uri, @Nullable ContentValues initialValues,
            @Nullable Bundle extras) throws FallbackException {
        final String volumeName = getVolumeName(uri);
        PulledMetrics.logVolumeAccessViaMediaProvider(getCallingUidOrSelf(), volumeName);

        extras = (extras != null) ? extras : new Bundle();
        // REDACTED_URI_BUNDLE_KEY extra should only be set inside MediaProvider.
        extras.remove(QUERY_ARG_REDACTED_URI);

        if (isRedactedUri(uri)) {
            // we don't support update on redacted uris.
            return 0;
        }

        // Related items are only considered for new media creation, and they
        // can't be leveraged to move existing content into blocked locations
        extras.remove(QUERY_ARG_RELATED_URI);
        // INCLUDED_DEFAULT_DIRECTORIES extra should only be set inside MediaProvider.
        extras.remove(INCLUDED_DEFAULT_DIRECTORIES);

        final String userWhere = extras.getString(QUERY_ARG_SQL_SELECTION);
        final String[] userWhereArgs = extras.getStringArray(QUERY_ARG_SQL_SELECTION_ARGS);

        // Limit the hacky workaround to camera targeting Q and below, to allow newer versions
        // of camera that does the right thing to work correctly.
        if ("com.google.android.GoogleCamera".equals(getCallingPackageOrSelf())
                && getCallingPackageTargetSdkVersion() <= Build.VERSION_CODES.Q) {
            if (matchUri(uri, false) == IMAGES_MEDIA_ID) {
                Log.w(TAG, "Working around app bug in b/111966296");
                uri = MediaStore.Files.getContentUri("external", ContentUris.parseId(uri));
            } else if (matchUri(uri, false) == VIDEO_MEDIA_ID) {
                Log.w(TAG, "Working around app bug in b/112246630");
                uri = MediaStore.Files.getContentUri("external", ContentUris.parseId(uri));
            }
        }

        uri = safeUncanonicalize(uri);

        int count;

        final int targetSdkVersion = getCallingPackageTargetSdkVersion();
        final boolean allowHidden = isCallingPackageAllowedHidden();
        final int match = matchUri(uri, allowHidden);
        final DatabaseHelper helper = getDatabaseForUri(uri);

        switch (match) {
            case AUDIO_PLAYLISTS_ID_MEMBERS_ID:
                extras.putString(QUERY_ARG_SQL_SELECTION,
                        BaseColumns._ID + "=" + uri.getPathSegments().get(5));
                // fall-through
            case AUDIO_PLAYLISTS_ID_MEMBERS: {
                final long playlistId = Long.parseLong(uri.getPathSegments().get(3));
                final Uri playlistUri = ContentUris.withAppendedId(
                        MediaStore.Audio.Playlists.getContentUri(volumeName), playlistId);
                if (uri.getBooleanQueryParameter("move", false)) {
                    // Convert explicit request into query; sigh, moveItem()
                    // uses zero-based indexing instead of one-based indexing
                    final int from = Integer.parseInt(uri.getPathSegments().get(5)) + 1;
                    final int to = initialValues.getAsInteger(Playlists.Members.PLAY_ORDER) + 1;
                    extras.putString(QUERY_ARG_SQL_SELECTION,
                            Playlists.Members.PLAY_ORDER + "=" + from);
                    initialValues.put(Playlists.Members.PLAY_ORDER, to);
                }

                // Playlist contents are always persisted directly into playlist
                // files on disk to ensure that we can reliably migrate between
                // devices and recover from database corruption
                final int index;
                if (initialValues.containsKey(Playlists.Members.PLAY_ORDER)) {
                    index = movePlaylistMembers(playlistUri, initialValues, extras);
                } else {
                    index = resolvePlaylistIndex(playlistUri, extras);
                }
                if (initialValues.containsKey(Playlists.Members.AUDIO_ID)) {
                    final Bundle queryArgs = new Bundle();
                    queryArgs.putString(QUERY_ARG_SQL_SELECTION,
                            Playlists.Members.PLAY_ORDER + "=" + (index + 1));
                    removePlaylistMembers(playlistUri, queryArgs);

                    final ContentValues values = new ContentValues();
                    values.put(Playlists.Members.AUDIO_ID,
                            initialValues.getAsString(Playlists.Members.AUDIO_ID));
                    values.put(Playlists.Members.PLAY_ORDER, (index + 1));
                    addPlaylistMembers(playlistUri, values);
                }

                acceptWithExpansion(helper::notifyUpdate, volumeName, playlistId,
                        FileColumns.MEDIA_TYPE_PLAYLIST, false);
                return 1;
            }
        }

        final SQLiteQueryBuilder qb = getQueryBuilder(TYPE_UPDATE, match, uri, extras, null);

        // Give callers interacting with a specific media item a chance to
        // escalate access if they don't already have it
        switch (match) {
            case AUDIO_MEDIA_ID:
            case VIDEO_MEDIA_ID:
            case IMAGES_MEDIA_ID:
                enforceCallingPermission(uri, extras, true);
        }

        boolean triggerInvalidate = false;
        boolean triggerScan = false;
        boolean isUriPublished = false;
        if (initialValues != null) {
            // IDs are forever; nobody should be editing them
            initialValues.remove(MediaColumns._ID);

            // Expiration times are hard-coded; let's derive them
            FileUtils.computeDateExpires(initialValues);

            // Ignore or augment incoming raw filesystem paths
            for (String column : sDataColumns.keySet()) {
                if (!initialValues.containsKey(column)) continue;

                if (isCallingPackageSelf() || isCallingPackageLegacyWrite()) {
                    // Mutation allowed
                } else {
                    Log.w(TAG, "Ignoring mutation of  " + column + " from "
                            + getCallingPackageOrSelf());
                    initialValues.remove(column);
                }
            }

            // Enforce allowed ownership transfers
            if (initialValues.containsKey(MediaColumns.OWNER_PACKAGE_NAME)) {
                if (isCallingPackageSelf() || isCallingPackageShell()) {
                    // When the caller is the media scanner or the shell, we let
                    // them change ownership however they see fit; nothing to do
                } else if (isCallingPackageDelegator()) {
                    // When the caller is a delegator, allow them to shift
                    // ownership only when current owner, or when ownerless
                    final String currentOwner;
                    final String proposedOwner = initialValues
                            .getAsString(MediaColumns.OWNER_PACKAGE_NAME);
                    final Uri genericUri = MediaStore.Files.getContentUri(volumeName,
                            ContentUris.parseId(uri));
                    try (Cursor c = queryForSingleItem(genericUri,
                            new String[] { MediaColumns.OWNER_PACKAGE_NAME }, null, null, null)) {
                        currentOwner = c.getString(0);
                    } catch (FileNotFoundException e) {
                        throw new IllegalStateException(e);
                    }
                    final boolean transferAllowed = (currentOwner == null)
                            || Arrays.asList(getSharedPackagesForPackage(getCallingPackageOrSelf()))
                                    .contains(currentOwner);
                    if (transferAllowed) {
                        Log.v(TAG, "Ownership transfer from " + currentOwner + " to "
                                + proposedOwner + " allowed");
                    } else {
                        Log.w(TAG, "Ownership transfer from " + currentOwner + " to "
                                + proposedOwner + " blocked");
                        initialValues.remove(MediaColumns.OWNER_PACKAGE_NAME);
                    }
                } else {
                    // Otherwise no ownership changes are allowed
                    initialValues.remove(MediaColumns.OWNER_PACKAGE_NAME);
                }
            }

            if (!isCallingPackageSelf()) {
                Trace.beginSection("filter");

                // We default to filtering mutable columns, except when we know
                // the single item being updated is pending; when it's finally
                // published we'll overwrite these values.
                final Uri finalUri = uri;
                final Supplier<Boolean> isPending = new CachedSupplier<>(() -> {
                    return isPending(finalUri);
                });

                // Column values controlled by media scanner aren't writable by
                // apps, since any edits here don't reflect the metadata on
                // disk, and they'd be overwritten during a rescan.
                for (String column : new ArraySet<>(initialValues.keySet())) {
                    if (sMutableColumns.contains(column)) {
                        // Mutation normally allowed
                    } else if (isPending.get()) {
                        // Mutation relaxed while pending
                    } else {
                        Log.w(TAG, "Ignoring mutation of " + column + " from "
                                + getCallingPackageOrSelf());
                        initialValues.remove(column);
                        triggerScan = true;
                    }

                    // If we're publishing this item, perform a blocking scan to
                    // make sure metadata is updated
                    if (MediaColumns.IS_PENDING.equals(column)) {
                        triggerScan = true;
                        isUriPublished = true;
                        // Explicitly clear columns used to ignore no-op scans,
                        // since we need to force a scan on publish
                        initialValues.putNull(MediaColumns.DATE_MODIFIED);
                        initialValues.putNull(MediaColumns.SIZE);
                    }
                }

                Trace.endSection();
            }

            if ("files".equals(qb.getTables())) {
                maybeMarkAsDownload(initialValues);
            }

            // We no longer track location metadata
            if (initialValues.containsKey(ImageColumns.LATITUDE)) {
                initialValues.putNull(ImageColumns.LATITUDE);
            }
            if (initialValues.containsKey(ImageColumns.LONGITUDE)) {
                initialValues.putNull(ImageColumns.LONGITUDE);
            }
            if (getCallingPackageTargetSdkVersion() <= Build.VERSION_CODES.Q) {
                // These columns are removed in R.
                if (initialValues.containsKey("primary_directory")) {
                    initialValues.remove("primary_directory");
                }
                if (initialValues.containsKey("secondary_directory")) {
                    initialValues.remove("secondary_directory");
                }
            }
        }

        // If we're not updating anything, then we can skip
        if (initialValues.isEmpty()) return 0;

        final boolean isThumbnail;
        switch (match) {
            case IMAGES_THUMBNAILS:
            case IMAGES_THUMBNAILS_ID:
            case VIDEO_THUMBNAILS:
            case VIDEO_THUMBNAILS_ID:
            case AUDIO_ALBUMART:
            case AUDIO_ALBUMART_ID:
                isThumbnail = true;
                break;
            default:
                isThumbnail = false;
                break;
        }

        switch (match) {
            case AUDIO_PLAYLISTS:
            case AUDIO_PLAYLISTS_ID:
                // Playlist names are stored as display names, but leave
                // values untouched if the caller is ModernMediaScanner
                if (!isCallingPackageSelf()) {
                    if (initialValues.containsKey(Playlists.NAME)) {
                        initialValues.put(MediaColumns.DISPLAY_NAME,
                                initialValues.getAsString(Playlists.NAME));
                    }
                    if (!initialValues.containsKey(MediaColumns.MIME_TYPE)) {
                        initialValues.put(MediaColumns.MIME_TYPE, "audio/mpegurl");
                    }
                }
                break;
        }

        // If we're touching columns that would change placement of a file,
        // blend in current values and recalculate path
        final boolean allowMovement = extras.getBoolean(MediaStore.QUERY_ARG_ALLOW_MOVEMENT,
                !isCallingPackageSelf());
        if (containsAny(initialValues.keySet(), sPlacementColumns)
                && !initialValues.containsKey(MediaColumns.DATA)
                && !isThumbnail
                && allowMovement) {
            Trace.beginSection("movement");

            // We only support movement under well-defined collections
            switch (match) {
                case AUDIO_MEDIA_ID:
                case AUDIO_PLAYLISTS_ID:
                case VIDEO_MEDIA_ID:
                case IMAGES_MEDIA_ID:
                case DOWNLOADS_ID:
                case FILES_ID:
                    break;
                default:
                    throw new IllegalArgumentException("Movement of " + uri
                            + " which isn't part of well-defined collection not allowed");
            }

            final LocalCallingIdentity token = clearLocalCallingIdentity();
            final Uri genericUri = MediaStore.Files.getContentUri(volumeName,
                    ContentUris.parseId(uri));
            try (Cursor c = queryForSingleItem(genericUri,
                    sPlacementColumns.toArray(new String[0]), userWhere, userWhereArgs, null)) {
                for (int i = 0; i < c.getColumnCount(); i++) {
                    final String column = c.getColumnName(i);
                    if (!initialValues.containsKey(column)) {
                        initialValues.put(column, c.getString(i));
                    }
                }
            } catch (FileNotFoundException e) {
                throw new IllegalStateException(e);
            } finally {
                restoreLocalCallingIdentity(token);
            }

            // Regenerate path using blended values; this will throw if caller
            // is attempting to place file into invalid location
            final String beforePath = initialValues.getAsString(MediaColumns.DATA);
            final String beforeVolume = extractVolumeName(beforePath);
            final String beforeOwner = extractPathOwnerPackageName(beforePath);

            initialValues.remove(MediaColumns.DATA);
            ensureNonUniqueFileColumns(match, uri, extras, initialValues, beforePath);

            final String probePath = initialValues.getAsString(MediaColumns.DATA);
            final String probeVolume = extractVolumeName(probePath);
            final String probeOwner = extractPathOwnerPackageName(probePath);
            if (Objects.equals(beforePath, probePath)) {
                Log.d(TAG, "Identical paths " + beforePath + "; not moving");
            } else if (!Objects.equals(beforeVolume, probeVolume)) {
                throw new IllegalArgumentException("Changing volume from " + beforePath + " to "
                        + probePath + " not allowed");
            } else if (!isUpdateAllowedForOwnedPath(beforeOwner, probeOwner, beforePath,
                    probePath)) {
                throw new IllegalArgumentException("Changing ownership from " + beforePath + " to "
                        + probePath + " not allowed");
            } else {
                // Now that we've confirmed an actual movement is taking place,
                // ensure we have a unique destination
                initialValues.remove(MediaColumns.DATA);
                ensureUniqueFileColumns(match, uri, extras, initialValues, beforePath);

                String afterPath = initialValues.getAsString(MediaColumns.DATA);

                if (isCrossUserEnabled()) {
                    String afterVolume = extractVolumeName(afterPath);
                    String afterVolumePath =  extractVolumePath(afterPath);
                    String beforeVolumePath = extractVolumePath(beforePath);

                    if (MediaStore.VOLUME_EXTERNAL_PRIMARY.equals(beforeVolume)
                            && beforeVolume.equals(afterVolume)
                            && !beforeVolumePath.equals(afterVolumePath)) {
                        // On cross-user enabled devices, it can happen that a rename intended as
                        // /storage/emulated/999/foo -> /storage/emulated/999/foo can end up as
                        // /storage/emulated/999/foo -> /storage/emulated/0/foo. We now fix-up
                        afterPath = afterPath.replaceFirst(afterVolumePath, beforeVolumePath);
                    }
                }

                Log.d(TAG, "Moving " + beforePath + " to " + afterPath);
                try {
                    Os.rename(beforePath, afterPath);
                    invalidateFuseDentry(beforePath);
                    invalidateFuseDentry(afterPath);
                } catch (ErrnoException e) {
                    if (e.errno == OsConstants.ENOENT) {
                        Log.d(TAG, "Missing file at " + beforePath + "; continuing anyway");
                    } else {
                        throw new IllegalStateException(e);
                    }
                }
                initialValues.put(MediaColumns.DATA, afterPath);

                // Some indexed metadata may have been derived from the path on
                // disk, so scan this item again to update it
                triggerScan = true;
            }

            Trace.endSection();
        }

        assertPrivatePathNotInValues(initialValues);

        // Make sure any updated paths look consistent
        assertFileColumnsConsistent(match, uri, initialValues);

        if (initialValues.containsKey(FileColumns.DATA)) {
            // If we're changing paths, invalidate any thumbnails
            triggerInvalidate = true;

            // If the new file exists, trigger a scan to adjust any metadata
            // that might be derived from the path
            final String data = initialValues.getAsString(FileColumns.DATA);
            if (!TextUtils.isEmpty(data) && new File(data).exists()) {
                triggerScan = true;
            }
        }

        // If we're already doing this update from an internal scan, no need to
        // kick off another no-op scan
        if (isCallingPackageSelf()) {
            triggerScan = false;
        }

        // Since the update mutation may prevent us from matching items after
        // it's applied, we need to snapshot affected IDs here
        final LongArray updatedIds = new LongArray();
        if (triggerInvalidate || triggerScan) {
            Trace.beginSection("snapshot");
            final LocalCallingIdentity token = clearLocalCallingIdentity();
            try (Cursor c = qb.query(helper, new String[] { FileColumns._ID },
                    userWhere, userWhereArgs, null, null, null, null, null)) {
                while (c.moveToNext()) {
                    updatedIds.add(c.getLong(0));
                }
            } finally {
                restoreLocalCallingIdentity(token);
                Trace.endSection();
            }
        }

        final ContentValues values = new ContentValues(initialValues);
        switch (match) {
            case AUDIO_MEDIA_ID:
            case AUDIO_PLAYLISTS_ID:
            case VIDEO_MEDIA_ID:
            case IMAGES_MEDIA_ID:
            case FILES_ID:
            case DOWNLOADS_ID: {
                FileUtils.computeValuesFromData(values, isFuseThread());
                break;
            }
        }

        if (initialValues.containsKey(FileColumns.MEDIA_TYPE)) {
            final int mediaType = initialValues.getAsInteger(FileColumns.MEDIA_TYPE);
            switch (mediaType) {
                case FileColumns.MEDIA_TYPE_AUDIO: {
                    computeAudioLocalizedValues(values);
                    computeAudioKeyValues(values);
                    break;
                }
            }
        }

        boolean deferScan = false;
        if (triggerScan) {
            if (SdkLevel.isAtLeastS() &&
                    CompatChanges.isChangeEnabled(ENABLE_DEFERRED_SCAN, Binder.getCallingUid())) {
                if (extras.containsKey(QUERY_ARG_DO_ASYNC_SCAN)) {
                    throw new IllegalArgumentException("Unsupported argument " +
                            QUERY_ARG_DO_ASYNC_SCAN + " used in extras");
                }
                deferScan = extras.getBoolean(QUERY_ARG_DEFER_SCAN, false);
                if (deferScan && initialValues.containsKey(MediaColumns.IS_PENDING) &&
                        (initialValues.getAsInteger(MediaColumns.IS_PENDING) == 1)) {
                    // if the scan runs in async, ensure that the database row is excluded in
                    // default query until the metadata is updated by deferred scan.
                    // Apps will still be able to see this database row when queried with
                    // QUERY_ARG_MATCH_PENDING=MATCH_INCLUDE
                    values.put(FileColumns._MODIFIER, FileColumns._MODIFIER_CR_PENDING_METADATA);
                    qb.allowColumn(FileColumns._MODIFIER);
                }
            } else {
                // Allow apps to use QUERY_ARG_DO_ASYNC_SCAN if the device is R or app is targeting
                // targetSDK<=R.
                deferScan = extras.getBoolean(QUERY_ARG_DO_ASYNC_SCAN, false);
            }
        }

        count = updateAllowingReplace(qb, helper, values, userWhere, userWhereArgs);

        // If the caller tried (and failed) to update metadata, the file on disk
        // might have changed, to scan it to collect the latest metadata.
        if (triggerInvalidate || triggerScan) {
            Trace.beginSection("invalidate");
            final LocalCallingIdentity token = clearLocalCallingIdentity();
            try {
                for (int i = 0; i < updatedIds.size(); i++) {
                    final long updatedId = updatedIds.get(i);
                    final Uri updatedUri = Files.getContentUri(volumeName, updatedId);
                    helper.postBackground(() -> {
                        invalidateThumbnails(updatedUri);
                    });

                    if (triggerScan) {
                        try (Cursor c = queryForSingleItem(updatedUri,
                                new String[] { FileColumns.DATA }, null, null, null)) {
                            final File file = new File(c.getString(0));
                            final boolean notifyTranscodeHelper = isUriPublished;
                            if (deferScan) {
                                helper.postBackground(() -> {
                                    scanFileAsMediaProvider(file, REASON_DEMAND);
                                    if (notifyTranscodeHelper) {
                                        notifyTranscodeHelperOnUriPublished(updatedUri);
                                    }
                                });
                            } else {
                                helper.postBlocking(() -> {
                                    scanFileAsMediaProvider(file, REASON_DEMAND);
                                    if (notifyTranscodeHelper) {
                                        notifyTranscodeHelperOnUriPublished(updatedUri);
                                    }
                                });
                            }
                        } catch (Exception e) {
                            Log.w(TAG, "Failed to update metadata for " + updatedUri, e);
                        }
                    }
                }
            } finally {
                restoreLocalCallingIdentity(token);
                Trace.endSection();
            }
        }

        return count;
    }

    private boolean isUpdateAllowedForOwnedPath(@Nullable String srcOwner,
            @Nullable String destOwner, @NonNull String srcPath, @NonNull String destPath) {
        // 1. Allow if the update is within owned path
        // update() from /sdcard/Android/media/com.foo/ABC/image.jpeg to
        // /sdcard/Android/media/com.foo/XYZ/image.jpeg - Allowed
        if(Objects.equals(srcOwner, destOwner)) {
            return true;
        }

        // 2. Check if the calling package is a special app which has global access
        if (isCallingPackageManager() ||
                (canAccessMediaFile(srcPath, /* excludeNonSystemGallery */ true) &&
                        (canAccessMediaFile(destPath, /* excludeNonSystemGallery */ true)))) {
            return true;
        }

        // 3. Allow update from srcPath if the source is not a owned path or calling package is the
        // owner of the source path or calling package shares the UID with the owner of the source
        // path
        // update() from /sdcard/DCIM/Foo.jpeg - Allowed
        // update() from /sdcard/Android/media/com.foo/image.jpeg - Allowed for
        // callingPackage=com.foo, not allowed for callingPackage=com.bar
        final boolean isSrcUpdateAllowed = srcOwner == null
                || isCallingIdentitySharedPackageName(srcOwner);

        // 4. Allow update to dstPath if the destination is not a owned path or calling package is
        // the owner of the destination path or calling package shares the UID with the owner of the
        // destination path
        // update() to /sdcard/Pictures/image.jpeg - Allowed
        // update() to /sdcard/Android/media/com.foo/image.jpeg - Allowed for
        // callingPackage=com.foo, not allowed for callingPackage=com.bar
        final boolean isDestUpdateAllowed = destOwner == null
                || isCallingIdentitySharedPackageName(destOwner);

        return isSrcUpdateAllowed && isDestUpdateAllowed;
    }

    private void notifyTranscodeHelperOnUriPublished(Uri uri) {
        BackgroundThread.getExecutor().execute(() -> {
            final LocalCallingIdentity token = clearLocalCallingIdentity();
            try {
                mTranscodeHelper.onUriPublished(uri);
            } finally {
                restoreLocalCallingIdentity(token);
            }
        });
    }

    private void notifyTranscodeHelperOnFileOpen(String path, String ioPath, int uid,
            int transformsReason) {
        BackgroundThread.getExecutor().execute(() -> {
            final LocalCallingIdentity token = clearLocalCallingIdentity();
            try {
                mTranscodeHelper.onFileOpen(path, ioPath, uid, transformsReason);
            } finally {
                restoreLocalCallingIdentity(token);
            }
        });
    }

    /**
     * Update row(s) that match {@code userWhere} in MediaProvider database with {@code values}.
     * Treats update as replace for updates with conflicts.
     */
    private int updateAllowingReplace(@NonNull SQLiteQueryBuilder qb,
            @NonNull DatabaseHelper helper, @NonNull ContentValues values, String userWhere,
            String[] userWhereArgs) throws SQLiteConstraintException {
        return helper.runWithTransaction((db) -> {
            try {
                return qb.update(helper, values, userWhere, userWhereArgs);
            } catch (SQLiteConstraintException e) {
                // b/155320967 Apps sometimes create a file via file path and then update another
                // explicitly inserted db row to this file. We have to resolve this update with a
                // replace.

                if (getCallingPackageTargetSdkVersion() >= Build.VERSION_CODES.R) {
                    // We don't support replace for non-legacy apps. Non legacy apps should have
                    // clearer interactions with MediaProvider.
                    throw e;
                }

                final String path = values.getAsString(FileColumns.DATA);

                // We will only handle UNIQUE constraint error for FileColumns.DATA. We will not try
                // update and replace if no file exists for conflicting db row.
                if (path == null || !new File(path).exists()) {
                    throw e;
                }

                final Uri uri = FileUtils.getContentUriForPath(path);
                final boolean allowHidden = isCallingPackageAllowedHidden();
                // The db row which caused UNIQUE constraint error may not match all column values
                // of the given queryBuilder, hence using a generic queryBuilder with Files uri.
                Bundle extras = new Bundle();
                extras.putInt(QUERY_ARG_MATCH_PENDING, MATCH_INCLUDE);
                extras.putInt(QUERY_ARG_MATCH_TRASHED, MATCH_INCLUDE);
                final SQLiteQueryBuilder qbForReplace = getQueryBuilder(TYPE_DELETE,
                        matchUri(uri, allowHidden), uri, extras, null);
                final long rowId = getIdIfPathOwnedByPackages(qbForReplace, helper, path,
                        getSharedPackages());

                if (rowId != -1 && qbForReplace.delete(helper, "_id=?",
                        new String[] {Long.toString(rowId)}) == 1) {
                    Log.i(TAG, "Retrying database update after deleting conflicting entry");
                    return qb.update(helper, values, userWhere, userWhereArgs);
                }
                // Rethrow SQLiteConstraintException if app doesn't own the conflicting db row.
                throw e;
            }
        });
    }

    /**
     * Update the internal table of {@link MediaStore.Audio.Playlists.Members}
     * by parsing the playlist file on disk and resolving it against scanned
     * audio items.
     * <p>
     * When a playlist references a missing audio item, the associated
     * {@link Playlists.Members#PLAY_ORDER} is skipped, leaving a gap to ensure
     * that the playlist entry is retained to avoid user data loss.
     */
    private void resolvePlaylistMembers(@NonNull Uri playlistUri) {
        Trace.beginSection("resolvePlaylistMembers");
        try {
            final DatabaseHelper helper;
            try {
                helper = getDatabaseForUri(playlistUri);
            } catch (VolumeNotFoundException e) {
                throw e.rethrowAsIllegalArgumentException();
            }

            helper.runWithTransaction((db) -> {
                resolvePlaylistMembersInternal(playlistUri, db);
                return null;
            });
        } finally {
            Trace.endSection();
        }
    }

    private void resolvePlaylistMembersInternal(@NonNull Uri playlistUri,
            @NonNull SQLiteDatabase db) {
        try {
            // Refresh playlist members based on what we parse from disk
            final long playlistId = ContentUris.parseId(playlistUri);
            final Map<String, Long> membersMap = getAllPlaylistMembers(playlistId);
            db.delete("audio_playlists_map", "playlist_id=" + playlistId, null);

            final Path playlistPath = queryForDataFile(playlistUri, null).toPath();
            final Playlist playlist = new Playlist();
            playlist.read(playlistPath.toFile());

            final List<Path> members = playlist.asList();
            for (int i = 0; i < members.size(); i++) {
                try {
                    final Path audioPath = playlistPath.getParent().resolve(members.get(i));
                    final long audioId = queryForPlaylistMember(audioPath, membersMap);

                    final ContentValues values = new ContentValues();
                    values.put(Playlists.Members.PLAY_ORDER, i + 1);
                    values.put(Playlists.Members.PLAYLIST_ID, playlistId);
                    values.put(Playlists.Members.AUDIO_ID, audioId);
                    db.insert("audio_playlists_map", null, values);
                } catch (IOException e) {
                    Log.w(TAG, "Failed to resolve playlist member", e);
                }
            }
        } catch (IOException e) {
            Log.w(TAG, "Failed to refresh playlist", e);
        }
    }

    private Map<String, Long> getAllPlaylistMembers(long playlistId) {
        final Map<String, Long> membersMap = new ArrayMap<>();

        final Uri uri = Playlists.Members.getContentUri(MediaStore.VOLUME_EXTERNAL, playlistId);
        final String[] projection = new String[] {
                Playlists.Members.DATA,
                Playlists.Members.AUDIO_ID
        };
        try (Cursor c = query(uri, projection, null, null)) {
            if (c == null) {
                Log.e(TAG, "Cursor is null, failed to create cached playlist member info.");
                return membersMap;
            }
            while (c.moveToNext()) {
                membersMap.put(c.getString(0), c.getLong(1));
            }
        }
        return membersMap;
    }

    /**
     * Make two attempts to query this playlist member: first based on the exact
     * path, and if that fails, fall back to picking a single item matching the
     * display name. When there are multiple items with the same display name,
     * we can't resolve between them, and leave this member unresolved.
     */
    private long queryForPlaylistMember(@NonNull Path path, @NonNull Map<String, Long> membersMap)
            throws IOException {
        final String data = path.toFile().getCanonicalPath();
        if (membersMap.containsKey(data)) {
            return membersMap.get(data);
        }
        final Uri audioUri = Audio.Media.getContentUri(MediaStore.VOLUME_EXTERNAL);
        try (Cursor c = queryForSingleItem(audioUri,
                new String[] { BaseColumns._ID }, MediaColumns.DATA + "=?",
                new String[] { data }, null)) {
            return c.getLong(0);
        } catch (FileNotFoundException ignored) {
        }
        try (Cursor c = queryForSingleItem(audioUri,
                new String[] { BaseColumns._ID }, MediaColumns.DISPLAY_NAME + "=?",
                new String[] { path.toFile().getName() }, null)) {
            return c.getLong(0);
        } catch (FileNotFoundException ignored) {
        }
        throw new FileNotFoundException();
    }

    /**
     * Add the given audio item to the given playlist. Defaults to adding at the
     * end of the playlist when no {@link Playlists.Members#PLAY_ORDER} is
     * defined.
     */
    private long addPlaylistMembers(@NonNull Uri playlistUri, @NonNull ContentValues values)
            throws FallbackException {
        final long audioId = values.getAsLong(Audio.Playlists.Members.AUDIO_ID);
        final String volumeName = MediaStore.VOLUME_INTERNAL.equals(getVolumeName(playlistUri))
                ? MediaStore.VOLUME_INTERNAL : MediaStore.VOLUME_EXTERNAL;
        final Uri audioUri = Audio.Media.getContentUri(volumeName, audioId);

        Integer playOrder = values.getAsInteger(Playlists.Members.PLAY_ORDER);
        playOrder = (playOrder != null) ? (playOrder - 1) : Integer.MAX_VALUE;

        try {
            final File playlistFile = queryForDataFile(playlistUri, null);
            final File audioFile = queryForDataFile(audioUri, null);

            final Playlist playlist = new Playlist();
            playlist.read(playlistFile);
            playOrder = playlist.add(playOrder,
                    playlistFile.toPath().getParent().relativize(audioFile.toPath()));
            playlist.write(playlistFile);
            invalidateFuseDentry(playlistFile);

            resolvePlaylistMembers(playlistUri);

            // Callers are interested in the actual ID we generated
            final Uri membersUri = Playlists.Members.getContentUri(volumeName,
                    ContentUris.parseId(playlistUri));
            try (Cursor c = query(membersUri, new String[] { BaseColumns._ID },
                    Playlists.Members.PLAY_ORDER + "=" + (playOrder + 1), null, null)) {
                c.moveToFirst();
                return c.getLong(0);
            }
        } catch (IOException e) {
            throw new FallbackException("Failed to update playlist", e,
                    android.os.Build.VERSION_CODES.R);
        }
    }

    private int addPlaylistMembers(@NonNull Uri playlistUri, @NonNull ContentValues[] initialValues)
            throws FallbackException {
        final String volumeName = getVolumeName(playlistUri);
        final String audioVolumeName =
                MediaStore.VOLUME_INTERNAL.equals(volumeName)
                        ? MediaStore.VOLUME_INTERNAL : MediaStore.VOLUME_EXTERNAL;

        try {
            final File playlistFile = queryForDataFile(playlistUri, null);
            final Playlist playlist = new Playlist();
            playlist.read(playlistFile);

            for (ContentValues values : initialValues) {
                final long audioId = values.getAsLong(Audio.Playlists.Members.AUDIO_ID);
                final Uri audioUri = Audio.Media.getContentUri(audioVolumeName, audioId);
                final File audioFile = queryForDataFile(audioUri, null);

                Integer playOrder = values.getAsInteger(Playlists.Members.PLAY_ORDER);
                playOrder = (playOrder != null) ? (playOrder - 1) : Integer.MAX_VALUE;
                playlist.add(playOrder,
                        playlistFile.toPath().getParent().relativize(audioFile.toPath()));
            }
            playlist.write(playlistFile);

            resolvePlaylistMembers(playlistUri);
        } catch (IOException e) {
            throw new FallbackException("Failed to update playlist", e,
                    android.os.Build.VERSION_CODES.R);
        }

        return initialValues.length;
    }

    /**
     * Move an audio item within the given playlist.
     */
    private int movePlaylistMembers(@NonNull Uri playlistUri, @NonNull ContentValues values,
            @NonNull Bundle queryArgs) throws FallbackException {
        final int fromIndex = resolvePlaylistIndex(playlistUri, queryArgs);
        final int toIndex = values.getAsInteger(Playlists.Members.PLAY_ORDER) - 1;
        if (fromIndex == -1) {
            throw new FallbackException("Failed to resolve playlist member " + queryArgs,
                    android.os.Build.VERSION_CODES.R);
        }
        try {
            final File playlistFile = queryForDataFile(playlistUri, null);

            final Playlist playlist = new Playlist();
            playlist.read(playlistFile);
            final int finalIndex = playlist.move(fromIndex, toIndex);
            playlist.write(playlistFile);
            invalidateFuseDentry(playlistFile);

            resolvePlaylistMembers(playlistUri);
            return finalIndex;
        } catch (IOException e) {
            throw new FallbackException("Failed to update playlist", e,
                    android.os.Build.VERSION_CODES.R);
        }
    }

    /**
     * Removes an audio item or multiple audio items(if targetSDK<R) from the given playlist.
     */
    private int removePlaylistMembers(@NonNull Uri playlistUri, @NonNull Bundle queryArgs)
            throws FallbackException {
        final int[] indexes = resolvePlaylistIndexes(playlistUri, queryArgs);
        try {
            final File playlistFile = queryForDataFile(playlistUri, null);

            final Playlist playlist = new Playlist();
            playlist.read(playlistFile);
            final int count;
            if (indexes.length == 0) {
                // This means either no playlist members match the query or VolumeNotFoundException
                // was thrown. So we don't have anything to delete.
                count = 0;
            } else {
                count = playlist.removeMultiple(indexes);
            }
            playlist.write(playlistFile);
            invalidateFuseDentry(playlistFile);

            resolvePlaylistMembers(playlistUri);
            return count;
        } catch (IOException e) {
            throw new FallbackException("Failed to update playlist", e,
                    android.os.Build.VERSION_CODES.R);
        }
    }

    /**
     * Remove an audio item from the given playlist since the playlist file or the audio file is
     * already removed.
     */
    private void removePlaylistMembers(int mediaType, long id) {
        final DatabaseHelper helper;
        try {
            helper = getDatabaseForUri(Audio.Media.EXTERNAL_CONTENT_URI);
        } catch (VolumeNotFoundException e) {
            Log.w(TAG, e);
            return;
        }

        helper.runWithTransaction((db) -> {
            final String where;
            if (mediaType == FileColumns.MEDIA_TYPE_PLAYLIST) {
                where = "playlist_id=?";
            } else {
                where = "audio_id=?";
            }
            db.delete("audio_playlists_map", where, new String[] { "" + id });
            return null;
        });
    }

    /**
     * Resolve query arguments that are designed to select specific playlist
     * items using the playlist's {@link Playlists.Members#PLAY_ORDER}.
     *
     * @return an array of the indexes that match the query.
     */
    private int[] resolvePlaylistIndexes(@NonNull Uri playlistUri, @NonNull Bundle queryArgs) {
        final Uri membersUri = Playlists.Members.getContentUri(
                getVolumeName(playlistUri), ContentUris.parseId(playlistUri));

        final DatabaseHelper helper;
        final SQLiteQueryBuilder qb;
        try {
            helper = getDatabaseForUri(membersUri);
            qb = getQueryBuilder(TYPE_DELETE, AUDIO_PLAYLISTS_ID_MEMBERS,
                    membersUri, queryArgs, null);
        } catch (VolumeNotFoundException ignored) {
            return new int[0];
        }

        try (Cursor c = qb.query(helper,
                new String[] { Playlists.Members.PLAY_ORDER }, queryArgs, null)) {
            if ((c.getCount() >= 1) && c.moveToFirst()) {
                int size = c.getCount();
                int[] res = new int[size];
                for (int i = 0; i < size; ++i) {
                    res[i] = c.getInt(0) - 1;
                    c.moveToNext();
                }
                return res;
            } else {
                // Cursor size is 0
                return new int[0];
            }
        }
    }

    /**
     * Resolve query arguments that are designed to select a specific playlist
     * item using its {@link Playlists.Members#PLAY_ORDER}.
     *
     * @return if there's only 1 item that matches the query, returns its index. Returns -1
     * otherwise.
     */
    private int resolvePlaylistIndex(@NonNull Uri playlistUri, @NonNull Bundle queryArgs) {
        int[] indexes = resolvePlaylistIndexes(playlistUri, queryArgs);
        if (indexes.length == 1) {
            return indexes[0];
        }
        return -1;
    }

    private boolean isPickerUri(Uri uri) {
        // TODO(b/188394433): move this method to PickerResolver in the spirit of not
        // adding picker logic to MediaProvider
        final int match = matchUri(uri, /* allowHidden */ isCallingPackageAllowedHidden());
        return match == PICKER_ID;
    }

    public boolean isPickerUnreliableVolumeUri(Uri uri, boolean allowHidden) {
        final int match = matchUri(uri, allowHidden);
        return match == PICKER_UNRELIABLE_VOLUME;
    }

    @Override
    public ParcelFileDescriptor openFile(Uri uri, String mode) throws FileNotFoundException {
        return openFileCommon(uri, mode, /*signal*/ null, /*opts*/ null);
    }

    @Override
    public ParcelFileDescriptor openFile(Uri uri, String mode, CancellationSignal signal)
            throws FileNotFoundException {
        return openFileCommon(uri, mode, signal, /*opts*/ null);
    }

    private ParcelFileDescriptor openFileCommon(Uri uri, String mode, CancellationSignal signal,
            @Nullable Bundle opts)
            throws FileNotFoundException {
        opts = opts == null ? new Bundle() : opts;
        // REDACTED_URI_BUNDLE_KEY extra should only be set inside MediaProvider.
        opts.remove(QUERY_ARG_REDACTED_URI);
        if (isRedactedUri(uri)) {
            opts.putParcelable(QUERY_ARG_REDACTED_URI, uri);
            uri = getUriForRedactedUri(uri);
        }
        uri = safeUncanonicalize(uri);

        if (isPickerUri(uri)) {
            final int callingPid = mCallingIdentity.get().pid;
            final int callingUid = mCallingIdentity.get().uid;
            return mPickerUriResolver.openFile(uri, mode, signal, callingPid, callingUid);
        }

        final boolean allowHidden = isCallingPackageAllowedHidden();
        final int match = matchUri(uri, allowHidden);
        final String volumeName = getVolumeName(uri);

        // Handle some legacy cases where we need to redirect thumbnails
        try {
            switch (match) {
                case AUDIO_ALBUMART_ID: {
                    final long albumId = Long.parseLong(uri.getPathSegments().get(3));
                    final Uri targetUri = ContentUris
                            .withAppendedId(Audio.Albums.getContentUri(volumeName), albumId);
                    return ensureThumbnail(targetUri, signal);
                }
                case AUDIO_ALBUMART_FILE_ID: {
                    final long audioId = Long.parseLong(uri.getPathSegments().get(3));
                    final Uri targetUri = ContentUris
                            .withAppendedId(Audio.Media.getContentUri(volumeName), audioId);
                    return ensureThumbnail(targetUri, signal);
                }
                case VIDEO_MEDIA_ID_THUMBNAIL: {
                    final long videoId = Long.parseLong(uri.getPathSegments().get(3));
                    final Uri targetUri = ContentUris
                            .withAppendedId(Video.Media.getContentUri(volumeName), videoId);
                    return ensureThumbnail(targetUri, signal);
                }
                case IMAGES_MEDIA_ID_THUMBNAIL: {
                    final long imageId = Long.parseLong(uri.getPathSegments().get(3));
                    final Uri targetUri = ContentUris
                            .withAppendedId(Images.Media.getContentUri(volumeName), imageId);
                    return ensureThumbnail(targetUri, signal);
                }
            }
        } finally {
            // We have to log separately here because openFileAndEnforcePathPermissionsHelper calls
            // a public MediaProvider API and so logs the access there.
            PulledMetrics.logVolumeAccessViaMediaProvider(getCallingUidOrSelf(), volumeName);
        }

        return openFileAndEnforcePathPermissionsHelper(uri, match, mode, signal, opts);
    }

    @Override
    public AssetFileDescriptor openTypedAssetFile(Uri uri, String mimeTypeFilter, Bundle opts)
            throws FileNotFoundException {
        return openTypedAssetFileCommon(uri, mimeTypeFilter, opts, null);
    }

    @Override
    public AssetFileDescriptor openTypedAssetFile(Uri uri, String mimeTypeFilter, Bundle opts,
            CancellationSignal signal) throws FileNotFoundException {
        return openTypedAssetFileCommon(uri, mimeTypeFilter, opts, signal);
    }

    private AssetFileDescriptor openTypedAssetFileCommon(Uri uri, String mimeTypeFilter,
            Bundle opts, CancellationSignal signal) throws FileNotFoundException {
        final boolean wantsThumb = (opts != null) && opts.containsKey(ContentResolver.EXTRA_SIZE)
                && StringUtils.startsWithIgnoreCase(mimeTypeFilter, "image/");
        String mode = "r";

        // If request is not for thumbnail and arising from MediaProvider, then check for EXTRA_MODE
        if (opts != null && !wantsThumb && isCallingPackageSelf()) {
            mode = opts.getString(MediaStore.EXTRA_MODE, "r");
        } else if (opts != null) {
            opts.remove(MediaStore.EXTRA_MODE);
        }

        if (opts != null && opts.containsKey(MediaStore.EXTRA_FILE_DESCRIPTOR)) {
            // This is called as part of MediaStore#getOriginalMediaFormatFileDescriptor
            // We don't need to use the |uri| because the input fd already identifies the file and
            // we actually don't have a valid URI, we are going to identify the file via the fd.
            // While identifying the file, we also perform the following security checks.
            // 1. Find the FUSE file with the associated inode
            // 2. Verify that the binder caller opened it
            // 3. Verify the access level the fd is opened with (r/w)
            // 4. Open the original (non-transcoded) file *with* redaction enabled and the access
            // level from #3
            // 5. Return the fd from #4 to the app or throw an exception if any of the conditions
            // are not met
            try {
                return getOriginalMediaFormatFileDescriptor(opts);
            } finally {
                // Clearing the Bundle closes the underlying Parcel, ensuring that the input fd
                // owned by the Parcel is closed immediately and not at the next GC.
                // This works around a change in behavior introduced by:
                // aosp/Icfe8880cad00c3cd2afcbe4b92400ad4579e680e
                opts.clear();
            }
        }

        // This is needed for thumbnail resolution as it doesn't go through openFileCommon
        if (isPickerUri(uri)) {
            final int callingPid = mCallingIdentity.get().pid;
            final int callingUid = mCallingIdentity.get().uid;
            return mPickerUriResolver.openTypedAssetFile(uri, mimeTypeFilter, opts, signal,
                    callingPid, callingUid);
        }

        // TODO: enforce that caller has access to this uri

        // Offer thumbnail of media, when requested
        if (wantsThumb) {
            final ParcelFileDescriptor pfd = ensureThumbnail(uri, signal);
            return new AssetFileDescriptor(pfd, 0, AssetFileDescriptor.UNKNOWN_LENGTH);
        }

        // Worst case, return the underlying file
        return new AssetFileDescriptor(openFileCommon(uri, mode, signal, opts), 0,
                AssetFileDescriptor.UNKNOWN_LENGTH);
    }

    private ParcelFileDescriptor ensureThumbnail(Uri uri, CancellationSignal signal)
            throws FileNotFoundException {
        final boolean allowHidden = isCallingPackageAllowedHidden();
        final int match = matchUri(uri, allowHidden);

        Trace.beginSection("ensureThumbnail");
        final LocalCallingIdentity token = clearLocalCallingIdentity();
        try {
            switch (match) {
                case AUDIO_ALBUMS_ID: {
                    final String volumeName = MediaStore.getVolumeName(uri);
                    final Uri baseUri = MediaStore.Audio.Media.getContentUri(volumeName);
                    final long albumId = ContentUris.parseId(uri);
                    try (Cursor c = query(baseUri, new String[] { MediaStore.Audio.Media._ID },
                            MediaStore.Audio.Media.ALBUM_ID + "=" + albumId, null, null, signal)) {
                        if (c.moveToFirst()) {
                            final long audioId = c.getLong(0);
                            final Uri targetUri = ContentUris.withAppendedId(baseUri, audioId);
                            return mAudioThumbnailer.ensureThumbnail(targetUri, signal);
                        } else {
                            throw new FileNotFoundException("No media for album " + uri);
                        }
                    }
                }
                case AUDIO_MEDIA_ID:
                    return mAudioThumbnailer.ensureThumbnail(uri, signal);
                case VIDEO_MEDIA_ID:
                    return mVideoThumbnailer.ensureThumbnail(uri, signal);
                case IMAGES_MEDIA_ID:
                    return mImageThumbnailer.ensureThumbnail(uri, signal);
                case FILES_ID:
                case DOWNLOADS_ID: {
                    // When item is referenced in a generic way, resolve to actual type
                    final int mediaType = MimeUtils.resolveMediaType(getType(uri));
                    switch (mediaType) {
                        case FileColumns.MEDIA_TYPE_AUDIO:
                            return mAudioThumbnailer.ensureThumbnail(uri, signal);
                        case FileColumns.MEDIA_TYPE_VIDEO:
                            return mVideoThumbnailer.ensureThumbnail(uri, signal);
                        case FileColumns.MEDIA_TYPE_IMAGE:
                            return mImageThumbnailer.ensureThumbnail(uri, signal);
                        default:
                            throw new FileNotFoundException();
                    }
                }
                default:
                    throw new FileNotFoundException();
            }
        } catch (IOException e) {
            Log.w(TAG, e);
            throw new FileNotFoundException(e.getMessage());
        } finally {
            restoreLocalCallingIdentity(token);
            Trace.endSection();
        }
    }

    /**
     * Update the metadata columns for the image residing at given {@link Uri}
     * by reading data from the underlying image.
     */
    private void updateImageMetadata(ContentValues values, File file) {
        final BitmapFactory.Options bitmapOpts = new BitmapFactory.Options();
        bitmapOpts.inJustDecodeBounds = true;
        BitmapFactory.decodeFile(file.getAbsolutePath(), bitmapOpts);

        values.put(MediaColumns.WIDTH, bitmapOpts.outWidth);
        values.put(MediaColumns.HEIGHT, bitmapOpts.outHeight);
    }

    private void handleInsertedRowForFuse(long rowId) {
        if (isFuseThread()) {
            // Removes restored row ID saved list.
            mCallingIdentity.get().removeDeletedRowId(rowId);
        }
    }

    private void handleUpdatedRowForFuse(@NonNull String oldPath, @NonNull String ownerPackage,
            long oldRowId, long newRowId) {
        if (oldRowId == newRowId) {
            // Update didn't delete or add row ID. We don't need to save row ID or remove saved
            // deleted ID.
            return;
        }

        handleDeletedRowForFuse(oldPath, ownerPackage, oldRowId);
        handleInsertedRowForFuse(newRowId);
    }

    private void handleDeletedRowForFuse(@NonNull String path, @NonNull String ownerPackage,
            long rowId) {
        if (!isFuseThread()) {
            return;
        }

        // Invalidate saved owned ID's of the previous owner of the deleted path, this prevents old
        // owner from gaining access to newly created file with restored row ID.
        if (!ownerPackage.equals("null") && !ownerPackage.equals(getCallingPackageOrSelf())) {
            invalidateLocalCallingIdentityCache(ownerPackage, "owned_database_row_deleted:"
                    + path);
        }
        // Saves row ID corresponding to deleted path. Saved row ID will be restored on subsequent
        // create or rename.
        mCallingIdentity.get().addDeletedRowId(path, rowId);
    }

    private void handleOwnerPackageNameChange(@NonNull String oldPath,
            @NonNull String oldOwnerPackage, @NonNull String newOwnerPackage) {
        if (Objects.equals(oldOwnerPackage, newOwnerPackage)) {
            return;
        }
        // Invalidate saved owned ID's of the previous owner of the renamed path, this prevents old
        // owner from gaining access to replaced file.
        invalidateLocalCallingIdentityCache(oldOwnerPackage, "owner_package_changed:" + oldPath);
    }

    /**
     * Return the {@link MediaColumns#DATA} field for the given {@code Uri}.
     */
    File queryForDataFile(Uri uri, CancellationSignal signal)
            throws FileNotFoundException {
        return queryForDataFile(uri, null, null, signal);
    }

    /**
     * Return the {@link MediaColumns#DATA} field for the given {@code Uri}.
     */
    File queryForDataFile(Uri uri, String selection, String[] selectionArgs,
            CancellationSignal signal) throws FileNotFoundException {
        try (Cursor cursor = queryForSingleItem(uri, new String[] { MediaColumns.DATA },
                selection, selectionArgs, signal)) {
            final String data = cursor.getString(0);
            if (TextUtils.isEmpty(data)) {
                throw new FileNotFoundException("Missing path for " + uri);
            } else {
                return new File(data);
            }
        }
    }

    /**
     * Return the {@link Uri} for the given {@code File}.
     */
    Uri queryForMediaUri(File file, CancellationSignal signal) throws FileNotFoundException {
        final String volumeName = FileUtils.getVolumeName(getContext(), file);
        final Uri uri = Files.getContentUri(volumeName);
        try (Cursor cursor = queryForSingleItem(uri, new String[] { MediaColumns._ID },
                MediaColumns.DATA + "=?", new String[] { file.getAbsolutePath() }, signal)) {
            return ContentUris.withAppendedId(uri, cursor.getLong(0));
        }
    }

    /**
     * Query the given {@link Uri} as MediaProvider, expecting only a single item to be found.
     *
     * @throws FileNotFoundException if no items were found, or multiple items
     *             were found, or there was trouble reading the data.
     */
    Cursor queryForSingleItemAsMediaProvider(Uri uri, String[] projection, String selection,
            String[] selectionArgs, CancellationSignal signal)
            throws FileNotFoundException {
        final LocalCallingIdentity tokenInner = clearLocalCallingIdentity();
        try {
            return queryForSingleItem(uri, projection, selection, selectionArgs, signal);
        } finally {
            restoreLocalCallingIdentity(tokenInner);
        }
    }

    /**
     * Query the given {@link Uri}, expecting only a single item to be found.
     *
     * @throws FileNotFoundException if no items were found, or multiple items
     *             were found, or there was trouble reading the data.
     */
    Cursor queryForSingleItem(Uri uri, String[] projection, String selection,
            String[] selectionArgs, CancellationSignal signal) throws FileNotFoundException {
        Cursor c = null;
        try {
            c = query(uri, projection,
                    DatabaseUtils.createSqlQueryBundle(selection, selectionArgs, null),
                    signal, true);
        } catch (IllegalArgumentException  e) {
            throw new FileNotFoundException("Volume not found for " + uri);
        }
        if (c == null) {
            throw new FileNotFoundException("Missing cursor for " + uri);
        } else if (c.getCount() < 1) {
            FileUtils.closeQuietly(c);
            throw new FileNotFoundException("No item at " + uri);
        } else if (c.getCount() > 1) {
            FileUtils.closeQuietly(c);
            throw new FileNotFoundException("Multiple items at " + uri);
        }

        if (c.moveToFirst()) {
            return c;
        } else {
            FileUtils.closeQuietly(c);
            throw new FileNotFoundException("Failed to read row from " + uri);
        }
    }

    /**
     * Compares {@code itemOwner} with package name of {@link LocalCallingIdentity} and throws
     * {@link IllegalStateException} if it doesn't match.
     * Make sure to set calling identity properly before calling.
     */
    private void requireOwnershipForItem(@Nullable String itemOwner, Uri item) {
        final boolean hasOwner = (itemOwner != null);
        final boolean callerIsOwner = Objects.equals(getCallingPackageOrSelf(), itemOwner);
        if (hasOwner && !callerIsOwner) {
            throw new IllegalStateException(
                    "Only owner is able to interact with pending/trashed item " + item);
        }
    }

    private ParcelFileDescriptor openWithFuse(String filePath, int uid, int mediaCapabilitiesUid,
            int modeBits, boolean shouldRedact, boolean shouldTranscode, int transcodeReason)
            throws FileNotFoundException {
        Log.d(TAG, "Open with FUSE. FilePath: " + filePath
                + ". Uid: " + uid
                + ". Media Capabilities Uid: " + mediaCapabilitiesUid
                + ". ShouldRedact: " + shouldRedact
                + ". ShouldTranscode: " + shouldTranscode);

        int tid = android.os.Process.myTid();
        synchronized (mPendingOpenInfo) {
            mPendingOpenInfo.put(tid,
                    new PendingOpenInfo(uid, mediaCapabilitiesUid, shouldRedact, transcodeReason));
        }

        try {
            return FileUtils.openSafely(toFuseFile(new File(filePath)), modeBits);
        } finally {
            synchronized (mPendingOpenInfo) {
                mPendingOpenInfo.remove(tid);
            }
        }
    }

    private @NonNull FuseDaemon getFuseDaemonForFile(@NonNull File file)
            throws FileNotFoundException {
        final FuseDaemon daemon = ExternalStorageServiceImpl.getFuseDaemon(getVolumeId(file));
        if (daemon == null) {
            throw new FileNotFoundException("Missing FUSE daemon for " + file);
        } else {
            return daemon;
        }
    }

    private void invalidateFuseDentry(@NonNull File file) {
        invalidateFuseDentry(file.getAbsolutePath());
    }

    private void invalidateFuseDentry(@NonNull String path) {
        try {
            final FuseDaemon daemon = getFuseDaemonForFile(new File(path));
            if (isFuseThread()) {
                // If we are on a FUSE thread, we don't need to invalidate,
                // (and *must* not, otherwise we'd crash) because the invalidation
                // is already reflected in the lower filesystem
                return;
            } else {
                daemon.invalidateFuseDentryCache(path);
            }
        } catch (FileNotFoundException e) {
            Log.w(TAG, "Failed to invalidate FUSE dentry", e);
        }
    }

    /**
     * Replacement for {@link #openFileHelper(Uri, String)} which enforces any
     * permissions applicable to the path before returning.
     *
     * <p>This function should never be called from the fuse thread since it tries to open
     * a "/mnt/user" path.
     */
    private ParcelFileDescriptor openFileAndEnforcePathPermissionsHelper(Uri uri, int match,
            String mode, CancellationSignal signal, @NonNull Bundle opts)
            throws FileNotFoundException {
        int modeBits = ParcelFileDescriptor.parseMode(mode);
        boolean forWrite = (modeBits & ParcelFileDescriptor.MODE_WRITE_ONLY) != 0;
        final Uri redactedUri = opts.getParcelable(QUERY_ARG_REDACTED_URI);
        if (forWrite) {
            if (redactedUri != null) {
                throw new UnsupportedOperationException(
                        "Write is not supported on " + redactedUri.toString());
            }
            // Upgrade 'w' only to 'rw'. This allows us acquire a WR_LOCK when calling
            // #shouldOpenWithFuse
            modeBits |= ParcelFileDescriptor.MODE_READ_WRITE;
        }

        final boolean hasOwnerPackageName = hasOwnerPackageName(uri);
        final String[] projection = new String[] {
                MediaColumns.DATA,
                hasOwnerPackageName ? MediaColumns.OWNER_PACKAGE_NAME : "NULL",
                hasOwnerPackageName ? MediaColumns.IS_PENDING : "0",
        };

        final File file;
        final String ownerPackageName;
        final boolean isPending;
        final LocalCallingIdentity token = clearLocalCallingIdentity();
        try (Cursor c = queryForSingleItem(uri, projection, null, null, signal)) {
            final String data = c.getString(0);
            if (TextUtils.isEmpty(data)) {
                throw new FileNotFoundException("Missing path for " + uri);
            } else {
                file = new File(data).getCanonicalFile();
            }
            ownerPackageName = c.getString(1);
            isPending = c.getInt(2) != 0;
        } catch (IOException e) {
            throw new FileNotFoundException(e.toString());
        } finally {
            restoreLocalCallingIdentity(token);
        }

        if (redactedUri == null) {
            checkAccess(uri, Bundle.EMPTY, file, forWrite);
        } else {
            checkAccess(redactedUri, Bundle.EMPTY, file, false);
        }

        // We don't check ownership for files with IS_PENDING set by FUSE
        if (isPending && !isPendingFromFuse(file)) {
            requireOwnershipForItem(ownerPackageName, uri);
        }

        final boolean callerIsOwner = Objects.equals(getCallingPackageOrSelf(), ownerPackageName);
        // Figure out if we need to redact contents
        final boolean redactionNeeded =
                (redactedUri != null) || (!callerIsOwner && isRedactionNeeded(uri));
        final RedactionInfo redactionInfo;
        try {
            redactionInfo = redactionNeeded ? getRedactionRanges(file)
                    : new RedactionInfo(new long[0], new long[0]);
        } catch (IOException e) {
            throw new IllegalStateException(e);
        }

        // Yell if caller requires original, since we can't give it to them
        // unless they have access granted above
        if (redactionNeeded && MediaStore.getRequireOriginal(uri)) {
            throw new UnsupportedOperationException(
                    "Caller must hold ACCESS_MEDIA_LOCATION permission to access original");
        }

        // Kick off metadata update when writing is finished
        final OnCloseListener listener = (e) -> {
            // We always update metadata to reflect the state on disk, even when
            // the remote writer tried claiming an exception
            invalidateThumbnails(uri);

            // Invalidate so subsequent stat(2) on the upper fs is eventually consistent
            invalidateFuseDentry(file);
            try {
                switch (match) {
                    case IMAGES_THUMBNAILS_ID:
                    case VIDEO_THUMBNAILS_ID:
                        final ContentValues values = new ContentValues();
                        updateImageMetadata(values, file);
                        update(uri, values, null, null);
                        break;
                    default:
                        scanFileAsMediaProvider(file, REASON_DEMAND);
                        break;
                }
            } catch (Exception e2) {
                Log.w(TAG, "Failed to update metadata for " + uri, e2);
            }
        };

        try {
            // First, handle any redaction that is needed for caller
            final ParcelFileDescriptor pfd;
            final String filePath = file.getPath();
            final int uid = Binder.getCallingUid();
            final int transcodeReason = mTranscodeHelper.shouldTranscode(filePath, uid, opts);
            final boolean shouldTranscode = transcodeReason > 0;
            int mediaCapabilitiesUid = opts.getInt(MediaStore.EXTRA_MEDIA_CAPABILITIES_UID);
            if (!shouldTranscode || mediaCapabilitiesUid < Process.FIRST_APPLICATION_UID) {
                // Although 0 is a valid UID, it's not a valid app uid.
                // So, we use it to signify that mediaCapabilitiesUid is not set.
                mediaCapabilitiesUid = 0;
            }
            if (redactionInfo.redactionRanges.length > 0) {
                // If fuse is enabled, we can provide an fd that points to the fuse
                // file system and handle redaction in the fuse handler when the caller reads.
                pfd = openWithFuse(filePath, uid, mediaCapabilitiesUid, modeBits,
                        true /* shouldRedact */, shouldTranscode, transcodeReason);
            } else if (shouldTranscode) {
                pfd = openWithFuse(filePath, uid, mediaCapabilitiesUid, modeBits,
                        false /* shouldRedact */, shouldTranscode, transcodeReason);
            } else {
                FuseDaemon daemon = null;
                try {
                    daemon = getFuseDaemonForFile(file);
                } catch (FileNotFoundException ignored) {
                }
                ParcelFileDescriptor lowerFsFd = FileUtils.openSafely(file, modeBits);
                // Always acquire a readLock. This allows us make multiple opens via lower
                // filesystem
                boolean shouldOpenWithFuse = daemon != null
                        && daemon.shouldOpenWithFuse(filePath, true /* forRead */,
                        lowerFsFd.getFd());

                if (shouldOpenWithFuse) {
                    // If the file is already opened on the FUSE mount with VFS caching enabled
                    // we return an upper filesystem fd (via FUSE) to avoid file corruption
                    // resulting from cache inconsistencies between the upper and lower
                    // filesystem caches
                    pfd = openWithFuse(filePath, uid, mediaCapabilitiesUid, modeBits,
                            false /* shouldRedact */, shouldTranscode, transcodeReason);
                    try {
                        lowerFsFd.close();
                    } catch (IOException e) {
                        Log.w(TAG, "Failed to close lower filesystem fd " + file.getPath(), e);
                    }
                } else {
                    Log.i(TAG, "Open with lower FS for " + filePath + ". Uid: " + uid);
                    if (forWrite) {
                        // When opening for write on the lower filesystem, invalidate the VFS dentry
                        // so subsequent open/getattr calls will return correctly.
                        //
                        // A 'dirty' dentry with write back cache enabled can cause the kernel to
                        // ignore file attributes or even see stale page cache data when the lower
                        // filesystem has been modified outside of the FUSE driver
                        invalidateFuseDentry(file);
                    }

                    pfd = lowerFsFd;
                }
            }

            // Second, wrap in any listener that we've requested
            if (!isPending && forWrite && listener != null) {
                return ParcelFileDescriptor.wrap(pfd, BackgroundThread.getHandler(), listener);
            } else {
                return pfd;
            }
        } catch (IOException e) {
            if (e instanceof FileNotFoundException) {
                throw (FileNotFoundException) e;
            } else {
                throw new IllegalStateException(e);
            }
        }
    }

    private void deleteAndInvalidate(@NonNull Path path) {
        deleteAndInvalidate(path.toFile());
    }

    private void deleteAndInvalidate(@NonNull File file) {
        file.delete();
        invalidateFuseDentry(file);
    }

    private void deleteIfAllowed(Uri uri, Bundle extras, String path) {
        try {
            final File file = new File(path).getCanonicalFile();
            checkAccess(uri, extras, file, true);
            deleteAndInvalidate(file);
        } catch (Exception e) {
            Log.e(TAG, "Couldn't delete " + path, e);
        }
    }

    @Deprecated
    private boolean isPending(Uri uri) {
        final int match = matchUri(uri, true);
        switch (match) {
            case AUDIO_MEDIA_ID:
            case VIDEO_MEDIA_ID:
            case IMAGES_MEDIA_ID:
                try (Cursor c = queryForSingleItem(uri,
                        new String[] { MediaColumns.IS_PENDING }, null, null, null)) {
                    return (c.getInt(0) != 0);
                } catch (FileNotFoundException e) {
                    throw new IllegalStateException(e);
                }
            default:
                return false;
        }
    }

    @Deprecated
    private boolean isRedactionNeeded(Uri uri) {
        return mCallingIdentity.get().hasPermission(PERMISSION_IS_REDACTION_NEEDED);
    }

    private boolean isRedactionNeeded() {
        return mCallingIdentity.get().hasPermission(PERMISSION_IS_REDACTION_NEEDED);
    }

    private boolean isCallingPackageRequestingLegacy() {
        return mCallingIdentity.get().hasPermission(PERMISSION_IS_LEGACY_GRANTED);
    }

    private boolean shouldBypassDatabase(int uid) {
        if (uid != android.os.Process.SHELL_UID && isCallingPackageManager()) {
            return mCallingIdentity.get().shouldBypassDatabase(false /*isSystemGallery*/);
        } else if (isCallingPackageSystemGallery()) {
            if (isCallingPackageLegacyWrite()) {
                // We bypass db operations for legacy system galleries with W_E_S (see b/167307393).
                // Tracking a longer term solution in b/168784136.
                return true;
            } else if (isCallingPackageRequestingLegacy()) {
                // If requesting legacy, app should have W_E_S along with SystemGallery appops.
                return false;
            } else if (!SdkLevel.isAtLeastS()) {
                // We don't parse manifest flags for SdkLevel<=R yet. Hence, we don't bypass
                // database updates for SystemGallery targeting R or above on R OS.
                return false;
            }
            return mCallingIdentity.get().shouldBypassDatabase(true /*isSystemGallery*/);
        }
        return false;
    }

    private static int getFileMediaType(String path) {
        final File file = new File(path);
        final String mimeType = MimeUtils.resolveMimeType(file);
        return MimeUtils.resolveMediaType(mimeType);
    }

    private boolean canAccessMediaFile(String filePath, boolean excludeNonSystemGallery) {
        if (excludeNonSystemGallery && !isCallingPackageSystemGallery()) {
            return false;
        }
        switch (getFileMediaType(filePath)) {
            case FileColumns.MEDIA_TYPE_IMAGE:
                return mCallingIdentity.get().hasPermission(PERMISSION_WRITE_IMAGES);
            case FileColumns.MEDIA_TYPE_VIDEO:
                return mCallingIdentity.get().hasPermission(PERMISSION_WRITE_VIDEO);
            default:
                return false;
        }
    }

    /**
     * Returns true if:
     * <ul>
     * <li>the calling identity is an app targeting Q or older versions AND is requesting legacy
     * storage
     * <li>the calling identity holds {@code MANAGE_EXTERNAL_STORAGE}
     * <li>the calling identity owns or has access to the filePath (eg /Android/data/com.foo)
     * <li>the calling identity has permission to write images and the given file is an image file
     * <li>the calling identity has permission to write video and the given file is an video file
     * </ul>
     */
    private boolean shouldBypassFuseRestrictions(boolean forWrite, String filePath) {
        boolean isRequestingLegacyStorage = forWrite ? isCallingPackageLegacyWrite()
                : isCallingPackageLegacyRead();
        if (isRequestingLegacyStorage) {
            return true;
        }

        if (isCallingPackageManager()) {
            return true;
        }

        // Check if the caller has access to private app directories.
        if (isUidAllowedAccessToDataOrObbPathForFuse(mCallingIdentity.get().uid, filePath)) {
            return true;
        }

        // Apps with write access to images and/or videos can bypass our restrictions if all of the
        // the files they're accessing are of the compatible media type.
        if (canAccessMediaFile(filePath, /*excludeNonSystemGallery*/ false)) {
            return true;
        }

        return false;
    }

    /**
     * Returns true if the passed in path is an application-private data directory
     * (such as Android/data/com.foo or Android/obb/com.foo) that does not belong to the caller and
     * the caller does not have special access.
     */
    private boolean isPrivatePackagePathNotAccessibleByCaller(String path) {
        // Files under the apps own private directory
        final String appSpecificDir = extractPathOwnerPackageName(path);

        if (appSpecificDir == null) {
            return false;
        }

        // Android/media is not considered private, because it contains media that is explicitly
        // scanned and shared by other apps
        if (isExternalMediaDirectory(path)) {
            return false;
        }
        return !isUidAllowedAccessToDataOrObbPathForFuse(mCallingIdentity.get().uid, path);
    }

    private boolean shouldBypassDatabaseAndSetDirtyForFuse(int uid, String path) {
        if (shouldBypassDatabase(uid)) {
            synchronized (mNonHiddenPaths) {
                File file = new File(path);
                String key = file.getParent();
                boolean maybeHidden = !mNonHiddenPaths.containsKey(key);

                if (maybeHidden) {
                    File topNoMediaDir = FileUtils.getTopLevelNoMedia(new File(path));
                    if (topNoMediaDir == null) {
                        mNonHiddenPaths.put(key, 0);
                    } else {
                        mMediaScanner.onDirectoryDirty(topNoMediaDir);
                    }
                }
            }
            return true;
        }
        return false;
    }

    /**
     * Set of Exif tags that should be considered for redaction.
     */
    private static final String[] REDACTED_EXIF_TAGS = new String[] {
            ExifInterface.TAG_GPS_ALTITUDE,
            ExifInterface.TAG_GPS_ALTITUDE_REF,
            ExifInterface.TAG_GPS_AREA_INFORMATION,
            ExifInterface.TAG_GPS_DOP,
            ExifInterface.TAG_GPS_DATESTAMP,
            ExifInterface.TAG_GPS_DEST_BEARING,
            ExifInterface.TAG_GPS_DEST_BEARING_REF,
            ExifInterface.TAG_GPS_DEST_DISTANCE,
            ExifInterface.TAG_GPS_DEST_DISTANCE_REF,
            ExifInterface.TAG_GPS_DEST_LATITUDE,
            ExifInterface.TAG_GPS_DEST_LATITUDE_REF,
            ExifInterface.TAG_GPS_DEST_LONGITUDE,
            ExifInterface.TAG_GPS_DEST_LONGITUDE_REF,
            ExifInterface.TAG_GPS_DIFFERENTIAL,
            ExifInterface.TAG_GPS_IMG_DIRECTION,
            ExifInterface.TAG_GPS_IMG_DIRECTION_REF,
            ExifInterface.TAG_GPS_LATITUDE,
            ExifInterface.TAG_GPS_LATITUDE_REF,
            ExifInterface.TAG_GPS_LONGITUDE,
            ExifInterface.TAG_GPS_LONGITUDE_REF,
            ExifInterface.TAG_GPS_MAP_DATUM,
            ExifInterface.TAG_GPS_MEASURE_MODE,
            ExifInterface.TAG_GPS_PROCESSING_METHOD,
            ExifInterface.TAG_GPS_SATELLITES,
            ExifInterface.TAG_GPS_SPEED,
            ExifInterface.TAG_GPS_SPEED_REF,
            ExifInterface.TAG_GPS_STATUS,
            ExifInterface.TAG_GPS_TIMESTAMP,
            ExifInterface.TAG_GPS_TRACK,
            ExifInterface.TAG_GPS_TRACK_REF,
            ExifInterface.TAG_GPS_VERSION_ID,
    };

    /**
     * Set of ISO boxes that should be considered for redaction.
     */
    private static final int[] REDACTED_ISO_BOXES = new int[] {
            IsoInterface.BOX_LOCI,
            IsoInterface.BOX_XYZ,
            IsoInterface.BOX_GPS,
            IsoInterface.BOX_GPS0,
    };

    public static final Set<String> sRedactedExifTags = new ArraySet<>(
            Arrays.asList(REDACTED_EXIF_TAGS));

    private static final class RedactionInfo {
        public final long[] redactionRanges;
        public final long[] freeOffsets;

        public RedactionInfo() {
            this.redactionRanges = new long[0];
            this.freeOffsets = new long[0];
        }

        public RedactionInfo(long[] redactionRanges, long[] freeOffsets) {
            this.redactionRanges = redactionRanges;
            this.freeOffsets = freeOffsets;
        }
    }

    private static class LRUCache<K, V> extends LinkedHashMap<K, V> {
        private final int mMaxSize;

        public LRUCache(int maxSize) {
            this.mMaxSize = maxSize;
        }

        @Override
        protected boolean removeEldestEntry(Map.Entry<K, V> eldest) {
            return size() > mMaxSize;
        }
    }

    private static final class PendingOpenInfo {
        public final int uid;
        public final int mediaCapabilitiesUid;
        public final boolean shouldRedact;
        public final int transcodeReason;

        public PendingOpenInfo(int uid, int mediaCapabilitiesUid, boolean shouldRedact,
                int transcodeReason) {
            this.uid = uid;
            this.mediaCapabilitiesUid = mediaCapabilitiesUid;
            this.shouldRedact = shouldRedact;
            this.transcodeReason = transcodeReason;
        }
    }

    /**
     * Calculates the ranges that need to be redacted for the given file and user that wants to
     * access the file.
     * Note: This method assumes that the caller of this function has already done permission checks
     * for the uid to access this path.
     *
     * @param uid UID of the package wanting to access the file
     * @param path File path
     * @param tid thread id making IO on the FUSE filesystem
     * @return Ranges that should be redacted.
     *
     * @throws IOException if an error occurs while calculating the redaction ranges
     */
    @NonNull
    private long[] getRedactionRangesForFuse(String path, String ioPath, int original_uid, int uid,
            int tid, boolean forceRedaction) throws IOException {
        // |ioPath| might refer to a transcoded file path (which is not indexed in the db)
        // |path| will always refer to a valid _data column
        // We use |ioPath| for the filesystem access because in the case of transcoding,
        // we want to get redaction ranges from the transcoded file and *not* the original file
        final File file = new File(ioPath);

        if (forceRedaction) {
            return getRedactionRanges(file).redactionRanges;
        }

        // When calculating redaction ranges initiated from MediaProvider, the redaction policy
        // is slightly different from the FUSE initiated opens redaction policy. targetSdk=29 from
        // MediaProvider requires redaction, but targetSdk=29 apps from FUSE don't require redaction
        // Hence, we check the mPendingOpenInfo object (populated when opens are initiated from
        // MediaProvider) if there's a pending open from MediaProvider with matching tid and uid and
        // use the shouldRedact decision there if there's one.
        synchronized (mPendingOpenInfo) {
            PendingOpenInfo info = mPendingOpenInfo.get(tid);
            if (info != null && info.uid == original_uid) {
                boolean shouldRedact = info.shouldRedact;
                if (shouldRedact) {
                    return getRedactionRanges(file).redactionRanges;
                } else {
                    return new long[0];
                }
            }
        }

        final LocalCallingIdentity token =
                clearLocalCallingIdentity(getCachedCallingIdentityForFuse(uid));
        try {
            if (!isRedactionNeeded()
                    || shouldBypassFuseRestrictions(/*forWrite*/ false, path)) {
                return new long[0];
            }

            final Uri contentUri = FileUtils.getContentUriForPath(path);
            final String[] projection = new String[]{
                    MediaColumns.OWNER_PACKAGE_NAME, MediaColumns._ID , FileColumns.MEDIA_TYPE};
            final String selection = MediaColumns.DATA + "=?";
            final String[] selectionArgs = new String[]{path};
            final String ownerPackageName;
            final int id;
            final int mediaType;
            // Query as MediaProvider as non-RES apps will result in FileNotFoundException.
            // Note: The caller uid already has passed permission checks to access this file.
            try (final Cursor c = queryForSingleItemAsMediaProvider(contentUri, projection,
                    selection, selectionArgs, null)) {
                c.moveToFirst();
                ownerPackageName = c.getString(0);
                id = c.getInt(1);
                mediaType = c.getInt(2);
            } catch (FileNotFoundException e) {
                // Ideally, this shouldn't happen unless the file was deleted after we checked its
                // existence and before we get to the redaction logic here. In this case we throw
                // and fail the operation and FuseDaemon should handle this and fail the whole open
                // operation gracefully.
                throw new FileNotFoundException(
                        path + " not found while calculating redaction ranges: " + e.getMessage());
            }

            final boolean callerIsOwner = Objects.equals(getCallingPackageOrSelf(),
                    ownerPackageName);

            // Do not redact if the caller is the owner
            if (callerIsOwner) {
                return new long[0];
            }

            // Do not redact if the caller has write uri permission granted on the file.
            final Uri fileUri = ContentUris.withAppendedId(contentUri, id);
            boolean callerHasWriteUriPermission = getContext().checkUriPermission(
                    fileUri, mCallingIdentity.get().pid, mCallingIdentity.get().uid,
                    Intent.FLAG_GRANT_WRITE_URI_PERMISSION) == PERMISSION_GRANTED;
            if (callerHasWriteUriPermission) {
                return new long[0];
            }
            // Check if the caller has write access to other uri formats for the same file.
            callerHasWriteUriPermission = getOtherUriGrantsForPath(path, mediaType,
                    Long.toString(id), /* forWrite */ true) != null;
            if (callerHasWriteUriPermission) {
                return new long[0];
            }

            return getRedactionRanges(file).redactionRanges;
        } finally {
            restoreLocalCallingIdentity(token);
        }
    }

    /**
     * Calculates the ranges containing sensitive metadata that should be redacted if the caller
     * doesn't have the required permissions.
     *
     * @param file file to be redacted
     * @return the ranges to be redacted in a RedactionInfo object, could be empty redaction ranges
     * if there's sensitive metadata
     * @throws IOException if an IOException happens while calculating the redaction ranges
     */
    @VisibleForTesting
    public static RedactionInfo getRedactionRanges(File file) throws IOException {
        try (FileInputStream is = new FileInputStream(file)) {
            return getRedactionRanges(is, MimeUtils.resolveMimeType(file));
        } catch (FileNotFoundException ignored) {
            // If file not found, then there's nothing to redact
            return new RedactionInfo();
        } catch (IOException e) {
            throw new IOException("Failed to redact " + file, e);
        }
    }

    /**
     * Calculates the ranges containing sensitive metadata that should be redacted if the caller
     * doesn't have the required permissions.
     *
     * @param fis {@link FileInputStream} to be redacted
     * @return the ranges to be redacted in a RedactionInfo object, could be empty redaction ranges
     * if there's sensitive metadata
     * @throws IOException if an IOException happens while calculating the redaction ranges
     */
    @VisibleForTesting
    public static RedactionInfo getRedactionRanges(FileInputStream fis, String mimeType)
            throws IOException {
        final LongArray res = new LongArray();
        final LongArray freeOffsets = new LongArray();

        Trace.beginSection("getRedactionRanges");
        try {
            if (ExifInterface.isSupportedMimeType(mimeType)) {
                final ExifInterface exif = new ExifInterface(fis.getFD());
                for (String tag : REDACTED_EXIF_TAGS) {
                    final long[] range = exif.getAttributeRange(tag);
                    if (range != null) {
                        res.add(range[0]);
                        res.add(range[0] + range[1]);
                    }
                }
                // Redact xmp where present
                final XmpInterface exifXmp = XmpInterface.fromContainer(exif);
                res.addAll(exifXmp.getRedactionRanges());
            }

            if (IsoInterface.isSupportedMimeType(mimeType)) {
                final IsoInterface iso = IsoInterface.fromFileDescriptor(fis.getFD());
                for (int box : REDACTED_ISO_BOXES) {
                    final long[] ranges = iso.getBoxRanges(box);
                    for (int i = 0; i < ranges.length; i += 2) {
                        long boxTypeOffset = ranges[i] - 4;
                        freeOffsets.add(boxTypeOffset);
                        res.add(boxTypeOffset);
                        res.add(ranges[i + 1]);
                    }
                }
                // Redact xmp where present
                final XmpInterface isoXmp = XmpInterface.fromContainer(iso);
                res.addAll(isoXmp.getRedactionRanges());
            }

            return new RedactionInfo(res.toArray(), freeOffsets.toArray());
        } finally {
            Trace.endSection();
        }
    }

    /**
     * @return {@code true} if {@code file} is pending from FUSE, {@code false} otherwise.
     * Files pending from FUSE will not have pending file pattern.
     */
    private static boolean isPendingFromFuse(@NonNull File file) {
        final Matcher matcher =
                FileUtils.PATTERN_EXPIRES_FILE.matcher(extractDisplayName(file.getName()));
        return !matcher.matches();
    }

    private FileAccessAttributes queryForFileAttributes(final String path)
            throws FileNotFoundException {
        Trace.beginSection("queryFileAttr");
        final Uri contentUri = FileUtils.getContentUriForPath(path);
        final String[] projection = new String[]{
                MediaColumns._ID,
                MediaColumns.OWNER_PACKAGE_NAME,
                MediaColumns.IS_PENDING,
                FileColumns.MEDIA_TYPE,
                MediaColumns.IS_TRASHED
        };
        final String selection = MediaColumns.DATA + "=?";
        final String[] selectionArgs = new String[]{path};
        FileAccessAttributes fileAccessAttributes;
        try (final Cursor c = queryForSingleItemAsMediaProvider(contentUri, projection,
                selection,
                selectionArgs, null)) {
            fileAccessAttributes = FileAccessAttributes.fromCursor(c);
        }
        Trace.endSection();
        return fileAccessAttributes;
    }

    private void checkIfFileOpenIsPermitted(String path,
            FileAccessAttributes fileAccessAttributes, String redactedUriId,
            boolean forWrite) throws FileNotFoundException {
        final File file = new File(path);
        Uri fileUri = MediaStore.Files.getContentUri(extractVolumeName(path),
                fileAccessAttributes.getId());
        // We don't check ownership for files with IS_PENDING set by FUSE
        // Please note that even if ownerPackageName is null, the check below will throw an
        // IllegalStateException
        if (fileAccessAttributes.isTrashed() || (fileAccessAttributes.isPending()
                && !isPendingFromFuse(new File(path)))) {
            requireOwnershipForItem(fileAccessAttributes.getOwnerPackageName(), fileUri);
        }

        // Check that path looks consistent before uri checks
        if (!FileUtils.contains(Environment.getStorageDirectory(), file)) {
            checkWorldReadAccess(file.getAbsolutePath());
        }

        try {
            // checkAccess throws FileNotFoundException only from checkWorldReadAccess(),
            // which we already check above. Hence, handling only SecurityException.
            if (redactedUriId != null) {
                fileUri = ContentUris.removeId(fileUri).buildUpon().appendPath(
                        redactedUriId).build();
            }
            checkAccess(fileUri, Bundle.EMPTY, file, forWrite);
        } catch (SecurityException e) {
            // Check for other Uri formats only when the single uri check flow fails.
            // Throw the previous exception if the multi-uri checks failed.
            final String uriId = redactedUriId == null
                    ? Long.toString(fileAccessAttributes.getId()) : redactedUriId;
            if (getOtherUriGrantsForPath(path, fileAccessAttributes.getMediaType(),
                    uriId, forWrite) == null) {
                throw e;
            }
        }
    }


    /**
     * Checks if the app identified by the given UID is allowed to open the given file for the given
     * access mode.
     *
     * @param path the path of the file to be opened
     * @param uid UID of the app requesting to open the file
     * @param forWrite specifies if the file is to be opened for write
     * @return {@link FileOpenResult} with {@code status} {@code 0} upon success and
     * {@link FileOpenResult} with {@code status} {@link OsConstants#EACCES} if the operation is
     * illegal or not permitted for the given {@code uid} or if the calling package is a legacy app
     * that doesn't have right storage permission.
     *
     * Called from JNI in jni/MediaProviderWrapper.cpp
     */
    @Keep
    public FileOpenResult onFileOpenForFuse(String path, String ioPath, int uid, int tid,
            int transformsReason, boolean forWrite, boolean redact, boolean logTransformsMetrics) {
        final LocalCallingIdentity token =
                clearLocalCallingIdentity(getCachedCallingIdentityForFuse(uid));

        PulledMetrics.logFileAccessViaFuse(getCallingUidOrSelf(), path);

        boolean isSuccess = false;

        final int originalUid = getBinderUidForFuse(uid, tid);
        final int callingUserId = uidToUserId(uid);
        int mediaCapabilitiesUid = 0;
        final PendingOpenInfo pendingOpenInfo;
        synchronized (mPendingOpenInfo) {
            pendingOpenInfo = mPendingOpenInfo.get(tid);
        }

        if (pendingOpenInfo != null && pendingOpenInfo.uid == originalUid) {
            mediaCapabilitiesUid = pendingOpenInfo.mediaCapabilitiesUid;
        }

        try {
            boolean forceRedaction = false;
            String redactedUriId = null;
            if (isSyntheticPath(path, callingUserId)) {
                if (forWrite) {
                    // Synthetic URIs are not allowed to update EXIF headers.
                    return new FileOpenResult(OsConstants.EACCES /* status */, originalUid,
                            mediaCapabilitiesUid, new long[0]);
                }

                if (isRedactedPath(path, callingUserId)) {
                    redactedUriId = extractFileName(path);

                    // If path is redacted Uris' path, ioPath must be the real path, ioPath must
                    // haven been updated to the real path during onFileLookupForFuse.
                    path = ioPath;

                    // Irrespective of the permissions we want to redact in this case.
                    redact = true;
                    forceRedaction = true;
                } else if (isPickerPath(path, callingUserId)) {
                    return handlePickerFileOpen(path, originalUid);
                } else {
                    // we don't support any other transformations under .transforms/synthetic dir
                    return new FileOpenResult(OsConstants.ENOENT /* status */, originalUid,
                            mediaCapabilitiesUid, new long[0]);
                }
            }

            if (isPrivatePackagePathNotAccessibleByCaller(path)) {
                Log.e(TAG, "Can't open a file in another app's external directory!");
                return new FileOpenResult(OsConstants.ENOENT, originalUid, mediaCapabilitiesUid,
                        new long[0]);
            }

            if (shouldBypassFuseRestrictions(forWrite, path)) {
                isSuccess = true;
                return new FileOpenResult(0 /* status */, originalUid, mediaCapabilitiesUid,
                        redact ? getRedactionRangesForFuse(path, ioPath, originalUid, uid, tid,
                                forceRedaction) : new long[0]);
            }
            // Legacy apps that made is this far don't have the right storage permission and hence
            // are not allowed to access anything other than their external app directory
            if (isCallingPackageRequestingLegacy()) {
                return new FileOpenResult(OsConstants.EACCES /* status */, originalUid,
                        mediaCapabilitiesUid, new long[0]);
            }
            // TODO: Fetch owner id from Android/media directory and check if caller is owner
            FileAccessAttributes fileAttributes = null;
            if (XAttrUtils.ENABLE_XATTR_METADATA_FOR_FUSE) {
                Optional<FileAccessAttributes> fileAttributesThroughXattr =
                        XAttrUtils.getFileAttributesFromXAttr(path,
                                XAttrUtils.FILE_ACCESS_XATTR_KEY);
                if (fileAttributesThroughXattr.isPresent()) {
                    fileAttributes = fileAttributesThroughXattr.get();
                }
            }

            // FileAttributes will be null if the xattr call failed or the flag to enable xattr
            // metadata support is not set
            if (fileAttributes == null)  {
                fileAttributes = queryForFileAttributes(path);
            }
            checkIfFileOpenIsPermitted(path, fileAttributes, redactedUriId, forWrite);
            isSuccess = true;
            return new FileOpenResult(0 /* status */, originalUid, mediaCapabilitiesUid,
                    redact ? getRedactionRangesForFuse(path, ioPath, originalUid, uid, tid,
                            forceRedaction) : new long[0]);
        } catch (IOException e) {
            // We are here because
            // * There is no db row corresponding to the requested path, which is more unlikely.
            // * getRedactionRangesForFuse couldn't fetch the redaction info correctly
            // In all of these cases, it means that app doesn't have access permission to the file.
            Log.e(TAG, "Couldn't find file: " + path, e);
            return new FileOpenResult(OsConstants.EACCES /* status */, originalUid,
                    mediaCapabilitiesUid, new long[0]);
        } catch (IllegalStateException | SecurityException e) {
            Log.e(TAG, "Permission to access file: " + path + " is denied");
            return new FileOpenResult(OsConstants.EACCES /* status */, originalUid,
                    mediaCapabilitiesUid, new long[0]);
        } finally {
            if (isSuccess && logTransformsMetrics) {
                notifyTranscodeHelperOnFileOpen(path, ioPath, originalUid, transformsReason);
            }
            restoreLocalCallingIdentity(token);
        }
    }

    private @Nullable Uri getOtherUriGrantsForPath(String path, boolean forWrite) {
        final Uri contentUri = FileUtils.getContentUriForPath(path);
        final String[] projection = new String[]{
                MediaColumns._ID,
                FileColumns.MEDIA_TYPE};
        final String selection = MediaColumns.DATA + "=?";
        final String[] selectionArgs = new String[]{path};
        final String id;
        final int mediaType;
        try (final Cursor c = queryForSingleItemAsMediaProvider(contentUri, projection, selection,
                selectionArgs, null)) {
            id = c.getString(0);
            mediaType = c.getInt(1);
            return getOtherUriGrantsForPath(path, mediaType, id, forWrite);
        } catch (FileNotFoundException ignored) {
        }
        return null;
    }

    @Nullable
    private Uri getOtherUriGrantsForPath(String path, int mediaType, String id, boolean forWrite) {
        List<Uri> otherUris = new ArrayList<Uri>();
        final Uri mediaUri = getMediaUriForFuse(extractVolumeName(path), mediaType, id);
        otherUris.add(mediaUri);
        final Uri externalMediaUri = getMediaUriForFuse(MediaStore.VOLUME_EXTERNAL, mediaType, id);
        otherUris.add(externalMediaUri);
        return getPermissionGrantedUri(otherUris, forWrite);
    }

    @NonNull
    private Uri getMediaUriForFuse(@NonNull String volumeName, int mediaType, String id) {
        Uri uri = MediaStore.Files.getContentUri(volumeName);
        switch (mediaType) {
            case FileColumns.MEDIA_TYPE_IMAGE:
                uri = MediaStore.Images.Media.getContentUri(volumeName);
                break;
            case FileColumns.MEDIA_TYPE_VIDEO:
                uri = MediaStore.Video.Media.getContentUri(volumeName);
                break;
            case FileColumns.MEDIA_TYPE_AUDIO:
                uri = MediaStore.Audio.Media.getContentUri(volumeName);
                break;
            case FileColumns.MEDIA_TYPE_PLAYLIST:
                uri = MediaStore.Audio.Playlists.getContentUri(volumeName);
                break;
        }

        return uri.buildUpon().appendPath(id).build();
    }

    /**
     * Returns {@code true} if {@link #mCallingIdentity#getSharedPackages(String)} contains the
     * given package name, {@code false} otherwise.
     * <p> Assumes that {@code mCallingIdentity} has been properly set to reflect the calling
     * package.
     */
    private boolean isCallingIdentitySharedPackageName(@NonNull String packageName) {
        for (String sharedPkgName : mCallingIdentity.get().getSharedPackageNames()) {
            if (packageName.toLowerCase(Locale.ROOT)
                    .equals(sharedPkgName.toLowerCase(Locale.ROOT))) {
                return true;
            }
        }
        return false;
    }

    /**
     * @throws IllegalStateException if path is invalid or doesn't match a volume.
     */
    @NonNull
    private Uri getContentUriForFile(@NonNull String filePath, @NonNull String mimeType) {
        final String volName;
        try {
            volName = FileUtils.getVolumeName(getContext(), new File(filePath));
        } catch (FileNotFoundException e) {
            throw new IllegalStateException("Couldn't get volume name for " + filePath);
        }
        Uri uri = Files.getContentUri(volName);
        String topLevelDir = extractTopLevelDir(filePath);
        if (topLevelDir == null) {
            // If the file path doesn't match the external storage directory, we use the files URI
            // as default and let #insert enforce the restrictions
            return uri;
        }
        topLevelDir = topLevelDir.toLowerCase(Locale.ROOT);

        switch (topLevelDir) {
            case DIRECTORY_PODCASTS_LOWER_CASE:
            case DIRECTORY_RINGTONES_LOWER_CASE:
            case DIRECTORY_ALARMS_LOWER_CASE:
            case DIRECTORY_NOTIFICATIONS_LOWER_CASE:
            case DIRECTORY_AUDIOBOOKS_LOWER_CASE:
            case DIRECTORY_RECORDINGS_LOWER_CASE:
                uri = Audio.Media.getContentUri(volName);
                break;
            case DIRECTORY_MUSIC_LOWER_CASE:
                if (MimeUtils.isPlaylistMimeType(mimeType)) {
                    uri = Audio.Playlists.getContentUri(volName);
                } else if (!MimeUtils.isSubtitleMimeType(mimeType)) {
                    // Send Files uri for media type subtitle
                    uri = Audio.Media.getContentUri(volName);
                }
                break;
            case DIRECTORY_MOVIES_LOWER_CASE:
                if (MimeUtils.isPlaylistMimeType(mimeType)) {
                    uri = Audio.Playlists.getContentUri(volName);
                } else if (!MimeUtils.isSubtitleMimeType(mimeType)) {
                    // Send Files uri for media type subtitle
                    uri = Video.Media.getContentUri(volName);
                }
                break;
            case DIRECTORY_DCIM_LOWER_CASE:
            case DIRECTORY_PICTURES_LOWER_CASE:
                if (MimeUtils.isImageMimeType(mimeType)) {
                    uri = Images.Media.getContentUri(volName);
                } else {
                    uri = Video.Media.getContentUri(volName);
                }
                break;
            case DIRECTORY_DOWNLOADS_LOWER_CASE:
            case DIRECTORY_DOCUMENTS_LOWER_CASE:
                break;
            default:
                Log.w(TAG, "Forgot to handle a top level directory in getContentUriForFile?");
        }
        return uri;
    }

    private boolean containsIgnoreCase(@Nullable List<String> stringsList, @Nullable String item) {
        if (item == null || stringsList == null) return false;

        for (String current : stringsList) {
            if (item.equalsIgnoreCase(current)) return true;
        }
        return false;
    }

    private boolean fileExists(@NonNull String absolutePath) {
        // We don't care about specific columns in the match,
        // we just want to check IF there's a match
        final String[] projection = {};
        final String selection = FileColumns.DATA + " = ?";
        final String[] selectionArgs = {absolutePath};
        final Uri uri = FileUtils.getContentUriForPath(absolutePath);

        final LocalCallingIdentity token = clearLocalCallingIdentity();
        try {
            try (final Cursor c = query(uri, projection, selection, selectionArgs, null)) {
                // Shouldn't return null
                return c.getCount() > 0;
            }
        } finally {
            clearLocalCallingIdentity(token);
        }
    }

    private Uri insertFileForFuse(@NonNull String path, @NonNull Uri uri, @NonNull String mimeType,
            boolean useData) {
        ContentValues values = new ContentValues();
        values.put(FileColumns.OWNER_PACKAGE_NAME, getCallingPackageOrSelf());
        values.put(MediaColumns.MIME_TYPE, mimeType);
        values.put(FileColumns.IS_PENDING, 1);

        if (useData) {
            values.put(FileColumns.DATA, path);
        } else {
            values.put(FileColumns.VOLUME_NAME, extractVolumeName(path));
            values.put(FileColumns.RELATIVE_PATH, extractRelativePath(path));
            values.put(FileColumns.DISPLAY_NAME, extractDisplayName(path));
        }
        return insert(uri, values, Bundle.EMPTY);
    }

    /**
     * Enforces file creation restrictions (see return values) for the given file on behalf of the
     * app with the given {@code uid}. If the file is added to the shared storage, creates a
     * database entry for it.
     * <p> Does NOT create file.
     *
     * @param path the path of the file
     * @param uid UID of the app requesting to create the file
     * @return In case of success, 0. If the operation is illegal or not permitted, returns the
     * appropriate {@code errno} value:
     * <ul>
     * <li>{@link OsConstants#ENOENT} if the app tries to create file in other app's external dir
     * <li>{@link OsConstants#EEXIST} if the file already exists
     * <li>{@link OsConstants#EPERM} if the file type doesn't match the relative path, or if the
     * calling package is a legacy app that doesn't have WRITE_EXTERNAL_STORAGE permission.
     * <li>{@link OsConstants#EIO} in case of any other I/O exception
     * </ul>
     *
     * @throws IllegalStateException if given path is invalid.
     *
     * Called from JNI in jni/MediaProviderWrapper.cpp
     */
    @Keep
    public int insertFileIfNecessaryForFuse(@NonNull String path, int uid) {
        final LocalCallingIdentity token =
                clearLocalCallingIdentity(getCachedCallingIdentityForFuse(uid));
        PulledMetrics.logFileAccessViaFuse(getCallingUidOrSelf(), path);

        try {
            if (isPrivatePackagePathNotAccessibleByCaller(path)) {
                Log.e(TAG, "Can't create a file in another app's external directory");
                return OsConstants.ENOENT;
            }

            if (!path.equals(getAbsoluteSanitizedPath(path))) {
                Log.e(TAG, "File name contains invalid characters");
                return OsConstants.EPERM;
            }

            if (shouldBypassDatabaseAndSetDirtyForFuse(uid, path)) {
                if (path.endsWith("/.nomedia")) {
                    File parent = new File(path).getParentFile();
                    synchronized (mNonHiddenPaths) {
                        mNonHiddenPaths.keySet().removeIf(
                                k -> FileUtils.contains(parent, new File(k)));
                    }
                }
                return 0;
            }

            final String mimeType = MimeUtils.resolveMimeType(new File(path));

            if (shouldBypassFuseRestrictions(/*forWrite*/ true, path)) {
                final boolean callerRequestingLegacy = isCallingPackageRequestingLegacy();
                if (!fileExists(path)) {
                    // If app has already inserted the db row, inserting the row again might set
                    // IS_PENDING=1. We shouldn't overwrite existing entry as part of FUSE
                    // operation, hence, insert the db row only when it doesn't exist.
                    try {
                        insertFileForFuse(path, FileUtils.getContentUriForPath(path),
                                mimeType, /*useData*/ callerRequestingLegacy);
                    } catch (Exception ignored) {
                    }
                } else {
                    // Upon creating a file via FUSE, if a row matching the path already exists
                    // but a file doesn't exist on the filesystem, we transfer ownership to the
                    // app attempting to create the file. If we don't update ownership, then the
                    // app that inserted the original row may be able to observe the contents of
                    // written file even though they don't hold the right permissions to do so.
                    if (callerRequestingLegacy) {
                        final String owner = getCallingPackageOrSelf();
                        if (owner != null && !updateOwnerForPath(path, owner)) {
                            return OsConstants.EPERM;
                        }
                    }
                }

                return 0;
            }

            // Legacy apps that made is this far don't have the right storage permission and hence
            // are not allowed to access anything other than their external app directory
            if (isCallingPackageRequestingLegacy()) {
                return OsConstants.EPERM;
            }

            if (fileExists(path)) {
                // If the file already exists in the db, we shouldn't allow the file creation.
                return OsConstants.EEXIST;
            }

            final Uri contentUri = getContentUriForFile(path, mimeType);
            final Uri item = insertFileForFuse(path, contentUri, mimeType, /*useData*/ false);
            if (item == null) {
                return OsConstants.EPERM;
            }
            return 0;
        } catch (IllegalArgumentException e) {
            Log.e(TAG, "insertFileIfNecessary failed", e);
            return OsConstants.EPERM;
        } finally {
            restoreLocalCallingIdentity(token);
        }
    }

    private boolean updateOwnerForPath(@NonNull String path, @NonNull String newOwner) {
        final DatabaseHelper helper;
        try {
            helper = getDatabaseForUri(FileUtils.getContentUriForPath(path));
        } catch (VolumeNotFoundException e) {
            // Cannot happen, as this is a path that we already resolved.
            throw new AssertionError("Path must already be resolved", e);
        }

        ContentValues values = new ContentValues(1);
        values.put(FileColumns.OWNER_PACKAGE_NAME, newOwner);

        return helper.runWithoutTransaction((db) -> {
            return db.update("files", values, "_data=?", new String[] { path });
        }) == 1;
    }

    private static int deleteFileUnchecked(@NonNull String path) {
        final File toDelete = new File(path);
        if (toDelete.delete()) {
            return 0;
        } else {
            return OsConstants.ENOENT;
        }
    }

    /**
     * Deletes file with the given {@code path} on behalf of the app with the given {@code uid}.
     * <p>Before deleting, checks if app has permissions to delete this file.
     *
     * @param path the path of the file
     * @param uid UID of the app requesting to delete the file
     * @return 0 upon success.
     * In case of error, return the appropriate negated {@code errno} value:
     * <ul>
     * <li>{@link OsConstants#ENOENT} if the file does not exist or if the app tries to delete file
     * in another app's external dir
     * <li>{@link OsConstants#EPERM} a security exception was thrown by {@link #delete}, or if the
     * calling package is a legacy app that doesn't have WRITE_EXTERNAL_STORAGE permission.
     * </ul>
     *
     * Called from JNI in jni/MediaProviderWrapper.cpp
     */
    @Keep
    public int deleteFileForFuse(@NonNull String path, int uid) throws IOException {
        final LocalCallingIdentity token =
                clearLocalCallingIdentity(getCachedCallingIdentityForFuse(uid));
        PulledMetrics.logFileAccessViaFuse(getCallingUidOrSelf(), path);

        try {
            if (isPrivatePackagePathNotAccessibleByCaller(path)) {
                Log.e(TAG, "Can't delete a file in another app's external directory!");
                return OsConstants.ENOENT;
            }

            if (shouldBypassDatabaseAndSetDirtyForFuse(uid, path)) {
                return deleteFileUnchecked(path);
            }

            final boolean shouldBypass = shouldBypassFuseRestrictions(/*forWrite*/ true, path);

            // Legacy apps that made is this far don't have the right storage permission and hence
            // are not allowed to access anything other than their external app directory
            if (!shouldBypass && isCallingPackageRequestingLegacy()) {
                return OsConstants.EPERM;
            }

            final Uri contentUri = FileUtils.getContentUriForPath(path);
            final String where = FileColumns.DATA + " = ?";
            final String[] whereArgs = {path};

            if (delete(contentUri, where, whereArgs) == 0) {
                if (shouldBypass) {
                    return deleteFileUnchecked(path);
                }
                return OsConstants.ENOENT;
            } else {
                // success - 1 file was deleted
                return 0;
            }

        } catch (SecurityException e) {
            Log.e(TAG, "File deletion not allowed", e);
            return OsConstants.EPERM;
        } finally {
            restoreLocalCallingIdentity(token);
        }
    }

    // These need to stay in sync with MediaProviderWrapper.cpp's DirectoryAccessRequestType enum
    @IntDef(flag = true, prefix = { "DIRECTORY_ACCESS_FOR_" }, value = {
            DIRECTORY_ACCESS_FOR_READ,
            DIRECTORY_ACCESS_FOR_WRITE,
            DIRECTORY_ACCESS_FOR_CREATE,
            DIRECTORY_ACCESS_FOR_DELETE,
    })
    @Retention(RetentionPolicy.SOURCE)
    @VisibleForTesting
    @interface DirectoryAccessType {}

    @VisibleForTesting
    static final int DIRECTORY_ACCESS_FOR_READ = 1;

    @VisibleForTesting
    static final int DIRECTORY_ACCESS_FOR_WRITE = 2;

    @VisibleForTesting
    static final int DIRECTORY_ACCESS_FOR_CREATE = 3;

    @VisibleForTesting
    static final int DIRECTORY_ACCESS_FOR_DELETE = 4;

    /**
     * Checks whether the app with the given UID is allowed to access the directory denoted by the
     * given path.
     *
     * @param path directory's path
     * @param uid UID of the requesting app
     * @param accessType type of access being requested - eg {@link
     * MediaProvider#DIRECTORY_ACCESS_FOR_READ}
     * @return 0 if it's allowed to access the directory, {@link OsConstants#ENOENT} for attempts
     * to access a private package path in Android/data or Android/obb the caller doesn't have
     * access to, and otherwise {@link OsConstants#EACCES} if the calling package is a legacy app
     * that doesn't have READ_EXTERNAL_STORAGE permission or for other invalid attempts to access
     * Android/data or Android/obb dirs.
     *
     * Called from JNI in jni/MediaProviderWrapper.cpp
     */
    @Keep
    public int isDirAccessAllowedForFuse(@NonNull String path, int uid,
            @DirectoryAccessType int accessType) {
        Preconditions.checkArgumentInRange(accessType, 1, DIRECTORY_ACCESS_FOR_DELETE,
                "accessType");

        final boolean forRead = accessType == DIRECTORY_ACCESS_FOR_READ;
        final LocalCallingIdentity token =
                clearLocalCallingIdentity(getCachedCallingIdentityForFuse(uid));
        PulledMetrics.logFileAccessViaFuse(getCallingUidOrSelf(), path);
        try {
            if ("/storage/emulated".equals(path)) {
                return OsConstants.EPERM;
            }
            if (isPrivatePackagePathNotAccessibleByCaller(path)) {
                Log.e(TAG, "Can't access another app's external directory!");
                return OsConstants.ENOENT;
            }

            if (shouldBypassFuseRestrictions(/* forWrite= */ !forRead, path)) {
                return 0;
            }

            // Do not allow apps that reach this point to access Android/data or Android/obb dirs.
            // Creation should be via getContext().getExternalFilesDir() etc methods.
            // Reads and writes on primary volumes should be via mount views of lowerfs for apps
            // that get special access to these directories.
            // Reads and writes on secondary volumes would be provided via an early return from
            // shouldBypassFuseRestrictions above (again just for apps with special access).
            if (isDataOrObbPath(path)) {
                return OsConstants.EACCES;
            }

            // Legacy apps that made is this far don't have the right storage permission and hence
            // are not allowed to access anything other than their external app directory
            if (isCallingPackageRequestingLegacy()) {
                return OsConstants.EACCES;
            }
            // This is a non-legacy app. Rest of the directories are generally writable
            // except for non-default top-level directories.
            if (!forRead) {
                final String[] relativePath = sanitizePath(extractRelativePath(path));
                if (relativePath.length == 0) {
                    Log.e(TAG,
                            "Directory update not allowed on invalid relative path for " + path);
                    return OsConstants.EPERM;
                }
                final boolean isTopLevelDir =
                        relativePath.length == 1 && TextUtils.isEmpty(relativePath[0]);
                if (isTopLevelDir) {
                    // We don't allow deletion of any top-level folders
                    if (accessType == DIRECTORY_ACCESS_FOR_DELETE) {
                        Log.e(TAG, "Deleting top level directories are not allowed!");
                        return OsConstants.EACCES;
                    }

                    // We allow creating or writing to default top-level folders, but we don't
                    // allow creation or writing to non-default top-level folders.
                    if ((accessType == DIRECTORY_ACCESS_FOR_CREATE
                            || accessType == DIRECTORY_ACCESS_FOR_WRITE)
                            && FileUtils.isDefaultDirectoryName(extractDisplayName(path))) {
                        return 0;
                    }

                    Log.e(TAG,
                            "Creating or writing to a non-default top level directory is not "
                                    + "allowed!");
                    return OsConstants.EACCES;
                }
            }

            return 0;
        } finally {
            restoreLocalCallingIdentity(token);
        }
    }

    @Keep
    public boolean isUidAllowedAccessToDataOrObbPathForFuse(int uid, String path) {
        final LocalCallingIdentity token =
                clearLocalCallingIdentity(getCachedCallingIdentityForFuse(uid));
        try {
            return isCallingIdentityAllowedAccessToDataOrObbPath(
                    extractRelativePathWithDisplayName(path));
        } finally {
            restoreLocalCallingIdentity(token);
        }
    }

    private boolean isCallingIdentityAllowedAccessToDataOrObbPath(String relativePath) {
        // Files under the apps own private directory
        final String appSpecificDir = extractOwnerPackageNameFromRelativePath(relativePath);

        if (appSpecificDir != null && isCallingIdentitySharedPackageName(appSpecificDir)) {
            return true;
        }
        // This is a private-package relativePath; return true if accessible by the caller
        return isCallingIdentityAllowedSpecialPrivatePathAccess(relativePath);
    }

    /**
     * @return true iff the caller has installer privileges which gives write access to obb dirs.
     */
    private boolean isCallingIdentityAllowedInstallerAccess() {
        final boolean hasWrite = mCallingIdentity.get().
                hasPermission(PERMISSION_WRITE_EXTERNAL_STORAGE);

        if (!hasWrite) {
            return false;
        }

        // We're only willing to give out installer access if they also hold
        // runtime permission; this is a firm CDD requirement
        final boolean hasInstall = mCallingIdentity.get().
                hasPermission(PERMISSION_INSTALL_PACKAGES);

        if (hasInstall) {
            return true;
        }
        // OPSTR_REQUEST_INSTALL_PACKAGES is granted/denied per package but vold can't
        // update mountpoints of a specific package. So, check the appop for all packages
        // sharing the uid and allow same level of storage access for all packages even if
        // one of the packages has the appop granted.
        // To maintain consistency of access in primary volume and secondary volumes use the same
        // logic as we do for Zygote.MOUNT_EXTERNAL_INSTALLER view.
        return mCallingIdentity.get().hasPermission(APPOP_REQUEST_INSTALL_PACKAGES_FOR_SHARED_UID);
    }

    private String getExternalStorageProviderAuthority() {
        if (SdkLevel.isAtLeastS()) {
            return getExternalStorageProviderAuthorityFromDocumentsContract();
        }
        return MediaStore.EXTERNAL_STORAGE_PROVIDER_AUTHORITY;
    }

    @RequiresApi(Build.VERSION_CODES.S)
    private String getExternalStorageProviderAuthorityFromDocumentsContract() {
        return DocumentsContract.EXTERNAL_STORAGE_PROVIDER_AUTHORITY;
    }

    private String getDownloadsProviderAuthority() {
        if (SdkLevel.isAtLeastS()) {
            return getDownloadsProviderAuthorityFromDocumentsContract();
        }
        return DOWNLOADS_PROVIDER_AUTHORITY;
    }

    @RequiresApi(Build.VERSION_CODES.S)
    private String getDownloadsProviderAuthorityFromDocumentsContract() {
        return DocumentsContract.EXTERNAL_STORAGE_PROVIDER_AUTHORITY;
    }

    private boolean isCallingIdentityDownloadProvider() {
        return getCallingUidOrSelf() == mDownloadsAuthorityAppId;
    }

    private boolean isCallingIdentityExternalStorageProvider() {
        return getCallingUidOrSelf() == mExternalStorageAuthorityAppId;
    }

    private boolean isCallingIdentityMtp() {
        return mCallingIdentity.get().hasPermission(PERMISSION_ACCESS_MTP);
    }

    /**
     * The following apps have access to all private-app directories on secondary volumes:
     *    * ExternalStorageProvider
     *    * DownloadProvider
     *    * Signature apps with ACCESS_MTP permission granted
     *      (Note: For Android R we also allow privileged apps with ACCESS_MTP to access all
     *      private-app directories, this additional access is removed for Android S+).
     *
     * Installer apps can only access private-app directories on Android/obb.
     *
     * @param relativePath the relative path of the file to access
     */
    private boolean isCallingIdentityAllowedSpecialPrivatePathAccess(String relativePath) {
        if (SdkLevel.isAtLeastS()) {
            return isMountModeAllowedPrivatePathAccess(getCallingUidOrSelf(), getCallingPackage(),
                    relativePath);
        } else {
            if (isCallingIdentityDownloadProvider() ||
                    isCallingIdentityExternalStorageProvider() || isCallingIdentityMtp()) {
                return true;
            }
            return (isObbOrChildRelativePath(relativePath) &&
                    isCallingIdentityAllowedInstallerAccess());
        }
    }

    @RequiresApi(Build.VERSION_CODES.S)
    private boolean isMountModeAllowedPrivatePathAccess(int uid, String packageName,
            String relativePath) {
        // This is required as only MediaProvider (package with WRITE_MEDIA_STORAGE) can access
        // mount modes.
        final CallingIdentity token = clearCallingIdentity();
        try {
            final int mountMode = mStorageManager.getExternalStorageMountMode(uid, packageName);
            switch (mountMode) {
                case StorageManager.MOUNT_MODE_EXTERNAL_ANDROID_WRITABLE:
                case StorageManager.MOUNT_MODE_EXTERNAL_PASS_THROUGH:
                    return true;
                case StorageManager.MOUNT_MODE_EXTERNAL_INSTALLER:
                    return isObbOrChildRelativePath(relativePath);
            }
        } catch (Exception e) {
            Log.w(TAG, "Caller does not have the permissions to access mount modes: ", e);
        } finally {
            restoreCallingIdentity(token);
        }
        return false;
    }

    private boolean checkCallingPermissionGlobal(Uri uri, boolean forWrite) {
        // System internals can work with all media
        if (isCallingPackageSelf() || isCallingPackageShell()) {
            return true;
        }

        // Apps that have permission to manage external storage can work with all files
        if (isCallingPackageManager()) {
            return true;
        }

        // Check if caller is known to be owner of this item, to speed up
        // performance of our permission checks
        final int table = matchUri(uri, true);
        switch (table) {
            case AUDIO_MEDIA_ID:
            case VIDEO_MEDIA_ID:
            case IMAGES_MEDIA_ID:
            case FILES_ID:
            case DOWNLOADS_ID:
                final long id = ContentUris.parseId(uri);
                if (mCallingIdentity.get().isOwned(id)) {
                    return true;
                }
                break;
            default:
                // continue below
        }

        // Check whether the uri is a specific table or not. Don't allow the global access to these
        // table uris
        switch (table) {
            case AUDIO_MEDIA:
            case IMAGES_MEDIA:
            case VIDEO_MEDIA:
            case DOWNLOADS:
            case FILES:
            case AUDIO_ALBUMS:
            case AUDIO_ARTISTS:
            case AUDIO_GENRES:
            case AUDIO_PLAYLISTS:
                return false;
            default:
                // continue below
        }

        // Outstanding grant means they get access
        return isUriPermissionGranted(uri, forWrite);
    }

    /**
     * Returns any uri that is granted from the set of Uris passed.
     */
    private @Nullable Uri getPermissionGrantedUri(@NonNull List<Uri> uris, boolean forWrite) {
        for (Uri uri : uris) {
            if (isUriPermissionGranted(uri, forWrite)) {
                return uri;
            }
        }
        return null;
    }

    private boolean isUriPermissionGranted(Uri uri, boolean forWrite) {
        final int modeFlags = forWrite
                ? Intent.FLAG_GRANT_WRITE_URI_PERMISSION
                : Intent.FLAG_GRANT_READ_URI_PERMISSION;
        int uriPermission = getContext().checkUriPermission(uri, mCallingIdentity.get().pid,
                mCallingIdentity.get().uid, modeFlags);
        return uriPermission == PERMISSION_GRANTED;
    }

    @VisibleForTesting
    public boolean isFuseThread() {
        return FuseDaemon.native_is_fuse_thread();
    }

    @VisibleForTesting
    public boolean getBooleanDeviceConfig(String key, boolean defaultValue) {
        if (!canReadDeviceConfig(key, defaultValue)) {
            return defaultValue;
        }

        final long token = Binder.clearCallingIdentity();
        try {
            return DeviceConfig.getBoolean(DeviceConfig.NAMESPACE_STORAGE_NATIVE_BOOT, key,
                    defaultValue);
        } finally {
            Binder.restoreCallingIdentity(token);
        }
    }

    @VisibleForTesting
    public int getIntDeviceConfig(String key, int defaultValue) {
        if (!canReadDeviceConfig(key, defaultValue)) {
            return defaultValue;
        }

        final long token = Binder.clearCallingIdentity();
        try {
            return DeviceConfig.getInt(DeviceConfig.NAMESPACE_STORAGE_NATIVE_BOOT, key,
                    defaultValue);
        } finally {
            Binder.restoreCallingIdentity(token);
        }
    }

    @VisibleForTesting
    public int getIntDeviceConfig(String namespace, String key, int defaultValue) {
        if (!canReadDeviceConfig(key, defaultValue)) {
            return defaultValue;
        }

        final long token = Binder.clearCallingIdentity();
        try {
            return DeviceConfig.getInt(namespace, key, defaultValue);
        } finally {
            Binder.restoreCallingIdentity(token);
        }
    }

    @VisibleForTesting
    public String getStringDeviceConfig(String key, String defaultValue) {
        if (!canReadDeviceConfig(key, defaultValue)) {
            return defaultValue;
        }

        final long token = Binder.clearCallingIdentity();
        try {
            return DeviceConfig.getString(DeviceConfig.NAMESPACE_STORAGE_NATIVE_BOOT, key,
                    defaultValue);
        } finally {
            Binder.restoreCallingIdentity(token);
        }
    }

    private static <T> boolean canReadDeviceConfig(String key, T defaultValue) {
        if (SdkLevel.isAtLeastS()) {
            return true;
        }

        Log.w(TAG, "Cannot read device config before Android S. Returning defaultValue: "
                + defaultValue + " for key: " + key);
        return false;
    }

    @VisibleForTesting
    public void addOnPropertiesChangedListener(OnPropertiesChangedListener listener) {
        if (!SdkLevel.isAtLeastS()) {
            Log.w(TAG, "Cannot add device config changed listener before Android S");
            return;
        }

        DeviceConfig.addOnPropertiesChangedListener(DeviceConfig.NAMESPACE_STORAGE_NATIVE_BOOT,
                BackgroundThread.getExecutor(), listener);
    }

    @Deprecated
    private boolean checkCallingPermissionAudio(boolean forWrite, String callingPackage) {
        if (forWrite) {
            return mCallingIdentity.get().hasPermission(PERMISSION_WRITE_AUDIO);
        } else {
            // write permission should be enough for reading as well
            return mCallingIdentity.get().hasPermission(PERMISSION_READ_AUDIO)
                    || mCallingIdentity.get().hasPermission(PERMISSION_WRITE_AUDIO);
        }
    }

    @Deprecated
    private boolean checkCallingPermissionVideo(boolean forWrite, String callingPackage) {
        if (forWrite) {
            return mCallingIdentity.get().hasPermission(PERMISSION_WRITE_VIDEO);
        } else {
            // write permission should be enough for reading as well
            return mCallingIdentity.get().hasPermission(PERMISSION_READ_VIDEO)
                    || mCallingIdentity.get().hasPermission(PERMISSION_WRITE_VIDEO);
        }
    }

    @Deprecated
    private boolean checkCallingPermissionImages(boolean forWrite, String callingPackage) {
        if (forWrite) {
            return mCallingIdentity.get().hasPermission(PERMISSION_WRITE_IMAGES);
        } else {
            // write permission should be enough for reading as well
            return mCallingIdentity.get().hasPermission(PERMISSION_READ_IMAGES)
                    || mCallingIdentity.get().hasPermission(PERMISSION_WRITE_IMAGES);
        }
    }

    /**
     * Enforce that caller has access to the given {@link Uri}.
     *
     * @throws SecurityException if access isn't allowed.
     */
    private void enforceCallingPermission(@NonNull Uri uri, @NonNull Bundle extras,
            boolean forWrite) {
        Trace.beginSection("enforceCallingPermission");
        try {
            enforceCallingPermissionInternal(uri, extras, forWrite);
        } finally {
            Trace.endSection();
        }
    }

    private void enforceCallingPermission(@NonNull Collection<Uri> uris, boolean forWrite) {
        for (Uri uri : uris) {
            enforceCallingPermission(uri, Bundle.EMPTY, forWrite);
        }
    }

    private void enforceCallingPermissionInternal(@NonNull Uri uri, @NonNull Bundle extras,
            boolean forWrite) {
        Objects.requireNonNull(uri);
        Objects.requireNonNull(extras);

        // Try a simple global check first before falling back to performing a
        // simple query to probe for access.
        if (checkCallingPermissionGlobal(uri, forWrite)) {
            // Access allowed, yay!
            return;
        }

        // For redacted URI proceed with its corresponding URI as query builder doesn't support
        // redacted URIs for fetching a database row
        // NOTE: The grants (if any) must have been on redacted URI hence global check requires
        // redacted URI
        Uri redactedUri = null;
        if (isRedactedUri(uri)) {
            redactedUri = uri;
            uri = getUriForRedactedUri(uri);
        }

        final DatabaseHelper helper;
        try {
            helper = getDatabaseForUri(uri);
        } catch (VolumeNotFoundException e) {
            throw e.rethrowAsIllegalArgumentException();
        }

        final boolean allowHidden = isCallingPackageAllowedHidden();
        final int table = matchUri(uri, allowHidden);

        final String selection = extras.getString(QUERY_ARG_SQL_SELECTION);
        final String[] selectionArgs = extras.getStringArray(QUERY_ARG_SQL_SELECTION_ARGS);

        // First, check to see if caller has direct write access
        if (forWrite) {
            final SQLiteQueryBuilder qb = getQueryBuilder(TYPE_UPDATE, table, uri, extras, null);
            qb.allowColumn(SQLiteQueryBuilder.ROWID_COLUMN);
            try (Cursor c = qb.query(helper, new String[] { SQLiteQueryBuilder.ROWID_COLUMN },
                    selection, selectionArgs, null, null, null, null, null)) {
                if (c.moveToFirst()) {
                    // Direct write access granted, yay!
                    return;
                }
            }
        }

        // We only allow the user to grant access to specific media items in
        // strongly typed collections; never to broad collections
        boolean allowUserGrant = false;
        final int matchUri = matchUri(uri, true);
        switch (matchUri) {
            case IMAGES_MEDIA_ID:
            case AUDIO_MEDIA_ID:
            case VIDEO_MEDIA_ID:
                allowUserGrant = true;
                break;
        }

        // Second, check to see if caller has direct read access
        final SQLiteQueryBuilder qb = getQueryBuilder(TYPE_QUERY, table, uri, extras, null);
        qb.allowColumn(SQLiteQueryBuilder.ROWID_COLUMN);
        try (Cursor c = qb.query(helper, new String[] { SQLiteQueryBuilder.ROWID_COLUMN },
                selection, selectionArgs, null, null, null, null, null)) {
            if (c.moveToFirst()) {
                if (!forWrite) {
                    // Direct read access granted, yay!
                    return;
                } else if (allowUserGrant) {
                    // Caller has read access, but they wanted to write, and
                    // they'll need to get the user to grant that access
                    final Context context = getContext();
                    final Collection<Uri> uris = Arrays.asList(uri);
                    final PendingIntent intent = MediaStore
                            .createWriteRequest(ContentResolver.wrap(this), uris);

                    final Icon icon = getCollectionIcon(uri);
                    final RemoteAction action = new RemoteAction(icon,
                            context.getText(R.string.permission_required_action),
                            context.getText(R.string.permission_required_action),
                            intent);

                    throw new RecoverableSecurityException(new SecurityException(
                            getCallingPackageOrSelf() + " has no access to " + uri),
                            context.getText(R.string.permission_required), action);
                }
            }
        }

        if (redactedUri != null) uri = redactedUri;
        throw new SecurityException(getCallingPackageOrSelf() + " has no access to " + uri);
    }

    private Icon getCollectionIcon(Uri uri) {
        final PackageManager pm = getContext().getPackageManager();
        final String type = uri.getPathSegments().get(1);
        final String groupName;
        switch (type) {
            default: groupName = android.Manifest.permission_group.STORAGE; break;
        }
        try {
            final PermissionGroupInfo perm = pm.getPermissionGroupInfo(groupName, 0);
            return Icon.createWithResource(perm.packageName, perm.icon);
        } catch (NameNotFoundException e) {
            throw new RuntimeException(e);
        }
    }

    private void checkAccess(@NonNull Uri uri, @NonNull Bundle extras, @NonNull File file,
            boolean isWrite) throws FileNotFoundException {
        // First, does caller have the needed row-level access?
        enforceCallingPermission(uri, extras, isWrite);

        // Second, does the path look consistent?
        if (!FileUtils.contains(Environment.getStorageDirectory(), file)) {
            checkWorldReadAccess(file.getAbsolutePath());
        }
    }

    /**
     * Check whether the path is a world-readable file
     */
    @VisibleForTesting
    public static void checkWorldReadAccess(String path) throws FileNotFoundException {
        // Path has already been canonicalized, and we relax the check to look
        // at groups to support runtime storage permissions.
        final int accessBits = path.startsWith("/storage/") ? OsConstants.S_IRGRP
                : OsConstants.S_IROTH;
        try {
            StructStat stat = Os.stat(path);
            if (OsConstants.S_ISREG(stat.st_mode) &&
                ((stat.st_mode & accessBits) == accessBits)) {
                checkLeadingPathComponentsWorldExecutable(path);
                return;
            }
        } catch (ErrnoException e) {
            // couldn't stat the file, either it doesn't exist or isn't
            // accessible to us
        }

        throw new FileNotFoundException("Can't access " + path);
    }

    private static void checkLeadingPathComponentsWorldExecutable(String filePath)
            throws FileNotFoundException {
        File parent = new File(filePath).getParentFile();

        // Path has already been canonicalized, and we relax the check to look
        // at groups to support runtime storage permissions.
        final int accessBits = filePath.startsWith("/storage/") ? OsConstants.S_IXGRP
                : OsConstants.S_IXOTH;

        while (parent != null) {
            if (! parent.exists()) {
                // parent dir doesn't exist, give up
                throw new FileNotFoundException("access denied");
            }
            try {
                StructStat stat = Os.stat(parent.getPath());
                if ((stat.st_mode & accessBits) != accessBits) {
                    // the parent dir doesn't have the appropriate access
                    throw new FileNotFoundException("Can't access " + filePath);
                }
            } catch (ErrnoException e1) {
                // couldn't stat() parent
                throw new FileNotFoundException("Can't access " + filePath);
            }
            parent = parent.getParentFile();
        }
    }

    @VisibleForTesting
    static class FallbackException extends Exception {
        private final int mThrowSdkVersion;

        public FallbackException(String message, int throwSdkVersion) {
            super(message);
            mThrowSdkVersion = throwSdkVersion;
        }

        public FallbackException(String message, Throwable cause, int throwSdkVersion) {
            super(message, cause);
            mThrowSdkVersion = throwSdkVersion;
        }

        @Override
        public String getMessage() {
            if (getCause() != null) {
                return super.getMessage() + ": " + getCause().getMessage();
            } else {
                return super.getMessage();
            }
        }

        public IllegalArgumentException rethrowAsIllegalArgumentException() {
            throw new IllegalArgumentException(getMessage());
        }

        public Cursor translateForQuery(int targetSdkVersion) {
            if (targetSdkVersion >= mThrowSdkVersion) {
                throw new IllegalArgumentException(getMessage());
            } else {
                Log.w(TAG, getMessage());
                return null;
            }
        }

        public Uri translateForInsert(int targetSdkVersion) {
            if (targetSdkVersion >= mThrowSdkVersion) {
                throw new IllegalArgumentException(getMessage());
            } else {
                Log.w(TAG, getMessage());
                return null;
            }
        }

        public int translateForBulkInsert(int targetSdkVersion) {
            if (targetSdkVersion >= mThrowSdkVersion) {
                throw new IllegalArgumentException(getMessage());
            } else {
                Log.w(TAG, getMessage());
                return 0;
            }
        }

        public int translateForUpdateDelete(int targetSdkVersion) {
            if (targetSdkVersion >= mThrowSdkVersion) {
                throw new IllegalArgumentException(getMessage());
            } else {
                Log.w(TAG, getMessage());
                return 0;
            }
        }
    }

    @VisibleForTesting
    static class VolumeNotFoundException extends FallbackException {
        public VolumeNotFoundException(String volumeName) {
            super("Volume " + volumeName + " not found", Build.VERSION_CODES.Q);
        }
    }

    @VisibleForTesting
    static class VolumeArgumentException extends FallbackException {
        public VolumeArgumentException(File actual, Collection<File> allowed) {
            super("Requested path " + actual + " doesn't appear under " + allowed,
                    Build.VERSION_CODES.Q);
        }
    }

    public List<String> getSupportedTranscodingRelativePaths() {
        return mTranscodeHelper.getSupportedRelativePaths();
    }

    public List<String> getSupportedUncachedRelativePaths() {
        return StringUtils.verifySupportedUncachedRelativePaths(
                       StringUtils.getStringArrayConfig(getContext(),
                               R.array.config_supported_uncached_relative_paths));
    }

    /**
     * Creating a new method for Transcoding to avoid any merge conflicts.
     * TODO(b/170465810): Remove this when the code is refactored.
     */
    @NonNull DatabaseHelper getDatabaseForUriForTranscoding(Uri uri)
            throws VolumeNotFoundException {
        return getDatabaseForUri(uri);
    }

    private @NonNull DatabaseHelper getDatabaseForUri(Uri uri) throws VolumeNotFoundException {
        final String volumeName = resolveVolumeName(uri);
        synchronized (mAttachedVolumes) {
            boolean volumeAttached = false;
            UserHandle user = mCallingIdentity.get().getUser();
            for (MediaVolume vol : mAttachedVolumes) {
                if (vol.getName().equals(volumeName)
                        && (vol.isVisibleToUser(user) || vol.isPublicVolume()) ) {
                    volumeAttached = true;
                    break;
                }
            }
            if (!volumeAttached) {
                // Dump some more debug info
                Log.e(TAG, "Volume " + volumeName + " not found, calling identity: "
                        + user + ", attached volumes: " + mAttachedVolumes);
                throw new VolumeNotFoundException(volumeName);
            }
        }
        if (MediaStore.VOLUME_INTERNAL.equals(volumeName)) {
            return mInternalDatabase;
        } else {
            return mExternalDatabase;
        }
    }

    static boolean isMediaDatabaseName(String name) {
        if (INTERNAL_DATABASE_NAME.equals(name)) {
            return true;
        }
        if (EXTERNAL_DATABASE_NAME.equals(name)) {
            return true;
        }
        if (name.startsWith("external-") && name.endsWith(".db")) {
            return true;
        }
        return false;
    }

    private @NonNull Uri getBaseContentUri(@NonNull String volumeName) {
        return MediaStore.AUTHORITY_URI.buildUpon().appendPath(volumeName).build();
    }

    public Uri attachVolume(MediaVolume volume, boolean validate) {
        if (mCallingIdentity.get().pid != android.os.Process.myPid()) {
            throw new SecurityException(
                    "Opening and closing databases not allowed.");
        }

        final String volumeName = volume.getName();

        // Quick check for shady volume names
        MediaStore.checkArgumentVolumeName(volumeName);

        // Quick check that volume actually exists
        if (!MediaStore.VOLUME_INTERNAL.equals(volumeName) && validate) {
            try {
                getVolumePath(volumeName);
            } catch (IOException e) {
                throw new IllegalArgumentException(
                        "Volume " + volume + " currently unavailable", e);
            }
        }

        synchronized (mAttachedVolumes) {
            mAttachedVolumes.add(volume);
        }

        final ContentResolver resolver = getContext().getContentResolver();
        final Uri uri = getBaseContentUri(volumeName);
        // TODO(b/182396009) we probably also want to notify clone profile (and vice versa)
        resolver.notifyChange(getBaseContentUri(volumeName), null);

        if (LOGV) Log.v(TAG, "Attached volume: " + volume);
        if (!MediaStore.VOLUME_INTERNAL.equals(volumeName)) {
            // Also notify on synthetic view of all devices
            resolver.notifyChange(getBaseContentUri(MediaStore.VOLUME_EXTERNAL), null);

            ForegroundThread.getExecutor().execute(() -> {
                mExternalDatabase.runWithTransaction((db) -> {
                    ensureDefaultFolders(volume, db);
                    ensureThumbnailsValid(volume, db);
                    return null;
                });

                // We just finished the database operation above, we know that
                // it's ready to answer queries, so notify our DocumentProvider
                // so it can answer queries without risking ANR
                MediaDocumentsProvider.onMediaStoreReady(getContext());
            });
        }
        return uri;
    }

    private void detachVolume(Uri uri) {
        final String volumeName = MediaStore.getVolumeName(uri);
        try {
            detachVolume(getVolume(volumeName));
        } catch (FileNotFoundException e) {
            Log.e(TAG, "Couldn't find volume for URI " + uri, e) ;
        }
    }

    public boolean isVolumeAttached(MediaVolume volume) {
        synchronized (mAttachedVolumes) {
            return mAttachedVolumes.contains(volume);
        }
    }

    public void detachVolume(MediaVolume volume) {
        if (mCallingIdentity.get().pid != android.os.Process.myPid()) {
            throw new SecurityException(
                    "Opening and closing databases not allowed.");
        }

        final String volumeName = volume.getName();

        // Quick check for shady volume names
        MediaStore.checkArgumentVolumeName(volumeName);

        if (MediaStore.VOLUME_INTERNAL.equals(volumeName)) {
            throw new UnsupportedOperationException(
                    "Deleting the internal volume is not allowed");
        }

        // Signal any scanning to shut down
        mMediaScanner.onDetachVolume(volume);

        synchronized (mAttachedVolumes) {
            mAttachedVolumes.remove(volume);
        }

        final ContentResolver resolver = getContext().getContentResolver();
        final Uri uri = getBaseContentUri(volumeName);
        resolver.notifyChange(getBaseContentUri(volumeName), null);

        if (!MediaStore.VOLUME_INTERNAL.equals(volumeName)) {
            // Also notify on synthetic view of all devices
            resolver.notifyChange(getBaseContentUri(MediaStore.VOLUME_EXTERNAL), null);
        }

        if (LOGV) Log.v(TAG, "Detached volume: " + volumeName);
    }

    @GuardedBy("mAttachedVolumes")
    private final ArraySet<MediaVolume> mAttachedVolumes = new ArraySet<>();
    @GuardedBy("mCustomCollators")
    private final ArraySet<String> mCustomCollators = new ArraySet<>();

    private MediaScanner mMediaScanner;

    private DatabaseHelper mInternalDatabase;
    private DatabaseHelper mExternalDatabase;
    private PickerDbFacade mPickerDbFacade;
    private ExternalDbFacade mExternalDbFacade;
    private PickerDataLayer mPickerDataLayer;
    private PickerSyncController mPickerSyncController;
    private TranscodeHelper mTranscodeHelper;

    // name of the volume currently being scanned by the media scanner (or null)
    private String mMediaScannerVolume;

    // current FAT volume ID
    private int mVolumeId = -1;

    // WARNING: the values of IMAGES_MEDIA, AUDIO_MEDIA, and VIDEO_MEDIA and AUDIO_PLAYLISTS
    // are stored in the "files" table, so do not renumber them unless you also add
    // a corresponding database upgrade step for it.
    static final int IMAGES_MEDIA = 1;
    static final int IMAGES_MEDIA_ID = 2;
    static final int IMAGES_MEDIA_ID_THUMBNAIL = 3;
    static final int IMAGES_THUMBNAILS = 4;
    static final int IMAGES_THUMBNAILS_ID = 5;

    static final int AUDIO_MEDIA = 100;
    static final int AUDIO_MEDIA_ID = 101;
    static final int AUDIO_MEDIA_ID_GENRES = 102;
    static final int AUDIO_MEDIA_ID_GENRES_ID = 103;
    static final int AUDIO_GENRES = 106;
    static final int AUDIO_GENRES_ID = 107;
    static final int AUDIO_GENRES_ID_MEMBERS = 108;
    static final int AUDIO_GENRES_ALL_MEMBERS = 109;
    static final int AUDIO_PLAYLISTS = 110;
    static final int AUDIO_PLAYLISTS_ID = 111;
    static final int AUDIO_PLAYLISTS_ID_MEMBERS = 112;
    static final int AUDIO_PLAYLISTS_ID_MEMBERS_ID = 113;
    static final int AUDIO_ARTISTS = 114;
    static final int AUDIO_ARTISTS_ID = 115;
    static final int AUDIO_ALBUMS = 116;
    static final int AUDIO_ALBUMS_ID = 117;
    static final int AUDIO_ARTISTS_ID_ALBUMS = 118;
    static final int AUDIO_ALBUMART = 119;
    static final int AUDIO_ALBUMART_ID = 120;
    static final int AUDIO_ALBUMART_FILE_ID = 121;

    static final int VIDEO_MEDIA = 200;
    static final int VIDEO_MEDIA_ID = 201;
    static final int VIDEO_MEDIA_ID_THUMBNAIL = 202;
    static final int VIDEO_THUMBNAILS = 203;
    static final int VIDEO_THUMBNAILS_ID = 204;

    static final int VOLUMES = 300;
    static final int VOLUMES_ID = 301;

    static final int MEDIA_SCANNER = 500;

    static final int FS_ID = 600;
    static final int VERSION = 601;

    static final int FILES = 700;
    static final int FILES_ID = 701;

    static final int DOWNLOADS = 800;
    static final int DOWNLOADS_ID = 801;

    static final int PICKER = 900;
    static final int PICKER_ID = 901;
    static final int PICKER_INTERNAL_MEDIA = 902;
    static final int PICKER_INTERNAL_ALBUMS = 903;
    static final int PICKER_UNRELIABLE_VOLUME = 904;

    private static final HashSet<Integer> REDACTED_URI_SUPPORTED_TYPES = new HashSet<>(
            Arrays.asList(AUDIO_MEDIA_ID, IMAGES_MEDIA_ID, VIDEO_MEDIA_ID, FILES_ID, DOWNLOADS_ID));

    private LocalUriMatcher mUriMatcher;

    private static final String[] PATH_PROJECTION = new String[] {
        MediaStore.MediaColumns._ID,
            MediaStore.MediaColumns.DATA,
    };

    private int matchUri(Uri uri, boolean allowHidden) {
        return mUriMatcher.matchUri(uri, allowHidden);
    }

    static class LocalUriMatcher {
        private final UriMatcher mPublic = new UriMatcher(UriMatcher.NO_MATCH);
        private final UriMatcher mHidden = new UriMatcher(UriMatcher.NO_MATCH);

        public int matchUri(Uri uri, boolean allowHidden) {
            final int publicMatch = mPublic.match(uri);
            if (publicMatch != UriMatcher.NO_MATCH) {
                return publicMatch;
            }

            final int hiddenMatch = mHidden.match(uri);
            if (hiddenMatch != UriMatcher.NO_MATCH) {
                // Detect callers asking about hidden behavior by looking closer when
                // the matchers diverge; we only care about apps that are explicitly
                // targeting a specific public API level.
                if (!allowHidden) {
                    throw new IllegalStateException("Unknown URL: " + uri + " is hidden API");
                }
                return hiddenMatch;
            }

            return UriMatcher.NO_MATCH;
        }

        public LocalUriMatcher(String auth) {
            // Warning: Do not move these exact string matches below "*/.." matches.
            // If "*/.." match is added to mPublic children before "picker/#/#", then while matching
            // "picker/0/10", UriMatcher matches "*" node with "picker" and tries to match "0/10"
            // with children of "*".
            // UriMatcher does not look for exact "picker" string match if it finds * node before
            // it. It finds the first best child match and proceeds the match from there without
            // looking at other siblings.
            mPublic.addURI(auth, "picker", PICKER);
            // TODO(b/195009139): Remove after switching picker URI to new format
            // content://media/picker/<user-id>/<media-id>
            mPublic.addURI(auth, "picker/#/#", PICKER_ID);
            // content://media/picker/<user-id>/<authority>/media/<media-id>
            mPublic.addURI(auth, "picker/#/*/media/*", PICKER_ID);
            // content://media/picker/unreliable/<media_id>
            mPublic.addURI(auth, "picker/unreliable/#", PICKER_UNRELIABLE_VOLUME);
            mPublic.addURI(auth, "*/images/media", IMAGES_MEDIA);
            mPublic.addURI(auth, "*/images/media/#", IMAGES_MEDIA_ID);
            mPublic.addURI(auth, "*/images/media/#/thumbnail", IMAGES_MEDIA_ID_THUMBNAIL);
            mPublic.addURI(auth, "*/images/thumbnails", IMAGES_THUMBNAILS);
            mPublic.addURI(auth, "*/images/thumbnails/#", IMAGES_THUMBNAILS_ID);

            mPublic.addURI(auth, "*/audio/media", AUDIO_MEDIA);
            mPublic.addURI(auth, "*/audio/media/#", AUDIO_MEDIA_ID);
            mPublic.addURI(auth, "*/audio/media/#/genres", AUDIO_MEDIA_ID_GENRES);
            mPublic.addURI(auth, "*/audio/media/#/genres/#", AUDIO_MEDIA_ID_GENRES_ID);
            mPublic.addURI(auth, "*/audio/genres", AUDIO_GENRES);
            mPublic.addURI(auth, "*/audio/genres/#", AUDIO_GENRES_ID);
            mPublic.addURI(auth, "*/audio/genres/#/members", AUDIO_GENRES_ID_MEMBERS);
            // TODO: not actually defined in API, but CTS tested
            mPublic.addURI(auth, "*/audio/genres/all/members", AUDIO_GENRES_ALL_MEMBERS);
            mPublic.addURI(auth, "*/audio/playlists", AUDIO_PLAYLISTS);
            mPublic.addURI(auth, "*/audio/playlists/#", AUDIO_PLAYLISTS_ID);
            mPublic.addURI(auth, "*/audio/playlists/#/members", AUDIO_PLAYLISTS_ID_MEMBERS);
            mPublic.addURI(auth, "*/audio/playlists/#/members/#", AUDIO_PLAYLISTS_ID_MEMBERS_ID);
            mPublic.addURI(auth, "*/audio/artists", AUDIO_ARTISTS);
            mPublic.addURI(auth, "*/audio/artists/#", AUDIO_ARTISTS_ID);
            mPublic.addURI(auth, "*/audio/artists/#/albums", AUDIO_ARTISTS_ID_ALBUMS);
            mPublic.addURI(auth, "*/audio/albums", AUDIO_ALBUMS);
            mPublic.addURI(auth, "*/audio/albums/#", AUDIO_ALBUMS_ID);
            // TODO: not actually defined in API, but CTS tested
            mPublic.addURI(auth, "*/audio/albumart", AUDIO_ALBUMART);
            // TODO: not actually defined in API, but CTS tested
            mPublic.addURI(auth, "*/audio/albumart/#", AUDIO_ALBUMART_ID);
            // TODO: not actually defined in API, but CTS tested
            mPublic.addURI(auth, "*/audio/media/#/albumart", AUDIO_ALBUMART_FILE_ID);

            mPublic.addURI(auth, "*/video/media", VIDEO_MEDIA);
            mPublic.addURI(auth, "*/video/media/#", VIDEO_MEDIA_ID);
            mPublic.addURI(auth, "*/video/media/#/thumbnail", VIDEO_MEDIA_ID_THUMBNAIL);
            mPublic.addURI(auth, "*/video/thumbnails", VIDEO_THUMBNAILS);
            mPublic.addURI(auth, "*/video/thumbnails/#", VIDEO_THUMBNAILS_ID);

            mPublic.addURI(auth, "*/media_scanner", MEDIA_SCANNER);

            // NOTE: technically hidden, since Uri is never exposed
            mPublic.addURI(auth, "*/fs_id", FS_ID);
            // NOTE: technically hidden, since Uri is never exposed
            mPublic.addURI(auth, "*/version", VERSION);

            mHidden.addURI(auth, "picker_internal/media", PICKER_INTERNAL_MEDIA);
            mHidden.addURI(auth, "picker_internal/albums", PICKER_INTERNAL_ALBUMS);
            mHidden.addURI(auth, "*", VOLUMES_ID);
            mHidden.addURI(auth, null, VOLUMES);

            mPublic.addURI(auth, "*/file", FILES);
            mPublic.addURI(auth, "*/file/#", FILES_ID);

            mPublic.addURI(auth, "*/downloads", DOWNLOADS);
            mPublic.addURI(auth, "*/downloads/#", DOWNLOADS_ID);
        }
    }

    /**
     * Set of columns that can be safely mutated by external callers; all other
     * columns are treated as read-only, since they reflect what the media
     * scanner found on disk, and any mutations would be overwritten the next
     * time the media was scanned.
     */
    private static final ArraySet<String> sMutableColumns = new ArraySet<>();

    static {
        sMutableColumns.add(MediaStore.MediaColumns.DATA);
        sMutableColumns.add(MediaStore.MediaColumns.RELATIVE_PATH);
        sMutableColumns.add(MediaStore.MediaColumns.DISPLAY_NAME);
        sMutableColumns.add(MediaStore.MediaColumns.IS_PENDING);
        sMutableColumns.add(MediaStore.MediaColumns.IS_TRASHED);
        sMutableColumns.add(MediaStore.MediaColumns.IS_FAVORITE);
        sMutableColumns.add(MediaStore.MediaColumns.OWNER_PACKAGE_NAME);

        sMutableColumns.add(MediaStore.Audio.AudioColumns.BOOKMARK);

        sMutableColumns.add(MediaStore.Video.VideoColumns.TAGS);
        sMutableColumns.add(MediaStore.Video.VideoColumns.CATEGORY);
        sMutableColumns.add(MediaStore.Video.VideoColumns.BOOKMARK);

        sMutableColumns.add(MediaStore.Audio.Playlists.NAME);
        sMutableColumns.add(MediaStore.Audio.Playlists.Members.AUDIO_ID);
        sMutableColumns.add(MediaStore.Audio.Playlists.Members.PLAY_ORDER);

        sMutableColumns.add(MediaStore.DownloadColumns.DOWNLOAD_URI);
        sMutableColumns.add(MediaStore.DownloadColumns.REFERER_URI);

        sMutableColumns.add(MediaStore.Files.FileColumns.MIME_TYPE);
        sMutableColumns.add(MediaStore.Files.FileColumns.MEDIA_TYPE);
    }

    /**
     * Set of columns that affect placement of files on disk.
     */
    private static final ArraySet<String> sPlacementColumns = new ArraySet<>();

    static {
        sPlacementColumns.add(MediaStore.MediaColumns.DATA);
        sPlacementColumns.add(MediaStore.MediaColumns.RELATIVE_PATH);
        sPlacementColumns.add(MediaStore.MediaColumns.DISPLAY_NAME);
        sPlacementColumns.add(MediaStore.MediaColumns.MIME_TYPE);
        sPlacementColumns.add(MediaStore.MediaColumns.IS_PENDING);
        sPlacementColumns.add(MediaStore.MediaColumns.IS_TRASHED);
        sPlacementColumns.add(MediaStore.MediaColumns.DATE_EXPIRES);
    }

    /**
     * List of abusive custom columns that we're willing to allow via
     * {@link SQLiteQueryBuilder#setProjectionGreylist(List)}.
     */
    static final ArrayList<Pattern> sGreylist = new ArrayList<>();

    private static void addGreylistPattern(String pattern) {
        sGreylist.add(Pattern.compile(" *" + pattern + " *"));
    }

    static {
        final String maybeAs = "( (as )?[_a-z0-9]+)?";
        addGreylistPattern("(?i)[_a-z0-9]+" + maybeAs);
        addGreylistPattern("audio\\._id AS _id");
        addGreylistPattern("(?i)(min|max|sum|avg|total|count|cast)\\(([_a-z0-9]+" + maybeAs + "|\\*)\\)" + maybeAs);
        addGreylistPattern("case when case when \\(date_added >= \\d+ and date_added < \\d+\\) then date_added \\* \\d+ when \\(date_added >= \\d+ and date_added < \\d+\\) then date_added when \\(date_added >= \\d+ and date_added < \\d+\\) then date_added / \\d+ else \\d+ end > case when \\(date_modified >= \\d+ and date_modified < \\d+\\) then date_modified \\* \\d+ when \\(date_modified >= \\d+ and date_modified < \\d+\\) then date_modified when \\(date_modified >= \\d+ and date_modified < \\d+\\) then date_modified / \\d+ else \\d+ end then case when \\(date_added >= \\d+ and date_added < \\d+\\) then date_added \\* \\d+ when \\(date_added >= \\d+ and date_added < \\d+\\) then date_added when \\(date_added >= \\d+ and date_added < \\d+\\) then date_added / \\d+ else \\d+ end else case when \\(date_modified >= \\d+ and date_modified < \\d+\\) then date_modified \\* \\d+ when \\(date_modified >= \\d+ and date_modified < \\d+\\) then date_modified when \\(date_modified >= \\d+ and date_modified < \\d+\\) then date_modified / \\d+ else \\d+ end end as corrected_added_modified");
        addGreylistPattern("MAX\\(case when \\(datetaken >= \\d+ and datetaken < \\d+\\) then datetaken \\* \\d+ when \\(datetaken >= \\d+ and datetaken < \\d+\\) then datetaken when \\(datetaken >= \\d+ and datetaken < \\d+\\) then datetaken / \\d+ else \\d+ end\\)");
        addGreylistPattern("MAX\\(case when \\(date_added >= \\d+ and date_added < \\d+\\) then date_added \\* \\d+ when \\(date_added >= \\d+ and date_added < \\d+\\) then date_added when \\(date_added >= \\d+ and date_added < \\d+\\) then date_added / \\d+ else \\d+ end\\)");
        addGreylistPattern("MAX\\(case when \\(date_modified >= \\d+ and date_modified < \\d+\\) then date_modified \\* \\d+ when \\(date_modified >= \\d+ and date_modified < \\d+\\) then date_modified when \\(date_modified >= \\d+ and date_modified < \\d+\\) then date_modified / \\d+ else \\d+ end\\)");
        addGreylistPattern("\"content://media/[a-z]+/audio/media\"");
        addGreylistPattern("substr\\(_data, length\\(_data\\)-length\\(_display_name\\), 1\\) as filename_prevchar");
        addGreylistPattern("\\*" + maybeAs);
        addGreylistPattern("case when \\(datetaken >= \\d+ and datetaken < \\d+\\) then datetaken \\* \\d+ when \\(datetaken >= \\d+ and datetaken < \\d+\\) then datetaken when \\(datetaken >= \\d+ and datetaken < \\d+\\) then datetaken / \\d+ else \\d+ end");
    }

    public ArrayMap<String, String> getProjectionMap(Class<?>... clazzes) {
        return mExternalDatabase.getProjectionMap(clazzes);
    }

    static <T> boolean containsAny(Set<T> a, Set<T> b) {
        for (T i : b) {
            if (a.contains(i)) {
                return true;
            }
        }
        return false;
    }

    @VisibleForTesting
    static @Nullable Uri computeCommonPrefix(@NonNull List<Uri> uris) {
        if (uris.isEmpty()) return null;

        final Uri base = uris.get(0);
        final List<String> basePath = new ArrayList<>(base.getPathSegments());
        for (int i = 1; i < uris.size(); i++) {
            final List<String> probePath = uris.get(i).getPathSegments();
            for (int j = 0; j < basePath.size() && j < probePath.size(); j++) {
                if (!Objects.equals(basePath.get(j), probePath.get(j))) {
                    // Trim away all remaining common elements
                    while (basePath.size() > j) {
                        basePath.remove(j);
                    }
                }
            }

            final int probeSize = probePath.size();
            while (basePath.size() > probeSize) {
                basePath.remove(probeSize);
            }
        }

        final Uri.Builder builder = base.buildUpon().path(null);
        for (int i = 0; i < basePath.size(); i++) {
            builder.appendPath(basePath.get(i));
        }
        return builder.build();
    }

    public ExternalDbFacade getExternalDbFacade() {
        return mExternalDbFacade;
    }

    public PickerSyncController getPickerSyncController() {
        return mPickerSyncController;
    }

    private boolean isCallingPackageSystemGallery() {
        return mCallingIdentity.get().hasPermission(PERMISSION_IS_SYSTEM_GALLERY);
    }

    private int getCallingUidOrSelf() {
        return mCallingIdentity.get().uid;
    }

    @Deprecated
    private String getCallingPackageOrSelf() {
        return mCallingIdentity.get().getPackageName();
    }

    @Deprecated
    @VisibleForTesting
    public int getCallingPackageTargetSdkVersion() {
        return mCallingIdentity.get().getTargetSdkVersion();
    }

    @Deprecated
    private boolean isCallingPackageAllowedHidden() {
        return isCallingPackageSelf();
    }

    @Deprecated
    private boolean isCallingPackageSelf() {
        return mCallingIdentity.get().hasPermission(PERMISSION_IS_SELF);
    }

    @Deprecated
    private boolean isCallingPackageShell() {
        return mCallingIdentity.get().hasPermission(PERMISSION_IS_SHELL);
    }

    @Deprecated
    private boolean isCallingPackageManager() {
        return mCallingIdentity.get().hasPermission(PERMISSION_IS_MANAGER);
    }

    @Deprecated
    private boolean isCallingPackageDelegator() {
        return mCallingIdentity.get().hasPermission(PERMISSION_IS_DELEGATOR);
    }

    @Deprecated
    private boolean isCallingPackageLegacyRead() {
        return mCallingIdentity.get().hasPermission(PERMISSION_IS_LEGACY_READ);
    }

    @Deprecated
    private boolean isCallingPackageLegacyWrite() {
        return mCallingIdentity.get().hasPermission(PERMISSION_IS_LEGACY_WRITE);
    }

    @Override
    public void dump(FileDescriptor fd, PrintWriter writer, String[] args) {
        writer.println("mThumbSize=" + mThumbSize);
        synchronized (mAttachedVolumes) {
            writer.println("mAttachedVolumes=" + mAttachedVolumes);
        }
        writer.println();

        mVolumeCache.dump(writer);
        writer.println();

        mUserCache.dump(writer);
        writer.println();

        mTranscodeHelper.dump(writer);
        writer.println();

        Logging.dumpPersistent(writer);
    }
}<|MERGE_RESOLUTION|>--- conflicted
+++ resolved
@@ -6162,13 +6162,7 @@
                 }
                 return null;
             }
-<<<<<<< HEAD
-            case MediaStore.SCAN_FILE_CALL:
-            case MediaStore.SCAN_VOLUME_CALL: {
-                final int userId = uidToUserId(Binder.getCallingUid());
-=======
             case MediaStore.SCAN_FILE_CALL: {
->>>>>>> c934d394
                 final LocalCallingIdentity token = clearLocalCallingIdentity();
                 final CallingIdentity providerToken = clearCallingIdentity();
 
@@ -6193,7 +6187,7 @@
                 return res;
             }
             case MediaStore.SCAN_VOLUME_CALL: {
-                final UserHandle user = UserHandle.of(Binder.getCallingUid() / PER_USER_RANGE);
+                final UserHandle user = UserHandle.of(uidToUserId(Binder.getCallingUid()));
                 final LocalCallingIdentity token = clearLocalCallingIdentity();
                 final CallingIdentity providerToken = clearCallingIdentity();
 
