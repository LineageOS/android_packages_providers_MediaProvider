--- conflicted
+++ resolved
@@ -39,17 +39,14 @@
     <string name="allow" msgid="8885707816848569619">"ଅନୁମତି ଦିଅନ୍ତୁ"</string>
     <string name="deny" msgid="6040983710442068936">"ଅଗ୍ରାହ୍ୟ କରନ୍ତୁ"</string>
     <string name="picker_browse" msgid="5554477454636075934">"ବ୍ରାଉଜ କରନ୍ତୁ…"</string>
-<<<<<<< HEAD
-    <!-- no translation found for picker_settings (6443463167344790260) -->
-    <skip />
-=======
     <string name="picker_settings" msgid="6443463167344790260">"କ୍ଲାଉଡ ମିଡିଆ ଆପ"</string>
     <string name="picker_settings_system_settings_menu_title" msgid="3055084757610063581">"କ୍ଲାଉଡ ମିଡିଆ ଆପ"</string>
->>>>>>> 4cf42893
     <string name="picker_settings_title" msgid="5647700706470673258">"କ୍ଲାଉଡ ମିଡିଆ ଆପ"</string>
     <string name="picker_settings_description" msgid="7486394662725656081">"Android Photopickerରେ ଅନ୍ୟ ସେବାଗୁଡ଼ିକରୁ ଆପଣ ବେକଅପ ନେଇଥିବା ଫଟୋ ଓ ଭିଡିଓଗୁଡ଼ିକୁ ସେୟାର କରନ୍ତୁ"</string>
     <string name="picker_settings_selection_message" msgid="245453573086488596">"ଏଠାରୁ କ୍ଲାଉଡ ମିଡିଆକୁ ଆକ୍ସେସ କରନ୍ତୁ"</string>
     <string name="picker_settings_no_provider" msgid="2582311853680058223">"କିଛି ନାହିଁ"</string>
+    <!-- no translation found for picker_settings_toast_error (697274445512467469) -->
+    <skip />
     <string name="add" msgid="2894574044585549298">"ଯୋଗ କରନ୍ତୁ"</string>
     <string name="deselect" msgid="4297825044827769490">"ଅଚୟନ କରନ୍ତୁ"</string>
     <string name="deselected" msgid="8488133193326208475">"ଅଚୟନ କରାଯାଇଛି"</string>
