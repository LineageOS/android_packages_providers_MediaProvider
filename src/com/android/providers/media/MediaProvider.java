/*
 * Copyright (C) 2006 The Android Open Source Project
 *
 * Licensed under the Apache License, Version 2.0 (the "License");
 * you may not use this file except in compliance with the License.
 * You may obtain a copy of the License at
 *
 *      http://www.apache.org/licenses/LICENSE-2.0
 *
 * Unless required by applicable law or agreed to in writing, software
 * distributed under the License is distributed on an "AS IS" BASIS,
 * WITHOUT WARRANTIES OR CONDITIONS OF ANY KIND, either express or implied.
 * See the License for the specific language governing permissions and
 * limitations under the License.
 */

package com.android.providers.media;

import static android.Manifest.permission.ACCESS_MEDIA_LOCATION;
import static android.app.AppOpsManager.permissionToOp;
import static android.app.PendingIntent.FLAG_CANCEL_CURRENT;
import static android.app.PendingIntent.FLAG_IMMUTABLE;
import static android.app.PendingIntent.FLAG_ONE_SHOT;
import static android.content.ContentResolver.QUERY_ARG_SQL_SELECTION;
import static android.content.ContentResolver.QUERY_ARG_SQL_SELECTION_ARGS;
import static android.content.pm.PackageManager.PERMISSION_GRANTED;
import static android.provider.MediaStore.MATCH_DEFAULT;
import static android.provider.MediaStore.MATCH_EXCLUDE;
import static android.provider.MediaStore.MATCH_INCLUDE;
import static android.provider.MediaStore.MATCH_ONLY;
import static android.provider.MediaStore.QUERY_ARG_MATCH_FAVORITE;
import static android.provider.MediaStore.QUERY_ARG_MATCH_PENDING;
import static android.provider.MediaStore.QUERY_ARG_MATCH_TRASHED;
import static android.provider.MediaStore.QUERY_ARG_RELATED_URI;
import static android.provider.MediaStore.getVolumeName;

import static com.android.providers.media.DatabaseHelper.EXTERNAL_DATABASE_NAME;
import static com.android.providers.media.DatabaseHelper.INTERNAL_DATABASE_NAME;
import static com.android.providers.media.LocalCallingIdentity.APPOP_REQUEST_INSTALL_PACKAGES_FOR_SHARED_UID;
import static com.android.providers.media.LocalCallingIdentity.PERMISSION_ACCESS_MTP;
import static com.android.providers.media.LocalCallingIdentity.PERMISSION_INSTALL_PACKAGES;
import static com.android.providers.media.LocalCallingIdentity.PERMISSION_IS_DELEGATOR;
import static com.android.providers.media.LocalCallingIdentity.PERMISSION_IS_LEGACY_GRANTED;
import static com.android.providers.media.LocalCallingIdentity.PERMISSION_IS_LEGACY_READ;
import static com.android.providers.media.LocalCallingIdentity.PERMISSION_IS_LEGACY_WRITE;
import static com.android.providers.media.LocalCallingIdentity.PERMISSION_IS_MANAGER;
import static com.android.providers.media.LocalCallingIdentity.PERMISSION_IS_REDACTION_NEEDED;
import static com.android.providers.media.LocalCallingIdentity.PERMISSION_IS_SELF;
import static com.android.providers.media.LocalCallingIdentity.PERMISSION_IS_SHELL;
import static com.android.providers.media.LocalCallingIdentity.PERMISSION_IS_SYSTEM_GALLERY;
import static com.android.providers.media.LocalCallingIdentity.PERMISSION_READ_AUDIO;
import static com.android.providers.media.LocalCallingIdentity.PERMISSION_READ_IMAGES;
import static com.android.providers.media.LocalCallingIdentity.PERMISSION_READ_VIDEO;
import static com.android.providers.media.LocalCallingIdentity.PERMISSION_WRITE_AUDIO;
import static com.android.providers.media.LocalCallingIdentity.PERMISSION_WRITE_EXTERNAL_STORAGE;
import static com.android.providers.media.LocalCallingIdentity.PERMISSION_WRITE_IMAGES;
import static com.android.providers.media.LocalCallingIdentity.PERMISSION_WRITE_VIDEO;
import static com.android.providers.media.scan.MediaScanner.REASON_DEMAND;
import static com.android.providers.media.scan.MediaScanner.REASON_IDLE;
import static com.android.providers.media.util.DatabaseUtils.bindList;
import static com.android.providers.media.util.FileUtils.DEFAULT_FOLDER_NAMES;
import static com.android.providers.media.util.FileUtils.PATTERN_PENDING_FILEPATH_FOR_SQL;
import static com.android.providers.media.util.FileUtils.extractDisplayName;
import static com.android.providers.media.util.FileUtils.extractFileName;
import static com.android.providers.media.util.FileUtils.extractOwnerPackageNameFromRelativePath;
import static com.android.providers.media.util.FileUtils.extractPathOwnerPackageName;
import static com.android.providers.media.util.FileUtils.extractRelativePath;
import static com.android.providers.media.util.FileUtils.extractRelativePathWithDisplayName;
import static com.android.providers.media.util.FileUtils.extractTopLevelDir;
import static com.android.providers.media.util.FileUtils.extractVolumeName;
import static com.android.providers.media.util.FileUtils.getAbsoluteSanitizedPath;
import static com.android.providers.media.util.FileUtils.isDataOrObbPath;
import static com.android.providers.media.util.FileUtils.isDataOrObbRelativePath;
import static com.android.providers.media.util.FileUtils.isDownload;
import static com.android.providers.media.util.FileUtils.isObbOrChildRelativePath;
import static com.android.providers.media.util.FileUtils.sanitizePath;
import static com.android.providers.media.util.Logging.LOGV;
import static com.android.providers.media.util.Logging.TAG;

import android.app.AppOpsManager;
import android.app.AppOpsManager.OnOpActiveChangedListener;
import android.app.AppOpsManager.OnOpChangedListener;
import android.app.DownloadManager;
import android.app.PendingIntent;
import android.app.RecoverableSecurityException;
import android.app.RemoteAction;
import android.app.compat.CompatChanges;
import android.compat.annotation.ChangeId;
import android.compat.annotation.EnabledAfter;
import android.content.BroadcastReceiver;
import android.content.ClipData;
import android.content.ClipDescription;
import android.content.ContentProvider;
import android.content.ContentProviderClient;
import android.content.ContentProviderOperation;
import android.content.ContentProviderResult;
import android.content.ContentResolver;
import android.content.ContentUris;
import android.content.ContentValues;
import android.content.Context;
import android.content.Intent;
import android.content.IntentFilter;
import android.content.OperationApplicationException;
import android.content.SharedPreferences;
import android.content.UriMatcher;
import android.content.pm.ApplicationInfo;
import android.content.pm.PackageInstaller.SessionInfo;
import android.content.pm.PackageManager;
import android.content.pm.PackageManager.NameNotFoundException;
import android.content.pm.PermissionGroupInfo;
import android.content.pm.ProviderInfo;
import android.content.res.AssetFileDescriptor;
import android.content.res.Configuration;
import android.content.res.Resources;
import android.database.Cursor;
import android.database.MatrixCursor;
import android.database.sqlite.SQLiteConstraintException;
import android.database.sqlite.SQLiteDatabase;
import android.graphics.Bitmap;
import android.graphics.BitmapFactory;
import android.graphics.drawable.Icon;
import android.icu.util.ULocale;
import android.media.ExifInterface;
import android.media.ThumbnailUtils;
import android.mtp.MtpConstants;
import android.net.Uri;
import android.os.Binder;
import android.os.Binder.ProxyTransactListener;
import android.os.Build;
import android.os.Bundle;
import android.os.CancellationSignal;
import android.os.Environment;
import android.os.IBinder;
import android.os.ParcelFileDescriptor;
import android.os.ParcelFileDescriptor.OnCloseListener;
import android.os.RemoteException;
import android.os.SystemClock;
import android.os.SystemProperties;
import android.os.Trace;
import android.os.UserHandle;
import android.os.storage.StorageManager;
import android.os.storage.StorageManager.StorageVolumeCallback;
import android.os.storage.StorageVolume;
import android.preference.PreferenceManager;
import android.provider.BaseColumns;
import android.provider.Column;
import android.provider.MediaStore;
import android.provider.MediaStore.Audio;
import android.provider.MediaStore.Audio.AudioColumns;
import android.provider.MediaStore.Audio.Playlists;
import android.provider.MediaStore.Downloads;
import android.provider.MediaStore.Files;
import android.provider.MediaStore.Files.FileColumns;
import android.provider.MediaStore.Images;
import android.provider.MediaStore.Images.ImageColumns;
import android.provider.MediaStore.MediaColumns;
import android.provider.MediaStore.Video;
import android.system.ErrnoException;
import android.system.Os;
import android.system.OsConstants;
import android.system.StructStat;
import android.text.TextUtils;
import android.text.format.DateUtils;
import android.util.ArrayMap;
import android.util.ArraySet;
import android.util.DisplayMetrics;
import android.util.Log;
import android.util.LongSparseArray;
import android.util.Size;
import android.util.SparseArray;
import android.webkit.MimeTypeMap;

import androidx.annotation.GuardedBy;
import androidx.annotation.Keep;
import androidx.annotation.NonNull;
import androidx.annotation.Nullable;
import androidx.annotation.VisibleForTesting;

import com.android.providers.media.DatabaseHelper.OnFilesChangeListener;
import com.android.providers.media.DatabaseHelper.OnLegacyMigrationListener;
import com.android.providers.media.fuse.ExternalStorageServiceImpl;
import com.android.providers.media.fuse.FuseDaemon;
import com.android.providers.media.playlist.Playlist;
import com.android.providers.media.scan.MediaScanner;
import com.android.providers.media.scan.ModernMediaScanner;
import com.android.providers.media.util.BackgroundThread;
import com.android.providers.media.util.CachedSupplier;
import com.android.providers.media.util.DatabaseUtils;
import com.android.providers.media.util.FileUtils;
import com.android.providers.media.util.ForegroundThread;
import com.android.providers.media.util.IsoInterface;
import com.android.providers.media.util.Logging;
import com.android.providers.media.util.LongArray;
import com.android.providers.media.util.Metrics;
import com.android.providers.media.util.MimeUtils;
import com.android.providers.media.util.PermissionUtils;
import com.android.providers.media.util.RedactingFileDescriptor;
import com.android.providers.media.util.SQLiteQueryBuilder;
import com.android.providers.media.util.XmpInterface;

import com.google.common.hash.Hashing;

import java.io.File;
import java.io.FileDescriptor;
import java.io.FileInputStream;
import java.io.FileNotFoundException;
import java.io.FileOutputStream;
import java.io.IOException;
import java.io.OutputStream;
import java.io.PrintWriter;
import java.nio.charset.StandardCharsets;
import java.nio.file.Path;
import java.util.ArrayList;
import java.util.Arrays;
import java.util.Collection;
import java.util.List;
import java.util.Locale;
import java.util.Map;
import java.util.Objects;
import java.util.Optional;
import java.util.Set;
import java.util.function.Consumer;
import java.util.function.Supplier;
import java.util.function.UnaryOperator;
import java.util.regex.Matcher;
import java.util.regex.Pattern;

/**
 * Media content provider. See {@link android.provider.MediaStore} for details.
 * Separate databases are kept for each external storage card we see (using the
 * card's ID as an index).  The content visible at content://media/external/...
 * changes with the card.
 */
public class MediaProvider extends ContentProvider {
    /**
     * Enables checks to stop apps from inserting and updating to private files via media provider.
     */
    @ChangeId
    @EnabledAfter(targetSdkVersion = android.os.Build.VERSION_CODES.R)
    static final long ENABLE_CHECKS_FOR_PRIVATE_FILES = 172100307L;

    /**
     * Regex of a selection string that matches a specific ID.
     */
    static final Pattern PATTERN_SELECTION_ID = Pattern.compile(
            "(?:image_id|video_id)\\s*=\\s*(\\d+)");

    /**
     * Property that indicates whether fuse is enabled.
     */
    private static final String PROP_FUSE = "persist.sys.fuse";

    /**
     * These directory names aren't declared in Environment as final variables, and so we need to
     * have the same values in separate final variables in order to have them considered constant
     * expressions.
     */
    private static final String DIRECTORY_MUSIC = "Music";
    private static final String DIRECTORY_PODCASTS = "Podcasts";
    private static final String DIRECTORY_RINGTONES = "Ringtones";
    private static final String DIRECTORY_ALARMS = "Alarms";
    private static final String DIRECTORY_NOTIFICATIONS = "Notifications";
    private static final String DIRECTORY_PICTURES = "Pictures";
    private static final String DIRECTORY_MOVIES = "Movies";
    private static final String DIRECTORY_DOWNLOADS = "Download";
    private static final String DIRECTORY_DCIM = "DCIM";
    private static final String DIRECTORY_DOCUMENTS = "Documents";
    private static final String DIRECTORY_AUDIOBOOKS = "Audiobooks";
    private static final String DIRECTORY_ANDROID = "Android";

    private static final String DIRECTORY_MEDIA = "media";
    private static final String DIRECTORY_THUMBNAILS = ".thumbnails";

    /**
     * Hard-coded filename where the current value of
     * {@link DatabaseHelper#getOrCreateUuid} is persisted on a physical SD card
     * to help identify stale thumbnail collections.
     */
    private static final String FILE_DATABASE_UUID = ".database_uuid";

    /**
     * Specify what default directories the caller gets full access to. By default, the caller
     * shouldn't get full access to any default dirs.
     * But for example, we do an exception for System Gallery apps and allow them full access to:
     * DCIM, Pictures, Movies.
     */
    private static final String INCLUDED_DEFAULT_DIRECTORIES =
            "android:included-default-directories";

    /**
     * Value indicating that operations should include database rows matching the criteria defined
     * by this key only when calling package has write permission to the database row or column is
     * {@column MediaColumns#IS_PENDING} and is set by FUSE.
     * <p>
     * Note that items <em>not</em> matching the criteria will also be included, and as part of this
     * match no additional write permission checks are carried out for those items.
     */
    private static final int MATCH_VISIBLE_FOR_FILEPATH = 32;

    /**
     * Where clause to match pending files from FUSE. Pending files from FUSE will not have
     * PATTERN_PENDING_FILEPATH_FOR_SQL pattern.
     */
    private static final String MATCH_PENDING_FROM_FUSE = String.format("lower(%s) NOT REGEXP '%s'",
            MediaColumns.DATA, PATTERN_PENDING_FILEPATH_FOR_SQL);

    /**
     * Set of {@link Cursor} columns that refer to raw filesystem paths.
     */
    private static final ArrayMap<String, Object> sDataColumns = new ArrayMap<>();

    {
        sDataColumns.put(MediaStore.MediaColumns.DATA, null);
        sDataColumns.put(MediaStore.Images.Thumbnails.DATA, null);
        sDataColumns.put(MediaStore.Video.Thumbnails.DATA, null);
        sDataColumns.put(MediaStore.Audio.PlaylistsColumns.DATA, null);
        sDataColumns.put(MediaStore.Audio.AlbumColumns.ALBUM_ART, null);
    }

    private static final Object sCacheLock = new Object();

    @GuardedBy("sCacheLock")
    private static final Set<String> sCachedExternalVolumeNames = new ArraySet<>();
    @GuardedBy("sCacheLock")
    private static final Map<String, File> sCachedVolumePaths = new ArrayMap<>();
    @GuardedBy("sCacheLock")
    private static final Map<String, Collection<File>> sCachedVolumeScanPaths = new ArrayMap<>();
    @GuardedBy("sCacheLock")
    private static final ArrayMap<File, String> sCachedVolumePathToId = new ArrayMap<>();

    /**
     * Please use {@link getDownloadsProviderAuthority()} instead of using this directly.
     */
    private static final String DOWNLOADS_PROVIDER_AUTHORITY = "downloads";

    @GuardedBy("mShouldRedactThreadIds")
    private final LongArray mShouldRedactThreadIds = new LongArray();

    public void updateVolumes() {
        synchronized (sCacheLock) {
            sCachedExternalVolumeNames.clear();
            sCachedExternalVolumeNames.addAll(MediaStore.getExternalVolumeNames(getContext()));
            Log.v(TAG, "Updated external volumes to: " + sCachedExternalVolumeNames.toString());

            sCachedVolumePaths.clear();
            sCachedVolumeScanPaths.clear();
            sCachedVolumePathToId.clear();
            try {
                sCachedVolumeScanPaths.put(MediaStore.VOLUME_INTERNAL,
                        FileUtils.getVolumeScanPaths(getContext(), MediaStore.VOLUME_INTERNAL));
            } catch (FileNotFoundException e) {
                Log.wtf(TAG, "Failed to update volume " + MediaStore.VOLUME_INTERNAL, e);
            }

            for (String volumeName : sCachedExternalVolumeNames) {
                try {
                    final Uri uri = MediaStore.Files.getContentUri(volumeName);
                    final StorageVolume volume = mStorageManager.getStorageVolume(uri);
                    sCachedVolumePaths.put(volumeName, volume.getDirectory());
                    sCachedVolumeScanPaths.put(volumeName,
                            FileUtils.getVolumeScanPaths(getContext(), volumeName));
                    sCachedVolumePathToId.put(volume.getDirectory(), volume.getId());
                } catch (IllegalStateException | FileNotFoundException e) {
                    Log.wtf(TAG, "Failed to update volume " + volumeName, e);
                }
            }
        }

        // Update filters to reflect mounted volumes so users don't get
        // confused by metadata from ejected volumes
        ForegroundThread.getExecutor().execute(() -> {
            mExternalDatabase.setFilterVolumeNames(getExternalVolumeNames());
        });
    }

    public @NonNull File getVolumePath(@NonNull String volumeName) throws FileNotFoundException {
        // Ugly hack to keep unit tests passing, where we don't always have a
        // Context to discover volumes with
        if (getContext() == null) {
            return Environment.getExternalStorageDirectory();
        }

        synchronized (sCacheLock) {
            if (sCachedVolumePaths.containsKey(volumeName)) {
                return sCachedVolumePaths.get(volumeName);
            }

            // Nothing found above; let's ask directly and cache the answer
            final File res = FileUtils.getVolumePath(getContext(), volumeName);
            sCachedVolumePaths.put(volumeName, res);
            return res;
        }
    }

    public @NonNull String getVolumeId(@NonNull File file) throws FileNotFoundException {
        synchronized (sCacheLock) {
            for (int i = 0; i < sCachedVolumePathToId.size(); i++) {
                if (FileUtils.contains(sCachedVolumePathToId.keyAt(i), file)) {
                    return sCachedVolumePathToId.valueAt(i);
                }
            }

            // Nothing found above; let's ask directly and cache the answer
            final StorageVolume volume = mStorageManager.getStorageVolume(file);
            if (volume == null) {
                throw new FileNotFoundException("Missing volume for " + file);
            }
            sCachedVolumePathToId.put(volume.getDirectory(), volume.getId());
            return volume.getId();
        }
    }

    public @NonNull Set<String> getExternalVolumeNames() {
        synchronized (sCacheLock) {
            return new ArraySet<>(sCachedExternalVolumeNames);
        }
    }

    public @NonNull Collection<File> getVolumeScanPaths(String volumeName)
            throws FileNotFoundException {
        synchronized (sCacheLock) {
            if (sCachedVolumeScanPaths.containsKey(volumeName)) {
                return new ArrayList<>(sCachedVolumeScanPaths.get(volumeName));
            }

            // Nothing found above; let's ask directly and cache the answer
            final Collection<File> res = FileUtils.getVolumeScanPaths(getContext(), volumeName);
            sCachedVolumeScanPaths.put(volumeName, res);
            return res;
        }
    }

    private StorageManager mStorageManager;
    private AppOpsManager mAppOpsManager;
    private PackageManager mPackageManager;
    private int mExternalStorageAuthorityAppId;
    private int mDownloadsAuthorityAppId;

    private Size mThumbSize;

    /**
     * Map from UID to cached {@link LocalCallingIdentity}. Values are only
     * maintained in this map while the UID is actively working with a
     * performance-critical component, such as camera.
     */
    @GuardedBy("mCachedCallingIdentity")
    private final SparseArray<LocalCallingIdentity> mCachedCallingIdentity = new SparseArray<>();

    private final OnOpActiveChangedListener mActiveListener = (code, uid, packageName, active) -> {
        synchronized (mCachedCallingIdentity) {
            if (active) {
                // TODO moltmann: Set correct featureId
                mCachedCallingIdentity.put(uid,
                        LocalCallingIdentity.fromExternal(getContext(), uid, packageName,
                                null));
            } else {
                mCachedCallingIdentity.remove(uid);
            }
        }
    };

    /**
     * Map from UID to cached {@link LocalCallingIdentity}. Values are only
     * maintained in this map until there's any change in the appops needed or packages
     * used in the {@link LocalCallingIdentity}.
     */
    @GuardedBy("mCachedCallingIdentityForFuse")
    private final SparseArray<LocalCallingIdentity> mCachedCallingIdentityForFuse =
            new SparseArray<>();

    private OnOpChangedListener mModeListener =
            (op, packageName) -> invalidateLocalCallingIdentityCache(packageName, "op " + op);

    /**
     * Retrieves a cached calling identity or creates a new one. Also, always sets the app-op
     * description for the calling identity.
     */
    private LocalCallingIdentity getCachedCallingIdentityForFuse(int uid) {
        synchronized (mCachedCallingIdentityForFuse) {
            PermissionUtils.setOpDescription("via FUSE");
            LocalCallingIdentity ident = mCachedCallingIdentityForFuse.get(uid);
            if (ident == null) {
               ident = LocalCallingIdentity.fromExternal(getContext(), uid);
               mCachedCallingIdentityForFuse.put(uid, ident);
            }
            return ident;
        }
    }

    /**
     * Calling identity state about on the current thread. Populated on demand,
     * and invalidated by {@link #onCallingPackageChanged()} when each remote
     * call is finished.
     */
    private final ThreadLocal<LocalCallingIdentity> mCallingIdentity = ThreadLocal
            .withInitial(() -> {
                PermissionUtils.setOpDescription("via MediaProvider");
                synchronized (mCachedCallingIdentity) {
                    final LocalCallingIdentity cached = mCachedCallingIdentity
                            .get(Binder.getCallingUid());
                    return (cached != null) ? cached
                            : LocalCallingIdentity.fromBinder(getContext(), this);
                }
            });

    /**
     * We simply propagate the UID that is being tracked by
     * {@link LocalCallingIdentity}, which means we accurately blame both
     * incoming Binder calls and FUSE calls.
     */
    private final ProxyTransactListener mTransactListener = new ProxyTransactListener() {
        @Override
        public Object onTransactStarted(IBinder binder, int transactionCode) {
            if (LOGV) Trace.beginSection(Thread.currentThread().getStackTrace()[5].getMethodName());
            return Binder.setCallingWorkSourceUid(mCallingIdentity.get().uid);
        }

        @Override
        public void onTransactEnded(Object session) {
            final long token = (long) session;
            Binder.restoreCallingWorkSource(token);
            if (LOGV) Trace.endSection();
        }
    };

    // In memory cache of path<->id mappings, to speed up inserts during media scan
    @GuardedBy("mDirectoryCache")
    private final ArrayMap<String, Long> mDirectoryCache = new ArrayMap<>();

    private static final String[] sDataOnlyColumn = new String[] {
        FileColumns.DATA
    };

    private static final String ID_NOT_PARENT_CLAUSE =
            "_id NOT IN (SELECT parent FROM files WHERE parent IS NOT NULL)";

    private static final String CANONICAL = "canonical";

    private BroadcastReceiver mPackageReceiver = new BroadcastReceiver() {
        @Override
        public void onReceive(Context context, Intent intent) {
            switch (intent.getAction()) {
                case Intent.ACTION_PACKAGE_REMOVED:
                case Intent.ACTION_PACKAGE_ADDED:
                    Uri uri = intent.getData();
                    String pkg = uri != null ? uri.getSchemeSpecificPart() : null;
                    if (pkg != null) {
                        invalidateLocalCallingIdentityCache(pkg, "package " + intent.getAction());
                    } else {
                        Log.w(TAG, "Failed to retrieve package from intent: " + intent.getAction());
                    }
                    break;
            }
        }
    };

    private void invalidateLocalCallingIdentityCache(String packageName, String reason) {
        synchronized (mCachedCallingIdentityForFuse) {
            try {
                Log.i(TAG, "Invalidating LocalCallingIdentity cache for package " + packageName
                        + ". Reason: " + reason);
                mCachedCallingIdentityForFuse.remove(
                        getContext().getPackageManager().getPackageUid(packageName, 0));
            } catch (NameNotFoundException ignored) {
            }
        }
    }

    private final void updateQuotaTypeForUri(@NonNull Uri uri, int mediaType) {
        Trace.beginSection("updateQuotaTypeForUri");
        File file;
        try {
            file = queryForDataFile(uri, null);
            if (!file.exists()) {
                // This can happen if an item is inserted in MediaStore before it is created
                return;
            }

            if (mediaType == FileColumns.MEDIA_TYPE_NONE) {
                // This might be because the file is hidden; but we still want to
                // attribute its quota to the correct type, so get the type from
                // the extension instead.
                mediaType = MimeUtils.resolveMediaType(MimeUtils.resolveMimeType(file));
            }

            updateQuotaTypeForFileInternal(file, mediaType);
        } catch (FileNotFoundException e) {
            // Ignore
            return;
        } finally {
            Trace.endSection();
        }
    }

    private final void updateQuotaTypeForFileInternal(File file, int mediaType) {
        try {
            switch (mediaType) {
                case FileColumns.MEDIA_TYPE_AUDIO:
                    mStorageManager.updateExternalStorageFileQuotaType(file,
                            StorageManager.QUOTA_TYPE_MEDIA_AUDIO);
                    break;
                case FileColumns.MEDIA_TYPE_VIDEO:
                    mStorageManager.updateExternalStorageFileQuotaType(file,
                            StorageManager.QUOTA_TYPE_MEDIA_VIDEO);
                    break;
                case FileColumns.MEDIA_TYPE_IMAGE:
                    mStorageManager.updateExternalStorageFileQuotaType(file,
                            StorageManager.QUOTA_TYPE_MEDIA_IMAGE);
                    break;
                default:
                    mStorageManager.updateExternalStorageFileQuotaType(file,
                            StorageManager.QUOTA_TYPE_MEDIA_NONE);
                    break;
            }
        } catch (IOException e) {
            Log.w(TAG, "Failed to update quota type for " + file.getPath(), e);
        }
    }

    /**
     * Since these operations are in the critical path of apps working with
     * media, we only collect the {@link Uri} that need to be notified, and all
     * other side-effect operations are delegated to {@link BackgroundThread} so
     * that we return as quickly as possible.
     */
    private final OnFilesChangeListener mFilesListener = new OnFilesChangeListener() {
        @Override
        public void onInsert(@NonNull DatabaseHelper helper, @NonNull String volumeName, long id,
                int mediaType, boolean isDownload) {
            handleInsertedRowForFuse(id);
            acceptWithExpansion(helper::notifyInsert, volumeName, id, mediaType, isDownload);

            helper.postBackground(() -> {
                if (helper.isExternal()) {
                    // Update the quota type on the filesystem
                    Uri fileUri = MediaStore.Files.getContentUri(volumeName, id);
                    updateQuotaTypeForUri(fileUri, mediaType);
                }

                // Tell our SAF provider so it knows when views are no longer empty
                MediaDocumentsProvider.onMediaStoreInsert(getContext(), volumeName, mediaType, id);
            });
        }

        @Override
        public void onUpdate(@NonNull DatabaseHelper helper, @NonNull String volumeName,
                long oldId, int oldMediaType, boolean oldIsDownload,
                long newId, int newMediaType, boolean newIsDownload,
                String oldOwnerPackage, String newOwnerPackage, String oldPath) {
            final boolean isDownload = oldIsDownload || newIsDownload;
            final Uri fileUri = MediaStore.Files.getContentUri(volumeName, oldId);
            handleUpdatedRowForFuse(oldPath, oldOwnerPackage, oldId, newId);
            handleOwnerPackageNameChange(oldPath, oldOwnerPackage, newOwnerPackage);
            acceptWithExpansion(helper::notifyUpdate, volumeName, oldId, oldMediaType, isDownload);

            helper.postBackground(() -> {
                if (helper.isExternal()) {
                    // Update the quota type on the filesystem
                    updateQuotaTypeForUri(fileUri, newMediaType);
                }
            });

            if (newMediaType != oldMediaType) {
                acceptWithExpansion(helper::notifyUpdate, volumeName, oldId, newMediaType,
                        isDownload);

                helper.postBackground(() -> {
                    // Invalidate any thumbnails when the media type changes
                    invalidateThumbnails(fileUri);
                });
            }
        }

        @Override
        public void onDelete(@NonNull DatabaseHelper helper, @NonNull String volumeName, long id,
                int mediaType, boolean isDownload, String ownerPackageName, String path) {
            handleDeletedRowForFuse(path, ownerPackageName, id);
            acceptWithExpansion(helper::notifyDelete, volumeName, id, mediaType, isDownload);

            helper.postBackground(() -> {
                // Item no longer exists, so revoke all access to it
                Trace.beginSection("revokeUriPermission");
                try {
                    acceptWithExpansion((uri) -> {
                        getContext().revokeUriPermission(uri, ~0);
                    }, volumeName, id, mediaType, isDownload);
                } finally {
                    Trace.endSection();
                }

                // Invalidate any thumbnails now that media is gone
                invalidateThumbnails(MediaStore.Files.getContentUri(volumeName, id));

                // Tell our SAF provider so it can revoke too
                MediaDocumentsProvider.onMediaStoreDelete(getContext(), volumeName, mediaType, id);
            });
        }
    };

    private final UnaryOperator<String> mIdGenerator = path -> {
        final long rowId = mCallingIdentity.get().getDeletedRowId(path);
        if (rowId != -1 && isFuseThread()) {
            return String.valueOf(rowId);
        }
        return null;
    };

    /** {@hide} */
    public static final OnLegacyMigrationListener MIGRATION_LISTENER =
            new OnLegacyMigrationListener() {
        @Override
        public void onStarted(ContentProviderClient client, String volumeName) {
            MediaStore.startLegacyMigration(ContentResolver.wrap(client), volumeName);
        }

        @Override
        public void onProgress(ContentProviderClient client, String volumeName,
                long progress, long total) {
            // TODO: notify blocked threads of progress once we can change APIs
        }

        @Override
        public void onFinished(ContentProviderClient client, String volumeName) {
            MediaStore.finishLegacyMigration(ContentResolver.wrap(client), volumeName);
        }
    };

    /**
     * Apply {@link Consumer#accept} to the given item.
     * <p>
     * Since media items can be exposed through multiple collections or views,
     * this method expands the single item being accepted to also accept all
     * relevant views.
     */
    private void acceptWithExpansion(@NonNull Consumer<Uri> consumer, @NonNull String volumeName,
            long id, int mediaType, boolean isDownload) {
        switch (mediaType) {
            case FileColumns.MEDIA_TYPE_AUDIO:
                consumer.accept(MediaStore.Audio.Media.getContentUri(volumeName, id));

                // Any changing audio items mean we probably need to invalidate all
                // indexed views built from that media
                consumer.accept(Audio.Genres.getContentUri(volumeName));
                consumer.accept(Audio.Playlists.getContentUri(volumeName));
                consumer.accept(Audio.Artists.getContentUri(volumeName));
                consumer.accept(Audio.Albums.getContentUri(volumeName));
                break;

            case FileColumns.MEDIA_TYPE_VIDEO:
                consumer.accept(MediaStore.Video.Media.getContentUri(volumeName, id));
                break;

            case FileColumns.MEDIA_TYPE_IMAGE:
                consumer.accept(MediaStore.Images.Media.getContentUri(volumeName, id));
                break;
        }

        // Also notify through any generic views
        consumer.accept(MediaStore.Files.getContentUri(volumeName, id));
        if (isDownload) {
            consumer.accept(MediaStore.Downloads.getContentUri(volumeName, id));
        }

        // Rinse and repeat through any synthetic views
        switch (volumeName) {
            case MediaStore.VOLUME_INTERNAL:
            case MediaStore.VOLUME_EXTERNAL:
                // Already a top-level view, no need to expand
                break;
            default:
                acceptWithExpansion(consumer, MediaStore.VOLUME_EXTERNAL,
                        id, mediaType, isDownload);
                break;
        }
    }

    /**
     * Ensure that default folders are created on mounted primary storage
     * devices. We only do this once per volume so we don't annoy the user if
     * deleted manually.
     */
    private void ensureDefaultFolders(@NonNull String volumeName, @NonNull SQLiteDatabase db) {
        try {
            final File path = getVolumePath(volumeName);
            final StorageVolume vol = mStorageManager.getStorageVolume(path);
            final String key;
            if (vol == null) {
                Log.w(TAG, "Failed to ensure default folders for " + volumeName);
                return;
            }

            if (vol.isPrimary()) {
                key = "created_default_folders";
            } else {
                key = "created_default_folders_" + vol.getMediaStoreVolumeName();
            }

            final SharedPreferences prefs = PreferenceManager
                    .getDefaultSharedPreferences(getContext());
            if (prefs.getInt(key, 0) == 0) {
                for (String folderName : DEFAULT_FOLDER_NAMES) {
                    final File folder = new File(vol.getDirectory(), folderName);
                    if (!folder.exists()) {
                        folder.mkdirs();
                        insertDirectory(db, folder.getAbsolutePath());
                    }
                }

                SharedPreferences.Editor editor = prefs.edit();
                editor.putInt(key, 1);
                editor.commit();
            }
        } catch (IOException e) {
            Log.w(TAG, "Failed to ensure default folders for " + volumeName, e);
        }
    }

    /**
     * Ensure that any thumbnail collections on the given storage volume can be
     * used with the given {@link DatabaseHelper}. If the
     * {@link DatabaseHelper#getOrCreateUuid} doesn't match the UUID found on
     * disk, then all thumbnails will be considered stable and will be deleted.
     */
    private void ensureThumbnailsValid(@NonNull String volumeName, @NonNull SQLiteDatabase db) {
        final String uuidFromDatabase = DatabaseHelper.getOrCreateUuid(db);
        try {
            for (File dir : getThumbnailDirectories(volumeName)) {
                if (!dir.exists()) {
                    dir.mkdirs();
                }

                final File file = new File(dir, FILE_DATABASE_UUID);
                final Optional<String> uuidFromDisk = FileUtils.readString(file);

                final boolean updateUuid;
                if (!uuidFromDisk.isPresent()) {
                    // For newly inserted volumes or upgrading of existing volumes,
                    // assume that our current UUID is valid
                    updateUuid = true;
                } else if (!Objects.equals(uuidFromDatabase, uuidFromDisk.get())) {
                    // The UUID of database disagrees with the one on disk,
                    // which means we can't trust any thumbnails
                    Log.d(TAG, "Invalidating all thumbnails under " + dir);
                    FileUtils.walkFileTreeContents(dir.toPath(), this::deleteAndInvalidate);
                    updateUuid = true;
                } else {
                    updateUuid = false;
                }

                if (updateUuid) {
                    FileUtils.writeString(file, Optional.of(uuidFromDatabase));
                }
            }
        } catch (IOException e) {
            Log.w(TAG, "Failed to ensure thumbnails valid for " + volumeName, e);
        }
    }

    @Override
    public void attachInfo(Context context, ProviderInfo info) {
        Log.v(TAG, "Attached " + info.authority + " from " + info.applicationInfo.packageName);

        mUriMatcher = new LocalUriMatcher(info.authority);

        super.attachInfo(context, info);
    }

    @Override
    public boolean onCreate() {
        final Context context = getContext();

        // Shift call statistics back to the original caller
        Binder.setProxyTransactListener(mTransactListener);

        mStorageManager = context.getSystemService(StorageManager.class);
        mAppOpsManager = context.getSystemService(AppOpsManager.class);
        mPackageManager = context.getPackageManager();

        // Reasonable thumbnail size is half of the smallest screen edge width
        final DisplayMetrics metrics = context.getResources().getDisplayMetrics();
        final int thumbSize = Math.min(metrics.widthPixels, metrics.heightPixels) / 2;
        mThumbSize = new Size(thumbSize, thumbSize);

        mMediaScanner = new ModernMediaScanner(context);

        mInternalDatabase = new DatabaseHelper(context, INTERNAL_DATABASE_NAME,
                true, false, false, Column.class,
                Metrics::logSchemaChange, mFilesListener, MIGRATION_LISTENER, mIdGenerator);
        mExternalDatabase = new DatabaseHelper(context, EXTERNAL_DATABASE_NAME,
                false, false, false, Column.class,
                Metrics::logSchemaChange, mFilesListener, MIGRATION_LISTENER, mIdGenerator);

        final IntentFilter packageFilter = new IntentFilter();
        packageFilter.setPriority(10);
        packageFilter.addDataScheme("package");
        packageFilter.addAction(Intent.ACTION_PACKAGE_ADDED);
        packageFilter.addAction(Intent.ACTION_PACKAGE_REMOVED);
        context.registerReceiver(mPackageReceiver, packageFilter);

        // Watch for invalidation of cached volumes
        mStorageManager.registerStorageVolumeCallback(context.getMainExecutor(),
                new StorageVolumeCallback() {
                    @Override
                    public void onStateChanged(@NonNull StorageVolume volume) {
                        updateVolumes();
                   }
                });

        updateVolumes();
        attachVolume(MediaStore.VOLUME_INTERNAL, /* validate */ false);
        for (String volumeName : getExternalVolumeNames()) {
            attachVolume(volumeName, /* validate */ false);
        }

        // Watch for performance-sensitive activity
        mAppOpsManager.startWatchingActive(new String[] {
                AppOpsManager.OPSTR_CAMERA
        }, context.getMainExecutor(), mActiveListener);

        mAppOpsManager.startWatchingMode(AppOpsManager.OPSTR_READ_EXTERNAL_STORAGE,
                null /* all packages */, mModeListener);
        mAppOpsManager.startWatchingMode(AppOpsManager.OPSTR_WRITE_EXTERNAL_STORAGE,
                null /* all packages */, mModeListener);
        mAppOpsManager.startWatchingMode(permissionToOp(ACCESS_MEDIA_LOCATION),
                null /* all packages */, mModeListener);
        // Legacy apps
        mAppOpsManager.startWatchingMode(AppOpsManager.OPSTR_LEGACY_STORAGE,
                null /* all packages */, mModeListener);
        // File managers
        mAppOpsManager.startWatchingMode(AppOpsManager.OPSTR_MANAGE_EXTERNAL_STORAGE,
                null /* all packages */, mModeListener);
        // Default gallery changes
        mAppOpsManager.startWatchingMode(AppOpsManager.OPSTR_WRITE_MEDIA_IMAGES,
                null /* all packages */, mModeListener);
        mAppOpsManager.startWatchingMode(AppOpsManager.OPSTR_WRITE_MEDIA_VIDEO,
                null /* all packages */, mModeListener);
        try {
            // Here we are forced to depend on the non-public API of AppOpsManager. If
            // OPSTR_NO_ISOLATED_STORAGE app op is not defined in AppOpsManager, then this call will
            // throw an IllegalArgumentException during MediaProvider startup. In combination with
            // MediaProvider's CTS tests it should give us guarantees that OPSTR_NO_ISOLATED_STORAGE
            // is defined.
            mAppOpsManager.startWatchingMode(PermissionUtils.OPSTR_NO_ISOLATED_STORAGE,
                    null /* all packages */, mModeListener);
        } catch (IllegalArgumentException e) {
            Log.w(TAG, "Failed to start watching " + PermissionUtils.OPSTR_NO_ISOLATED_STORAGE, e);
        }

        ProviderInfo provider = mPackageManager.resolveContentProvider(
                getDownloadsProviderAuthority(), PackageManager.MATCH_DIRECT_BOOT_AWARE
                | PackageManager.MATCH_DIRECT_BOOT_UNAWARE);
        if (provider != null) {
            mDownloadsAuthorityAppId = UserHandle.getAppId(provider.applicationInfo.uid);
        }

        provider = mPackageManager.resolveContentProvider(getExternalStorageProviderAuthority(),
                PackageManager.MATCH_DIRECT_BOOT_AWARE | PackageManager.MATCH_DIRECT_BOOT_UNAWARE);
        if (provider != null) {
            mExternalStorageAuthorityAppId = UserHandle.getAppId(provider.applicationInfo.uid);
        }
        return true;
    }

    @Override
    public void onCallingPackageChanged() {
        // Identity of the current thread has changed, so invalidate caches
        mCallingIdentity.remove();
    }

    public LocalCallingIdentity clearLocalCallingIdentity() {
        return clearLocalCallingIdentity(LocalCallingIdentity.fromSelf(getContext()));
    }

    public LocalCallingIdentity clearLocalCallingIdentity(LocalCallingIdentity replacement) {
        final LocalCallingIdentity token = mCallingIdentity.get();
        mCallingIdentity.set(replacement);
        return token;
    }

    public void restoreLocalCallingIdentity(LocalCallingIdentity token) {
        mCallingIdentity.set(token);
    }

    private boolean isPackageKnown(@NonNull String packageName) {
        final PackageManager pm = getContext().getPackageManager();

        // First, is the app actually installed?
        try {
            pm.getPackageInfo(packageName, PackageManager.MATCH_UNINSTALLED_PACKAGES);
            return true;
        } catch (NameNotFoundException ignored) {
        }

        // Second, is the app pending, probably from a backup/restore operation?
        for (SessionInfo si : pm.getPackageInstaller().getAllSessions()) {
            if (Objects.equals(packageName, si.getAppPackageName())) {
                return true;
            }
        }

        // I've never met this package in my life
        return false;
    }

    public void onIdleMaintenance(@NonNull CancellationSignal signal) {
        final long startTime = SystemClock.elapsedRealtime();

        // Trim any stale log files before we emit new events below
        Logging.trimPersistent();

        // Scan all volumes to resolve any staleness
        for (String volumeName : getExternalVolumeNames()) {
            // Possibly bail before digging into each volume
            signal.throwIfCanceled();

            try {
                MediaService.onScanVolume(getContext(), volumeName, REASON_IDLE);
            } catch (IOException e) {
                Log.w(TAG, e);
            }

            // Ensure that our thumbnails are valid
            mExternalDatabase.runWithTransaction((db) -> {
                ensureThumbnailsValid(volumeName, db);
                return null;
            });
        }

        // Delete any stale thumbnails
        final int staleThumbnails = mExternalDatabase.runWithTransaction((db) -> {
            return pruneThumbnails(db, signal);
        });
        Log.d(TAG, "Pruned " + staleThumbnails + " unknown thumbnails");

        // Finished orphaning any content whose package no longer exists
        final int stalePackages = mExternalDatabase.runWithTransaction((db) -> {
            final ArraySet<String> unknownPackages = new ArraySet<>();
            try (Cursor c = db.query(true, "files", new String[] { "owner_package_name" },
                    null, null, null, null, null, null, signal)) {
                while (c.moveToNext()) {
                    final String packageName = c.getString(0);
                    if (TextUtils.isEmpty(packageName)) continue;

                    if (!isPackageKnown(packageName)) {
                        unknownPackages.add(packageName);
                    }
                }
            }
            for (String packageName : unknownPackages) {
                onPackageOrphaned(db, packageName);
            }
            return unknownPackages.size();
        });
        Log.d(TAG, "Pruned " + stalePackages + " unknown packages");

        // Delete any expired content; we're paranoid about wildly changing
        // clocks, so only delete items within the last week
        final long from = ((System.currentTimeMillis() - DateUtils.WEEK_IN_MILLIS) / 1000);
        final long to = (System.currentTimeMillis() / 1000);
        final int expiredMedia = mExternalDatabase.runWithTransaction((db) -> {
            try (Cursor c = db.query(true, "files", new String[] { "volume_name", "_id" },
                    FileColumns.DATE_EXPIRES + " BETWEEN " + from + " AND " + to, null,
                    null, null, null, null, signal)) {
                while (c.moveToNext()) {
                    final String volumeName = c.getString(0);
                    final long id = c.getLong(1);
                    delete(Files.getContentUri(volumeName, id), null, null);
                }
                return c.getCount();
            }
        });
        Log.d(TAG, "Deleted " + expiredMedia + " expired items");

        // Forget any stale volumes
        mExternalDatabase.runWithTransaction((db) -> {
            final Set<String> recentVolumeNames = MediaStore
                    .getRecentExternalVolumeNames(getContext());
            final Set<String> knownVolumeNames = new ArraySet<>();
            try (Cursor c = db.query(true, "files", new String[] { MediaColumns.VOLUME_NAME },
                    null, null, null, null, null, null, signal)) {
                while (c.moveToNext()) {
                    knownVolumeNames.add(c.getString(0));
                }
            }
            final Set<String> staleVolumeNames = new ArraySet<>();
            staleVolumeNames.addAll(knownVolumeNames);
            staleVolumeNames.removeAll(recentVolumeNames);
            for (String staleVolumeName : staleVolumeNames) {
                final int num = db.delete("files", FileColumns.VOLUME_NAME + "=?",
                        new String[] { staleVolumeName });
                Log.d(TAG, "Forgot " + num + " stale items from " + staleVolumeName);
            }
            return null;
        });

        synchronized (mDirectoryCache) {
            mDirectoryCache.clear();
        }

        final long itemCount = mExternalDatabase.runWithTransaction((db) -> {
            return DatabaseHelper.getItemCount(db);
        });

        final long durationMillis = (SystemClock.elapsedRealtime() - startTime);
        Metrics.logIdleMaintenance(MediaStore.VOLUME_EXTERNAL, itemCount,
                durationMillis, staleThumbnails, expiredMedia);
    }

    public void onPackageOrphaned(String packageName) {
        mExternalDatabase.runWithTransaction((db) -> {
            onPackageOrphaned(db, packageName);
            return null;
        });
    }

    public void onPackageOrphaned(@NonNull SQLiteDatabase db, @NonNull String packageName) {
        final ContentValues values = new ContentValues();
        values.putNull(FileColumns.OWNER_PACKAGE_NAME);

        final int count = db.update("files", values,
                "owner_package_name=?", new String[] { packageName });
        if (count > 0) {
            Log.d(TAG, "Orphaned " + count + " items belonging to "
                    + packageName + " on " + db.getPath());
        }
    }

    public void scanDirectory(File file, int reason) {
        mMediaScanner.scanDirectory(file, reason);
    }

    public Uri scanFile(File file, int reason) {
        return mMediaScanner.scanFile(file, reason);
    }

    public Uri scanFile(File file, int reason, String ownerPackage) {
        return mMediaScanner.scanFile(file, reason, ownerPackage);
    }

    /**
     * Makes MediaScanner scan the given file.
     * @param file path of the file to be scanned
     *
     * Called from JNI in jni/MediaProviderWrapper.cpp
     */
    @Keep
    public void scanFileForFuse(String file) {
        scanFile(new File(file), REASON_DEMAND);
    }

    /**
     * Called when a new file is created through FUSE
     *
     * @param file path of the file that was created
     *
     * Called from JNI in jni/MediaProviderWrapper.cpp
     */
    @Keep
    public void onFileCreatedForFuse(String path) {
        // Make sure we update the quota type of the file
        BackgroundThread.getExecutor().execute(() -> {
            File file = new File(path);
            int mediaType = MimeUtils.resolveMediaType(MimeUtils.resolveMimeType(file));
            updateQuotaTypeForFileInternal(file, mediaType);
        });
    }

    /**
     * Returns true if the app denoted by the given {@code uid} and {@code packageName} is allowed
     * to clear other apps' cache directories.
     */
    static boolean hasPermissionToClearCaches(Context context, ApplicationInfo ai) {
        PermissionUtils.setOpDescription("clear app cache");
        try {
            return PermissionUtils.checkPermissionManager(context, /* pid */ -1, ai.uid,
                    ai.packageName, /* attributionTag */ null);
        } finally {
            PermissionUtils.clearOpDescription();
        }
    }

    @VisibleForTesting
    void computeAudioLocalizedValues(ContentValues values) {
        try {
            final String title = values.getAsString(AudioColumns.TITLE);
            final String titleRes = values.getAsString(AudioColumns.TITLE_RESOURCE_URI);

            if (!TextUtils.isEmpty(titleRes)) {
                final String localized = getLocalizedTitle(titleRes);
                if (!TextUtils.isEmpty(localized)) {
                    values.put(AudioColumns.TITLE, localized);
                }
            } else {
                final String localized = getLocalizedTitle(title);
                if (!TextUtils.isEmpty(localized)) {
                    values.put(AudioColumns.TITLE, localized);
                    values.put(AudioColumns.TITLE_RESOURCE_URI, title);
                }
            }
        } catch (Exception e) {
            Log.w(TAG, "Failed to localize title", e);
        }
    }

    @VisibleForTesting
    static void computeAudioKeyValues(ContentValues values) {
        computeAudioKeyValue(values, AudioColumns.TITLE, AudioColumns.TITLE_KEY, /* focusId */
                null, /* hashValue */ 0);
        computeAudioKeyValue(values, AudioColumns.ARTIST, AudioColumns.ARTIST_KEY,
                AudioColumns.ARTIST_ID, /* hashValue */ 0);
        computeAudioKeyValue(values, AudioColumns.GENRE, AudioColumns.GENRE_KEY,
                AudioColumns.GENRE_ID, /* hashValue */ 0);
        computeAudioAlbumKeyValue(values);
    }

    /**
     * To distinguish same-named albums, we append a hash. The hash is
     * based on the "album artist" tag if present, otherwise on the path of
     * the parent directory of the audio file.
     */
    private static void computeAudioAlbumKeyValue(ContentValues values) {
        int hashCode = 0;

        final String albumArtist = values.getAsString(MediaColumns.ALBUM_ARTIST);
        if (!TextUtils.isEmpty(albumArtist)) {
            hashCode = albumArtist.hashCode();
        } else {
            final String path = values.getAsString(MediaColumns.DATA);
            if (!TextUtils.isEmpty(path)) {
                hashCode = path.substring(0, path.lastIndexOf('/')).hashCode();
            }
        }

        computeAudioKeyValue(values, AudioColumns.ALBUM, AudioColumns.ALBUM_KEY,
                AudioColumns.ALBUM_ID, hashCode);
    }

    private static void computeAudioKeyValue(@NonNull ContentValues values, @NonNull String focus,
            @Nullable String focusKey, @Nullable String focusId, int hashValue) {
        if (focusKey != null) values.remove(focusKey);
        if (focusId != null) values.remove(focusId);

        final String value = values.getAsString(focus);
        if (TextUtils.isEmpty(value)) return;

        final String key = Audio.keyFor(value);
        if (key == null) return;

        if (focusKey != null) {
            values.put(focusKey, key);
        }
        if (focusId != null) {
            // Many apps break if we generate negative IDs, so trim off the
            // highest bit to ensure we're always unsigned
            final long id = Hashing.farmHashFingerprint64().hashString(key + hashValue,
                    StandardCharsets.UTF_8).asLong() & ~(1L << 63);
            values.put(focusId, id);
        }
    }

    @Override
    public Uri canonicalize(Uri uri) {
        final boolean allowHidden = isCallingPackageAllowedHidden();
        final int match = matchUri(uri, allowHidden);

        // Skip when we have nothing to canonicalize
        if ("1".equals(uri.getQueryParameter(CANONICAL))) {
            return uri;
        }

        try (Cursor c = queryForSingleItem(uri, null, null, null, null)) {
            switch (match) {
                case AUDIO_MEDIA_ID: {
                    final String title = getDefaultTitleFromCursor(c);
                    if (!TextUtils.isEmpty(title)) {
                        final Uri.Builder builder = uri.buildUpon();
                        builder.appendQueryParameter(AudioColumns.TITLE, title);
                        builder.appendQueryParameter(CANONICAL, "1");
                        return builder.build();
                    }
                    break;
                }
                case VIDEO_MEDIA_ID:
                case IMAGES_MEDIA_ID: {
                    final String documentId = c
                            .getString(c.getColumnIndexOrThrow(MediaColumns.DOCUMENT_ID));
                    if (!TextUtils.isEmpty(documentId)) {
                        final Uri.Builder builder = uri.buildUpon();
                        builder.appendQueryParameter(MediaColumns.DOCUMENT_ID, documentId);
                        builder.appendQueryParameter(CANONICAL, "1");
                        return builder.build();
                    }
                    break;
                }
            }
        } catch (FileNotFoundException e) {
            Log.w(TAG, e.getMessage());
        }
        return null;
    }

    @Override
    public Uri uncanonicalize(Uri uri) {
        final boolean allowHidden = isCallingPackageAllowedHidden();
        final int match = matchUri(uri, allowHidden);

        // Skip when we have nothing to uncanonicalize
        if (!"1".equals(uri.getQueryParameter(CANONICAL))) {
            return uri;
        }

        // Extract values and then clear to avoid recursive lookups
        final String title = uri.getQueryParameter(AudioColumns.TITLE);
        final String documentId = uri.getQueryParameter(MediaColumns.DOCUMENT_ID);
        uri = uri.buildUpon().clearQuery().build();

        switch (match) {
            case AUDIO_MEDIA_ID: {
                // First check for an exact match
                try (Cursor c = queryForSingleItem(uri, null, null, null, null)) {
                    if (Objects.equals(title, getDefaultTitleFromCursor(c))) {
                        return uri;
                    }
                } catch (FileNotFoundException e) {
                    Log.w(TAG, "Trouble resolving " + uri + "; falling back to search: " + e);
                }

                // Otherwise fallback to searching
                final Uri baseUri = ContentUris.removeId(uri);
                try (Cursor c = queryForSingleItem(baseUri,
                        new String[] { BaseColumns._ID },
                        AudioColumns.TITLE + "=?", new String[] { title }, null)) {
                    return ContentUris.withAppendedId(baseUri, c.getLong(0));
                } catch (FileNotFoundException e) {
                    Log.w(TAG, "Failed to resolve " + uri + ": " + e);
                    return null;
                }
            }
            case VIDEO_MEDIA_ID:
            case IMAGES_MEDIA_ID: {
                // First check for an exact match
                try (Cursor c = queryForSingleItem(uri, null, null, null, null)) {
                    if (Objects.equals(title, getDefaultTitleFromCursor(c))) {
                        return uri;
                    }
                } catch (FileNotFoundException e) {
                    Log.w(TAG, "Trouble resolving " + uri + "; falling back to search: " + e);
                }

                // Otherwise fallback to searching
                final Uri baseUri = ContentUris.removeId(uri);
                try (Cursor c = queryForSingleItem(baseUri,
                        new String[] { BaseColumns._ID },
                        MediaColumns.DOCUMENT_ID + "=?", new String[] { documentId }, null)) {
                    return ContentUris.withAppendedId(baseUri, c.getLong(0));
                } catch (FileNotFoundException e) {
                    Log.w(TAG, "Failed to resolve " + uri + ": " + e);
                    return null;
                }
            }
        }

        return uri;
    }

    private Uri safeUncanonicalize(Uri uri) {
        Uri newUri = uncanonicalize(uri);
        if (newUri != null) {
            return newUri;
        }
        return uri;
    }

    /**
     * @return where clause to exclude database rows where
     * <ul>
     * <li> {@code column} is set or
     * <li> {@code column} is {@link MediaColumns#IS_PENDING} and is set by FUSE and not owned by
     * calling package.
     * </ul>
     */
    private String getWhereClauseForMatchExclude(@NonNull String column) {
        if (column.equalsIgnoreCase(MediaColumns.IS_PENDING)) {
            final String callingPackage = getCallingPackageOrSelf();
            final String matchSharedPackagesClause = FileColumns.OWNER_PACKAGE_NAME + " IN "
                    + getSharedPackages();
            // Include owned pending files from Fuse
            return String.format("%s=0 OR (%s=1 AND %s AND %s)", column, column,
                    MATCH_PENDING_FROM_FUSE, matchSharedPackagesClause);
        }
        return column + "=0";
    }

    /**
     * @return where clause to include database rows where
     * <ul>
     * <li> {@code column} is not set or
     * <li> {@code column} is set and calling package has write permission to corresponding db row
     *      or {@code column} is {@link MediaColumns#IS_PENDING} and is set by FUSE.
     * </ul>
     * The method is used to match db rows corresponding to writable pending and trashed files.
     */
    @Nullable
    private String getWhereClauseForMatchableVisibleFromFilePath(@NonNull Uri uri,
            @NonNull String column) {
        if (isCallingPackageLegacyWrite() || checkCallingPermissionGlobal(uri, /*forWrite*/ true)) {
            // No special filtering needed
            return null;
        }

        final String callingPackage = getCallingPackageOrSelf();

        final ArrayList<String> options = new ArrayList<>();
        switch(matchUri(uri, isCallingPackageAllowedHidden())) {
            case IMAGES_MEDIA_ID:
            case IMAGES_MEDIA:
            case IMAGES_THUMBNAILS_ID:
            case IMAGES_THUMBNAILS:
                if (checkCallingPermissionImages(/*forWrite*/ true, callingPackage)) {
                    // No special filtering needed
                    return null;
                }
                break;
            case AUDIO_MEDIA_ID:
            case AUDIO_MEDIA:
            case AUDIO_PLAYLISTS_ID:
            case AUDIO_PLAYLISTS:
                if (checkCallingPermissionAudio(/*forWrite*/ true, callingPackage)) {
                    // No special filtering needed
                    return null;
                }
                break;
            case VIDEO_MEDIA_ID:
            case VIDEO_MEDIA:
            case VIDEO_THUMBNAILS_ID:
            case VIDEO_THUMBNAILS:
                if (checkCallingPermissionVideo(/*firWrite*/ true, callingPackage)) {
                    // No special filtering needed
                    return null;
                }
                break;
            case DOWNLOADS_ID:
            case DOWNLOADS:
                // No app has special permissions for downloads.
                break;
            case FILES_ID:
            case FILES:
                if (checkCallingPermissionAudio(/*forWrite*/ true, callingPackage)) {
                    // Allow apps with audio permission to include audio* media types.
                    options.add(DatabaseUtils.bindSelection("media_type=?",
                            FileColumns.MEDIA_TYPE_AUDIO));
                    options.add(DatabaseUtils.bindSelection("media_type=?",
                            FileColumns.MEDIA_TYPE_PLAYLIST));
                    options.add(DatabaseUtils.bindSelection("media_type=?",
                            FileColumns.MEDIA_TYPE_SUBTITLE));
                }
                if (checkCallingPermissionVideo(/*forWrite*/ true, callingPackage)) {
                    // Allow apps with video permission to include video* media types.
                    options.add(DatabaseUtils.bindSelection("media_type=?",
                            FileColumns.MEDIA_TYPE_VIDEO));
                    options.add(DatabaseUtils.bindSelection("media_type=?",
                            FileColumns.MEDIA_TYPE_SUBTITLE));
                }
                if (checkCallingPermissionImages(/*forWrite*/ true, callingPackage)) {
                    // Allow apps with images permission to include images* media types.
                    options.add(DatabaseUtils.bindSelection("media_type=?",
                            FileColumns.MEDIA_TYPE_IMAGE));
                }
                break;
            default:
                // is_pending, is_trashed are not applicable for rest of the media tables.
                return null;
        }

        final String matchSharedPackagesClause = FileColumns.OWNER_PACKAGE_NAME + " IN "
                + getSharedPackages();
        options.add(DatabaseUtils.bindSelection(matchSharedPackagesClause));

        if (column.equalsIgnoreCase(MediaColumns.IS_PENDING)) {
            // Include all pending files from Fuse
            options.add(MATCH_PENDING_FROM_FUSE);
        }

        final String matchWritableRowsClause = String.format("%s=0 OR (%s=1 AND %s)", column,
                column, TextUtils.join(" OR ", options));
        return matchWritableRowsClause;
    }

    /**
     * Gets list of files in {@code path} from media provider database.
     *
     * @param path path of the directory.
     * @param uid UID of the calling process.
     * @return a list of file names in the given directory path.
     * An empty list is returned if no files are visible to the calling app or the given directory
     * does not have any files.
     * A list with ["/"] is returned if the path is not indexed by MediaProvider database or
     * calling package is a legacy app and has appropriate storage permissions for the given path.
     * In both scenarios file names should be obtained from lower file system.
     * A list with empty string[""] is returned if the calling package doesn't have access to the
     * given path.
     *
     * <p>Directory names are always obtained from lower file system.
     *
     * Called from JNI in jni/MediaProviderWrapper.cpp
     */
    @Keep
    public String[] getFilesInDirectoryForFuse(String path, int uid) {
        final LocalCallingIdentity token =
                clearLocalCallingIdentity(getCachedCallingIdentityForFuse(uid));

        try {
            if (isPrivatePackagePathNotOwnedByCaller(path)) {
                return new String[] {""};
            }

            // Do not allow apps to list Android/data or Android/obb dirs. Installer and
            // MOUNT_EXTERNAL_ANDROID_WRITABLE apps won't be blocked by this, as their OBB dirs
            // are mounted to lowerfs directly.
            if (isDataOrObbPath(path)) {
                return new String[] {""};
            }

            if (shouldBypassFuseRestrictions(/*forWrite*/ false, path)) {
                return new String[] {"/"};
            }
            // Legacy apps that made is this far don't have the right storage permission and hence
            // are not allowed to access anything other than their external app directory
            if (isCallingPackageRequestingLegacy()) {
                return new String[] {""};
            }

            // Get relative path for the contents of given directory.
            String relativePath = extractRelativePathWithDisplayName(path);

            if (relativePath == null) {
                // Path is /storage/emulated/, if relativePath is null, MediaProvider doesn't
                // have any details about the given directory. Use lower file system to obtain
                // files and directories in the given directory.
                return new String[] {"/"};
            }

            // For all other paths, get file names from media provider database.
            // Return media and non-media files visible to the calling package.
            ArrayList<String> fileNamesList = new ArrayList<>();

            // Only FileColumns.DATA contains actual name of the file.
            String[] projection = {MediaColumns.DATA};

            Bundle queryArgs = new Bundle();
            queryArgs.putString(QUERY_ARG_SQL_SELECTION, MediaColumns.RELATIVE_PATH +
                    " =? and mime_type not like 'null'");
            queryArgs.putStringArray(QUERY_ARG_SQL_SELECTION_ARGS, new String[] {relativePath});
            // Get database entries for files from MediaProvider database with
            // MediaColumns.RELATIVE_PATH as the given path.
            try (final Cursor cursor = query(FileUtils.getContentUriForPath(path), projection,
                    queryArgs, null)) {
                while(cursor.moveToNext()) {
                    fileNamesList.add(extractDisplayName(cursor.getString(0)));
                }
            }
            return fileNamesList.toArray(new String[fileNamesList.size()]);
        } finally {
            restoreLocalCallingIdentity(token);
        }
    }

    /**
     * Scan files during directory renames for the following reasons:
     * <ul>
     * <li>Because we don't update db rows for directories, we scan the oldPath to discard stale
     * directory db rows. This prevents conflicts during subsequent db operations with oldPath.
     * <li>We need to scan newPath as well, because the new directory may have become hidden
     * or unhidden, in which case we need to update the media types of the contained files
     * </ul>
     */
    private void scanRenamedDirectoryForFuse(@NonNull String oldPath, @NonNull String newPath) {
        final LocalCallingIdentity token = clearLocalCallingIdentity();
        try {
            scanFile(new File(oldPath), REASON_DEMAND);
            scanFile(new File(newPath), REASON_DEMAND);
        } finally {
            restoreLocalCallingIdentity(token);
        }
    }

    /**
     * Checks if given {@code mimeType} is supported in {@code path}.
     */
    private boolean isMimeTypeSupportedInPath(String path, String mimeType) {
        final String supportedPrimaryMimeType;
        final int match = matchUri(getContentUriForFile(path, mimeType), true);
        switch (match) {
            case AUDIO_MEDIA:
                supportedPrimaryMimeType = "audio";
                break;
            case VIDEO_MEDIA:
                supportedPrimaryMimeType = "video";
                break;
            case IMAGES_MEDIA:
                supportedPrimaryMimeType = "image";
                break;
            default:
                supportedPrimaryMimeType = ClipDescription.MIMETYPE_UNKNOWN;
        }
        return (supportedPrimaryMimeType.equalsIgnoreCase(ClipDescription.MIMETYPE_UNKNOWN) ||
                MimeUtils.startsWithIgnoreCase(mimeType, supportedPrimaryMimeType));
    }

    /**
     * Removes owner package for the renamed path if the calling package doesn't own the db row
     *
     * When oldPath is renamed to newPath, if newPath exists in the database, and caller is not the
     * owner of the file, owner package is set to 'null'. This prevents previous owner of newPath
     * from accessing renamed file.
     * @return {@code true} if
     * <ul>
     * <li> there is no corresponding database row for given {@code path}
     * <li> shared calling package is the owner of the database row
     * <li> owner package name is already set to 'null'
     * <li> updating owner package name to 'null' was successful.
     * </ul>
     * Returns {@code false} otherwise.
     */
    private boolean maybeRemoveOwnerPackageForFuseRename(@NonNull DatabaseHelper helper,
            @NonNull String path) {

        final Uri uri = FileUtils.getContentUriForPath(path);
        final int match = matchUri(uri, isCallingPackageAllowedHidden());
        final String ownerPackageName;
        final String selection = MediaColumns.DATA + " =? AND "
                + MediaColumns.OWNER_PACKAGE_NAME + " != 'null'";
        final String[] selectionArgs = new String[] {path};

        final SQLiteQueryBuilder qbForQuery =
                getQueryBuilder(TYPE_QUERY, match, uri, Bundle.EMPTY, null);
        try (Cursor c = qbForQuery.query(helper, new String[] {FileColumns.OWNER_PACKAGE_NAME},
                selection, selectionArgs, null, null, null, null, null)) {
            if (!c.moveToFirst()) {
                // We don't need to remove owner_package from db row if path doesn't exist in
                // database or owner_package is already set to 'null'
                return true;
            }
            ownerPackageName = c.getString(0);
            if (isCallingIdentitySharedPackageName(ownerPackageName)) {
                // We don't need to remove owner_package from db row if calling package is the owner
                // of the database row
                return true;
            }
        }

        final SQLiteQueryBuilder qbForUpdate =
                getQueryBuilder(TYPE_UPDATE, match, uri, Bundle.EMPTY, null);
        ContentValues values = new ContentValues();
        values.put(FileColumns.OWNER_PACKAGE_NAME, "null");
        return qbForUpdate.update(helper, values, selection, selectionArgs) == 1;
    }

    private boolean updateDatabaseForFuseRename(@NonNull DatabaseHelper helper,
            @NonNull String oldPath, @NonNull String newPath, @NonNull ContentValues values) {
        return updateDatabaseForFuseRename(helper, oldPath, newPath, values, Bundle.EMPTY);
    }

    /**
     * Updates database entry for given {@code path} with {@code values}
     */
    private boolean updateDatabaseForFuseRename(@NonNull DatabaseHelper helper,
            @NonNull String oldPath, @NonNull String newPath, @NonNull ContentValues values,
            @NonNull Bundle qbExtras) {
        final Uri uriOldPath = FileUtils.getContentUriForPath(oldPath);
        boolean allowHidden = isCallingPackageAllowedHidden();
        final SQLiteQueryBuilder qbForUpdate = getQueryBuilder(TYPE_UPDATE,
                matchUri(uriOldPath, allowHidden), uriOldPath, qbExtras, null);
        final String selection = MediaColumns.DATA + " =? ";
        int count = 0;
        boolean retryUpdateWithReplace = false;

        try {
            // TODO(b/146777893): System gallery apps can rename a media directory containing
            // non-media files. This update doesn't support updating non-media files that are not
            // owned by system gallery app.
            count = qbForUpdate.update(helper, values, selection, new String[]{oldPath});
        } catch (SQLiteConstraintException e) {
            Log.w(TAG, "Database update failed while renaming " + oldPath, e);
            retryUpdateWithReplace = true;
        }

        if (retryUpdateWithReplace) {
            // We are replacing file in newPath with file in oldPath. If calling package has
            // write permission for newPath, delete existing database entry and retry update.
            final Uri uriNewPath = FileUtils.getContentUriForPath(oldPath);
            final SQLiteQueryBuilder qbForDelete = getQueryBuilder(TYPE_DELETE,
                    matchUri(uriNewPath, allowHidden), uriNewPath, qbExtras, null);
            if (qbForDelete.delete(helper, selection, new String[] {newPath}) == 1) {
                Log.i(TAG, "Retrying database update after deleting conflicting entry");
                count = qbForUpdate.update(helper, values, selection, new String[]{oldPath});
            } else {
                return false;
            }
        }
        return count == 1;
    }

    /**
     * Gets {@link ContentValues} for updating database entry to {@code path}.
     */
    private ContentValues getContentValuesForFuseRename(String path, String newMimeType,
            boolean checkHidden) {
        ContentValues values = new ContentValues();
        values.put(MediaColumns.MIME_TYPE, newMimeType);
        values.put(MediaColumns.DATA, path);

        if (checkHidden && shouldFileBeHidden(new File(path))) {
            values.put(FileColumns.MEDIA_TYPE, FileColumns.MEDIA_TYPE_NONE);
        } else {
            int mediaType = MimeUtils.resolveMediaType(newMimeType);
            values.put(FileColumns.MEDIA_TYPE, mediaType);
        }
        final boolean allowHidden = isCallingPackageAllowedHidden();
        if (!newMimeType.equalsIgnoreCase("null") &&
                matchUri(getContentUriForFile(path, newMimeType), allowHidden) == AUDIO_MEDIA) {
            computeAudioLocalizedValues(values);
            computeAudioKeyValues(values);
        }
        FileUtils.computeValuesFromData(values, isFuseThread());
        return values;
    }

    private ArrayList<String> getIncludedDefaultDirectories() {
        final ArrayList<String> includedDefaultDirs = new ArrayList<>();
        if (checkCallingPermissionVideo(/*forWrite*/ true, null)) {
            includedDefaultDirs.add(DIRECTORY_DCIM);
            includedDefaultDirs.add(DIRECTORY_PICTURES);
            includedDefaultDirs.add(DIRECTORY_MOVIES);
        } else if (checkCallingPermissionImages(/*forWrite*/ true, null)) {
            includedDefaultDirs.add(DIRECTORY_DCIM);
            includedDefaultDirs.add(DIRECTORY_PICTURES);
        }
        return includedDefaultDirs;
    }

    /**
     * Gets all files in the given {@code path} and subdirectories of the given {@code path}.
     */
    private ArrayList<String> getAllFilesForRenameDirectory(String oldPath) {
<<<<<<< HEAD
        final String selection = FileColumns.DATA + " LIKE ? ESCAPE '\\'"
                + " and mime_type not like 'null'";
        final String[] selectionArgs = new String[] {DatabaseUtils.escapeForLike(oldPath) + "/%"};
=======
        final String selection = MediaColumns.RELATIVE_PATH + " REGEXP '^" +
                extractRelativePathWithDisplayName(oldPath) + "/?.*' and mime_type not like 'null'";
>>>>>>> 7c28a7f0
        ArrayList<String> fileList = new ArrayList<>();

        final LocalCallingIdentity token = clearLocalCallingIdentity();
        try (final Cursor c = query(FileUtils.getContentUriForPath(oldPath),
                new String[] {MediaColumns.DATA}, selection, selectionArgs, null)) {
            while (c.moveToNext()) {
                String filePath = c.getString(0);
                filePath = filePath.replaceFirst(Pattern.quote(oldPath + "/"), "");
                fileList.add(filePath);
            }
        } finally {
            restoreLocalCallingIdentity(token);
        }
        return fileList;
    }

    /**
     * Gets files in the given {@code path} and subdirectories of the given {@code path} for which
     * calling package has write permissions.
     *
     * This method throws {@code IllegalArgumentException} if the directory has one or more
     * files for which calling package doesn't have write permission or if file type is not
     * supported in {@code newPath}
     */
    private ArrayList<String> getWritableFilesForRenameDirectory(String oldPath, String newPath)
            throws IllegalArgumentException {
        // Try a simple check to see if the caller has full access to the given collections first
        // before falling back to performing a query to probe for access.
        final String oldRelativePath = extractRelativePathWithDisplayName(oldPath);
        final String newRelativePath = extractRelativePathWithDisplayName(newPath);
        boolean hasFullAccessToOldPath = false;
        boolean hasFullAccessToNewPath = false;
        for (String defaultDir : getIncludedDefaultDirectories()) {
            if (oldRelativePath.startsWith(defaultDir)) hasFullAccessToOldPath = true;
            if (newRelativePath.startsWith(defaultDir)) hasFullAccessToNewPath = true;
        }
        if (hasFullAccessToNewPath && hasFullAccessToOldPath) {
            return getAllFilesForRenameDirectory(oldPath);
        }

        final int countAllFilesInDirectory;
<<<<<<< HEAD
        final String selection = FileColumns.DATA + " LIKE ? ESCAPE '\\'"
                + " and mime_type not like 'null'";
        final String[] selectionArgs = new String[] {DatabaseUtils.escapeForLike(oldPath) + "/%"};

=======
        final String selection = MediaColumns.RELATIVE_PATH + " REGEXP '^" +
                extractRelativePathWithDisplayName(oldPath) + "/?.*' and mime_type not like 'null'";
>>>>>>> 7c28a7f0
        final Uri uriOldPath = FileUtils.getContentUriForPath(oldPath);

        final LocalCallingIdentity token = clearLocalCallingIdentity();
        try (final Cursor c = query(uriOldPath, new String[] {MediaColumns._ID}, selection,
                selectionArgs, null)) {
            // get actual number of files in the given directory.
            countAllFilesInDirectory = c.getCount();
        } finally {
            restoreLocalCallingIdentity(token);
        }

        final SQLiteQueryBuilder qb = getQueryBuilder(TYPE_UPDATE,
                matchUri(uriOldPath, isCallingPackageAllowedHidden()), uriOldPath, Bundle.EMPTY,
                null);
        final DatabaseHelper helper;
        try {
            helper = getDatabaseForUri(uriOldPath);
        } catch (VolumeNotFoundException e) {
            throw new IllegalStateException("Volume not found while querying files for renaming "
                    + oldPath);
        }

        ArrayList<String> fileList = new ArrayList<>();
        final String[] projection = {MediaColumns.DATA, MediaColumns.MIME_TYPE};
        try (Cursor c = qb.query(helper, projection, selection, selectionArgs, null, null, null,
                null, null)) {
            // Check if the calling package has write permission to all files in the given
            // directory. If calling package has write permission to all files in the directory, the
            // query with update uri should return same number of files as previous query.
            if (c.getCount() != countAllFilesInDirectory) {
                throw new IllegalArgumentException("Calling package doesn't have write permission "
                        + " to rename one or more files in " + oldPath);
            }
            while(c.moveToNext()) {
                String filePath = c.getString(0);
                filePath = filePath.replaceFirst(Pattern.quote(oldPath + "/"), "");

                final String mimeType = c.getString(1);
                if (!isMimeTypeSupportedInPath(newPath + "/" + filePath, mimeType)) {
                    throw new IllegalArgumentException("Can't rename " + oldPath + "/" + filePath
                            + ". Mime type " + mimeType + " not supported in " + newPath);
                }
                fileList.add(filePath);
            }
        }
        return fileList;
    }

    private int renameInLowerFs(String oldPath, String newPath) {
        try {
            Os.rename(oldPath, newPath);
            return 0;
        } catch (ErrnoException e) {
            final String errorMessage = "Rename " + oldPath + " to " + newPath + " failed.";
            Log.e(TAG, errorMessage, e);
            return e.errno;
        }
    }

    /**
     * Rename directory from {@code oldPath} to {@code newPath}.
     *
     * Renaming a directory is only allowed if calling package has write permission to all files in
     * the given directory tree and all file types in the given directory tree are supported by the
     * top level directory of new path. Renaming a directory is split into three steps:
     * 1. Check calling package's permissions for all files in the given directory tree. Also check
     *    file type support for all files in the {@code newPath}.
     * 2. Try updating database for all files in the directory.
     * 3. Rename the directory in lower file system. If rename in the lower file system is
     *    successful, commit database update.
     *
     * @param oldPath path of the directory to be renamed.
     * @param newPath new path of directory to be renamed.
     * @return 0 on successful rename, appropriate negated errno value if the rename is not allowed.
     * <ul>
     * <li>{@link OsConstants#EPERM} Renaming a directory with file types not supported by
     * {@code newPath} or renaming a directory with files for which calling package doesn't have
     * write permission.
     * This method can also return errno returned from {@code Os.rename} function.
     */
    private int renameDirectoryCheckedForFuse(String oldPath, String newPath) {
        final ArrayList<String> fileList;
        try {
            fileList = getWritableFilesForRenameDirectory(oldPath, newPath);
        } catch (IllegalArgumentException e) {
            final String errorMessage = "Rename " + oldPath + " to " + newPath + " failed. ";
            Log.e(TAG, errorMessage, e);
            return OsConstants.EPERM;
        }

        return renameDirectoryUncheckedForFuse(oldPath, newPath, fileList);
    }

    private int renameDirectoryUncheckedForFuse(String oldPath, String newPath,
            ArrayList<String> fileList) {
        final DatabaseHelper helper;
        try {
            helper = getDatabaseForUri(FileUtils.getContentUriForPath(oldPath));
        } catch (VolumeNotFoundException e) {
            throw new IllegalStateException("Volume not found while trying to update database for "
                    + oldPath, e);
        }

        helper.beginTransaction();
        try {
            final Bundle qbExtras = new Bundle();
            qbExtras.putStringArrayList(INCLUDED_DEFAULT_DIRECTORIES,
                    getIncludedDefaultDirectories());
            for (String filePath : fileList) {
                final String newFilePath = newPath + "/" + filePath;
                final String mimeType = MimeUtils.resolveMimeType(new File(newFilePath));
                if(!updateDatabaseForFuseRename(helper, oldPath + "/" + filePath, newFilePath,
                        getContentValuesForFuseRename(newFilePath, mimeType,
                                false /* checkHidden  - will be fixed up below */), qbExtras)) {
                    Log.e(TAG, "Calling package doesn't have write permission to rename file.");
                    return OsConstants.EPERM;
                }
            }

            // Rename the directory in lower file system.
            int errno = renameInLowerFs(oldPath, newPath);
            if (errno == 0) {
                helper.setTransactionSuccessful();
            } else {
                return errno;
            }
        } finally {
            helper.endTransaction();
        }
        // Directory movement might have made new/old path hidden.
        scanRenamedDirectoryForFuse(oldPath, newPath);
        return 0;
    }

    /**
     * Rename a file from {@code oldPath} to {@code newPath}.
     *
     * Renaming a file is split into three parts:
     * 1. Check if {@code newPath} supports new file type.
     * 2. Try updating database entry from {@code oldPath} to {@code newPath}. This update may fail
     *    if calling package doesn't have write permission for {@code oldPath} and {@code newPath}.
     * 3. Rename the file in lower file system. If Rename in lower file system succeeds, commit
     *    database update.
     * @param oldPath path of the file to be renamed.
     * @param newPath new path of the file to be renamed.
     * @return 0 on successful rename, appropriate negated errno value if the rename is not allowed.
     * <ul>
     * <li>{@link OsConstants#EPERM} Calling package doesn't have write permission for
     * {@code oldPath} or {@code newPath}, or file type is not supported by {@code newPath}.
     * This method can also return errno returned from {@code Os.rename} function.
     */
    private int renameFileCheckedForFuse(String oldPath, String newPath) {
        // Check if new mime type is supported in new path.
        final String newMimeType = MimeUtils.resolveMimeType(new File(newPath));
        if (!isMimeTypeSupportedInPath(newPath, newMimeType)) {
            return OsConstants.EPERM;
        }
        return renameFileForFuse(oldPath, newPath, /* bypassRestrictions */ false) ;
    }

    private int renameFileUncheckedForFuse(String oldPath, String newPath) {
        return renameFileForFuse(oldPath, newPath, /* bypassRestrictions */ true) ;
    }

    private static boolean shouldFileBeHidden(@NonNull File file) {
        if (FileUtils.isFileHidden(file)) {
            return true;
        }
        File parent = file.getParentFile();
        while (parent != null) {
            if (FileUtils.isDirectoryHidden(parent)) {
                return true;
            }
            parent = parent.getParentFile();
        }

        return false;
    }

    private int renameFileForFuse(String oldPath, String newPath, boolean bypassRestrictions) {
        final DatabaseHelper helper;
        try {
            helper = getDatabaseForUri(FileUtils.getContentUriForPath(oldPath));
        } catch (VolumeNotFoundException e) {
            throw new IllegalStateException("Failed to update database row with " + oldPath, e);
        }

        helper.beginTransaction();
        try {
            final String newMimeType = MimeUtils.resolveMimeType(new File(newPath));
            if (!updateDatabaseForFuseRename(helper, oldPath, newPath,
                    getContentValuesForFuseRename(newPath, newMimeType, true /* checkHidden */))) {
                if (!bypassRestrictions) {
                    Log.e(TAG, "Calling package doesn't have write permission to rename file.");
                    return OsConstants.EPERM;
                } else if (!maybeRemoveOwnerPackageForFuseRename(helper, newPath)) {
                    Log.wtf(TAG, "Couldn't clear owner package name for " + newPath);
                    return OsConstants.EPERM;
                }
            }

            // Try renaming oldPath to newPath in lower file system.
            int errno = renameInLowerFs(oldPath, newPath);
            if (errno == 0) {
                helper.setTransactionSuccessful();
            } else {
                return errno;
            }
        } finally {
            helper.endTransaction();
        }
        // The above code should have taken are of the mime/media type of the new file,
        // even if it was moved to/from a hidden directory.
        // This leaves cases where the source/dest of the move is a .nomedia file itself. Eg:
        // 1) /sdcard/foo/.nomedia => /sdcard/foo/bar.mp3
        //    in this case, the code above has given bar.mp3 the correct mime type, but we should
        //    still can /sdcard/foo, because it's now no longer hidden
        // 2) /sdcard/foo/.nomedia => /sdcard/bar/.nomedia
        //    in this case, we need to scan both /sdcard/foo and /sdcard/bar/
        // 3) /sdcard/foo/bar.mp3 => /sdcard/foo/.nomedia
        //    in this case, we need to scan all of /sdcard/foo
        if (extractDisplayName(oldPath).equals(".nomedia")) {
            scanFile(new File(oldPath).getParentFile(), REASON_DEMAND);
        }
        if (extractDisplayName(newPath).equals(".nomedia")) {
            scanFile(new File(newPath).getParentFile(), REASON_DEMAND);
        }
        return 0;
    }

    /**
     * Rename file/directory without imposing any restrictions.
     *
     * We don't impose any rename restrictions for apps that bypass scoped storage restrictions.
     * However, we update database entries for renamed files to keep the database consistent.
     */
    private int renameUncheckedForFuse(String oldPath, String newPath) {
        if (new File(oldPath).isFile()) {
            return renameFileUncheckedForFuse(oldPath, newPath);
        } else {
            return renameDirectoryUncheckedForFuse(oldPath, newPath,
                    getAllFilesForRenameDirectory(oldPath));
        }
    }

    /**
     * Rename file or directory from {@code oldPath} to {@code newPath}.
     *
     * @param oldPath path of the file or directory to be renamed.
     * @param newPath new path of the file or directory to be renamed.
     * @param uid UID of the calling package.
     * @return 0 on successful rename, appropriate errno value if the rename is not allowed.
     * <ul>
     * <li>{@link OsConstants#ENOENT} Renaming a non-existing file or renaming a file from path that
     * is not indexed by MediaProvider database.
     * <li>{@link OsConstants#EPERM} Renaming a default directory or renaming a file to a file type
     * not supported by new path.
     * This method can also return errno returned from {@code Os.rename} function.
     *
     * Called from JNI in jni/MediaProviderWrapper.cpp
     */
    @Keep
    public int renameForFuse(String oldPath, String newPath, int uid) {
        final String errorMessage = "Rename " + oldPath + " to " + newPath + " failed. ";
        final LocalCallingIdentity token =
                clearLocalCallingIdentity(getCachedCallingIdentityForFuse(uid));

        try {
            if (isPrivatePackagePathNotOwnedByCaller(oldPath)
                    || isPrivatePackagePathNotOwnedByCaller(newPath)) {
                return OsConstants.EACCES;
            }

            if (!newPath.equals(getAbsoluteSanitizedPath(newPath))) {
                Log.e(TAG, "New path name contains invalid characters.");
                return OsConstants.EPERM;
            }

            if (shouldBypassDatabaseForFuse(uid)) {
                return renameInLowerFs(oldPath, newPath);
            }

            if (shouldBypassFuseRestrictions(/*forWrite*/ true, oldPath)
                    && shouldBypassFuseRestrictions(/*forWrite*/ true, newPath)) {
                return renameUncheckedForFuse(oldPath, newPath);
            }
            // Legacy apps that made is this far don't have the right storage permission and hence
            // are not allowed to access anything other than their external app directory
            if (isCallingPackageRequestingLegacy()) {
                return OsConstants.EACCES;
            }

            final String[] oldRelativePath = sanitizePath(extractRelativePath(oldPath));
            final String[] newRelativePath = sanitizePath(extractRelativePath(newPath));
            if (oldRelativePath.length == 0 || newRelativePath.length == 0) {
                // Rename not allowed on paths that can't be translated to RELATIVE_PATH.
                Log.e(TAG, errorMessage +  "Invalid path.");
                return OsConstants.EPERM;
            }
            if (oldRelativePath.length == 1 && TextUtils.isEmpty(oldRelativePath[0])) {
                // Allow rename of files/folders other than default directories.
                final String displayName = extractDisplayName(oldPath);
                for (String defaultFolder : DEFAULT_FOLDER_NAMES) {
                    if (displayName.equals(defaultFolder)) {
                        Log.e(TAG, errorMessage + oldPath + " is a default folder."
                                + " Renaming a default folder is not allowed.");
                        return OsConstants.EPERM;
                    }
                }
            }
            if (newRelativePath.length == 1 && TextUtils.isEmpty(newRelativePath[0])) {
                Log.e(TAG, errorMessage +  newPath + " is in root folder."
                        + " Renaming a file/directory to root folder is not allowed");
                return OsConstants.EPERM;
            }

            final File directoryAndroid = new File(Environment.getExternalStorageDirectory(),
                    DIRECTORY_ANDROID);
            final File directoryAndroidMedia = new File(directoryAndroid, DIRECTORY_MEDIA);
            if (directoryAndroidMedia.getAbsolutePath().equals(oldPath)) {
                // Don't allow renaming 'Android/media' directory.
                // Android/[data|obb] are bind mounted and these paths don't go through FUSE.
                Log.e(TAG, errorMessage +  oldPath + " is a default folder in app external "
                        + "directory. Renaming a default folder is not allowed.");
                return OsConstants.EPERM;
            } else if (FileUtils.contains(directoryAndroid, new File(newPath))) {
                if (newRelativePath.length == 1) {
                    // New path is Android/*. Path is directly under Android. Don't allow moving
                    // files and directories to Android/.
                    Log.e(TAG, errorMessage +  newPath + " is in app external directory. "
                            + "Renaming a file/directory to app external directory is not "
                            + "allowed.");
                    return OsConstants.EPERM;
                } else if(!FileUtils.contains(directoryAndroidMedia, new File(newPath))) {
                    // New path is  Android/*/*. Don't allow moving of files or directories
                    // to app external directory other than media directory.
                    Log.e(TAG, errorMessage +  newPath + " is not in external media directory."
                            + "File/directory can only be renamed to a path in external media "
                            + "directory. Renaming file/directory to path in other external "
                            + "directories is not allowed");
                    return OsConstants.EPERM;
                }
            }

            // Continue renaming files/directories if rename of oldPath to newPath is allowed.
            if (new File(oldPath).isFile()) {
                return renameFileCheckedForFuse(oldPath, newPath);
            } else {
                return renameDirectoryCheckedForFuse(oldPath, newPath);
            }
        } finally {
            restoreLocalCallingIdentity(token);
        }
    }

    @Override
    public int checkUriPermission(@NonNull Uri uri, int uid,
            /* @Intent.AccessUriMode */ int modeFlags) {
        final LocalCallingIdentity token = clearLocalCallingIdentity(
                LocalCallingIdentity.fromExternal(getContext(), uid));

        try {
            final boolean allowHidden = isCallingPackageAllowedHidden();
            final int table = matchUri(uri, allowHidden);

            final DatabaseHelper helper;
            try {
                helper = getDatabaseForUri(uri);
            } catch (VolumeNotFoundException e) {
                return PackageManager.PERMISSION_DENIED;
            }

            final int type;
            final boolean forWrite;
            if ((modeFlags & Intent.FLAG_GRANT_WRITE_URI_PERMISSION) != 0) {
                type = TYPE_UPDATE;
                forWrite = true;
            } else {
                type = TYPE_QUERY;
                forWrite = false;
            }

            final SQLiteQueryBuilder qb = getQueryBuilder(type, table, uri, Bundle.EMPTY, null);
            try (Cursor c = qb.query(helper,
                    new String[] { BaseColumns._ID }, null, null, null, null, null, null, null)) {
                if (c.getCount() == 1) {
                    return PackageManager.PERMISSION_GRANTED;
                }
            }

            try {
                if (ContentUris.parseId(uri) != -1) {
                    return PackageManager.PERMISSION_DENIED;
                }
            } catch (NumberFormatException ignored) { }

            // If the uri is a valid content uri and doesn't have a valid ID at the end of the uri,
            // (i.e., uri is uri of the table not of the item/row), and app doesn't request prefix
            // grant, we are willing to grant this uri permission since this doesn't grant them any
            // extra access. This grant will only grant permissions on given uri, it will not grant
            // access to db rows of the corresponding table.
            if ((modeFlags & Intent.FLAG_GRANT_PREFIX_URI_PERMISSION) == 0) {
                return PackageManager.PERMISSION_GRANTED;
            }

            // For prefix grant on the uri with content uri without id, we don't allow apps to
            // grant access as they might end up granting access to all files.
        } finally {
            restoreLocalCallingIdentity(token);
        }
        return PackageManager.PERMISSION_DENIED;
    }

    @Override
    public Cursor query(Uri uri, String[] projection, String selection, String[] selectionArgs,
            String sortOrder) {
        return query(uri, projection,
                DatabaseUtils.createSqlQueryBundle(selection, selectionArgs, sortOrder), null);
    }

    @Override
    public Cursor query(Uri uri, String[] projection, Bundle queryArgs, CancellationSignal signal) {
        Trace.beginSection("query");
        try {
            return queryInternal(uri, projection, queryArgs, signal);
        } catch (FallbackException e) {
            return e.translateForQuery(getCallingPackageTargetSdkVersion());
        } finally {
            Trace.endSection();
        }
    }

    private Cursor queryInternal(Uri uri, String[] projection, Bundle queryArgs,
            CancellationSignal signal) throws FallbackException {
        queryArgs = (queryArgs != null) ? queryArgs : new Bundle();

        // INCLUDED_DEFAULT_DIRECTORIES extra should only be set inside MediaProvider.
        queryArgs.remove(INCLUDED_DEFAULT_DIRECTORIES);

        final ArraySet<String> honoredArgs = new ArraySet<>();
        DatabaseUtils.resolveQueryArgs(queryArgs, honoredArgs::add, this::ensureCustomCollator);

        uri = safeUncanonicalize(uri);

        final String volumeName = getVolumeName(uri);
        final int targetSdkVersion = getCallingPackageTargetSdkVersion();
        final boolean allowHidden = isCallingPackageAllowedHidden();
        final int table = matchUri(uri, allowHidden);

        //Log.v(TAG, "query: uri="+uri+", selection="+selection);
        // handle MEDIA_SCANNER before calling getDatabaseForUri()
        if (table == MEDIA_SCANNER) {
            // create a cursor to return volume currently being scanned by the media scanner
            MatrixCursor c = new MatrixCursor(new String[] {MediaStore.MEDIA_SCANNER_VOLUME});
            c.addRow(new String[] {mMediaScannerVolume});
            return c;
        }

        // Used temporarily (until we have unique media IDs) to get an identifier
        // for the current sd card, so that the music app doesn't have to use the
        // non-public getFatVolumeId method
        if (table == FS_ID) {
            MatrixCursor c = new MatrixCursor(new String[] {"fsid"});
            c.addRow(new Integer[] {mVolumeId});
            return c;
        }

        if (table == VERSION) {
            MatrixCursor c = new MatrixCursor(new String[] {"version"});
            c.addRow(new Integer[] {DatabaseHelper.getDatabaseVersion(getContext())});
            return c;
        }

        final DatabaseHelper helper = getDatabaseForUri(uri);
        final SQLiteQueryBuilder qb = getQueryBuilder(TYPE_QUERY, table, uri, queryArgs,
                honoredArgs::add);

        if (targetSdkVersion < Build.VERSION_CODES.R) {
            // Some apps are abusing "ORDER BY" clauses to inject "LIMIT"
            // clauses; gracefully lift them out.
            DatabaseUtils.recoverAbusiveSortOrder(queryArgs);

            // Some apps are abusing the Uri query parameters to inject LIMIT
            // clauses; gracefully lift them out.
            DatabaseUtils.recoverAbusiveLimit(uri, queryArgs);
        }

        if (targetSdkVersion < Build.VERSION_CODES.Q) {
            // Some apps are abusing the "WHERE" clause by injecting "GROUP BY"
            // clauses; gracefully lift them out.
            DatabaseUtils.recoverAbusiveSelection(queryArgs);

            // Some apps are abusing the first column to inject "DISTINCT";
            // gracefully lift them out.
            if ((projection != null) && (projection.length > 0)
                    && projection[0].startsWith("DISTINCT ")) {
                projection[0] = projection[0].substring("DISTINCT ".length());
                qb.setDistinct(true);
            }

            // Some apps are generating thumbnails with getThumbnail(), but then
            // ignoring the returned Bitmap and querying the raw table; give
            // them a row with enough information to find the original image.
            final String selection = queryArgs.getString(QUERY_ARG_SQL_SELECTION);
            if ((table == IMAGES_THUMBNAILS || table == VIDEO_THUMBNAILS)
                    && !TextUtils.isEmpty(selection)) {
                final Matcher matcher = PATTERN_SELECTION_ID.matcher(selection);
                if (matcher.matches()) {
                    final long id = Long.parseLong(matcher.group(1));

                    final Uri fullUri;
                    if (table == IMAGES_THUMBNAILS) {
                        fullUri = ContentUris.withAppendedId(
                                Images.Media.getContentUri(volumeName), id);
                    } else if (table == VIDEO_THUMBNAILS) {
                        fullUri = ContentUris.withAppendedId(
                                Video.Media.getContentUri(volumeName), id);
                    } else {
                        throw new IllegalArgumentException();
                    }

                    final MatrixCursor cursor = new MatrixCursor(projection);
                    final File file = ContentResolver.encodeToFile(
                            fullUri.buildUpon().appendPath("thumbnail").build());
                    final String data = file.getAbsolutePath();
                    cursor.newRow().add(MediaColumns._ID, null)
                            .add(Images.Thumbnails.IMAGE_ID, id)
                            .add(Video.Thumbnails.VIDEO_ID, id)
                            .add(MediaColumns.DATA, data);
                    return cursor;
                }
            }
        }

        final Cursor c = qb.query(helper, projection, queryArgs, signal);
        if (c != null) {
            // As a performance optimization, only configure notifications when
            // resulting cursor will leave our process
            final boolean callerIsRemote = mCallingIdentity.get().pid != android.os.Process.myPid();
            if (callerIsRemote && !isFuseThread()) {
                c.setNotificationUri(getContext().getContentResolver(), uri);
            }

            final Bundle extras = new Bundle();
            extras.putStringArray(ContentResolver.EXTRA_HONORED_ARGS,
                    honoredArgs.toArray(new String[honoredArgs.size()]));
            c.setExtras(extras);
        }
        return c;
    }

    @Override
    public String getType(Uri url) {
        final int match = matchUri(url, true);
        switch (match) {
            case IMAGES_MEDIA_ID:
            case AUDIO_MEDIA_ID:
            case AUDIO_PLAYLISTS_ID:
            case AUDIO_PLAYLISTS_ID_MEMBERS_ID:
            case VIDEO_MEDIA_ID:
            case DOWNLOADS_ID:
            case FILES_ID:
                final LocalCallingIdentity token = clearLocalCallingIdentity();
                try (Cursor cursor = queryForSingleItem(url,
                        new String[] { MediaColumns.MIME_TYPE }, null, null, null)) {
                    return cursor.getString(0);
                } catch (FileNotFoundException e) {
                    throw new IllegalArgumentException(e.getMessage());
                } finally {
                     restoreLocalCallingIdentity(token);
                }

            case IMAGES_MEDIA:
            case IMAGES_THUMBNAILS:
                return Images.Media.CONTENT_TYPE;

            case AUDIO_ALBUMART_ID:
            case AUDIO_ALBUMART_FILE_ID:
            case IMAGES_THUMBNAILS_ID:
            case VIDEO_THUMBNAILS_ID:
                return "image/jpeg";

            case AUDIO_MEDIA:
            case AUDIO_GENRES_ID_MEMBERS:
            case AUDIO_PLAYLISTS_ID_MEMBERS:
                return Audio.Media.CONTENT_TYPE;

            case AUDIO_GENRES:
            case AUDIO_MEDIA_ID_GENRES:
                return Audio.Genres.CONTENT_TYPE;
            case AUDIO_GENRES_ID:
            case AUDIO_MEDIA_ID_GENRES_ID:
                return Audio.Genres.ENTRY_CONTENT_TYPE;
            case AUDIO_PLAYLISTS:
                return Audio.Playlists.CONTENT_TYPE;

            case VIDEO_MEDIA:
                return Video.Media.CONTENT_TYPE;
            case DOWNLOADS:
                return Downloads.CONTENT_TYPE;
        }
        throw new IllegalStateException("Unknown URL : " + url);
    }

    @VisibleForTesting
    void ensureFileColumns(@NonNull Uri uri, @NonNull ContentValues values)
            throws VolumeArgumentException, VolumeNotFoundException {
        final LocalUriMatcher matcher = new LocalUriMatcher(MediaStore.AUTHORITY);
        final int match = matcher.matchUri(uri, true);
        ensureNonUniqueFileColumns(match, uri, Bundle.EMPTY, values, null /* currentPath */);
    }

    private void ensureUniqueFileColumns(int match, @NonNull Uri uri, @NonNull Bundle extras,
            @NonNull ContentValues values, @Nullable String currentPath)
            throws VolumeArgumentException, VolumeNotFoundException {
        ensureFileColumns(match, uri, extras, values, true, currentPath);
    }

    private void ensureNonUniqueFileColumns(int match, @NonNull Uri uri,
            @NonNull Bundle extras, @NonNull ContentValues values, @Nullable String currentPath)
            throws VolumeArgumentException, VolumeNotFoundException {
        ensureFileColumns(match, uri, extras, values, false, currentPath);
    }

    /**
     * Get the various file-related {@link MediaColumns} in the given
     * {@link ContentValues} into sane condition. Also validates that defined
     * columns are valid for the given {@link Uri}, such as ensuring that only
     * {@code image/*} can be inserted into
     * {@link android.provider.MediaStore.Images}.
     */
    private void ensureFileColumns(int match, @NonNull Uri uri, @NonNull Bundle extras,
            @NonNull ContentValues values, boolean makeUnique, @Nullable String currentPath)
            throws VolumeArgumentException, VolumeNotFoundException {
        Trace.beginSection("ensureFileColumns");

        Objects.requireNonNull(uri);
        Objects.requireNonNull(extras);
        Objects.requireNonNull(values);

        // Figure out defaults based on Uri being modified
        String defaultMimeType = ClipDescription.MIMETYPE_UNKNOWN;
        int defaultMediaType = FileColumns.MEDIA_TYPE_NONE;
        String defaultPrimary = Environment.DIRECTORY_DOWNLOADS;
        String defaultSecondary = null;
        List<String> allowedPrimary = Arrays.asList(
                Environment.DIRECTORY_DOWNLOADS,
                Environment.DIRECTORY_DOCUMENTS);
        switch (match) {
            case AUDIO_MEDIA:
            case AUDIO_MEDIA_ID:
                defaultMimeType = "audio/mpeg";
                defaultMediaType = FileColumns.MEDIA_TYPE_AUDIO;
                defaultPrimary = Environment.DIRECTORY_MUSIC;
                allowedPrimary = Arrays.asList(
                        Environment.DIRECTORY_ALARMS,
                        Environment.DIRECTORY_AUDIOBOOKS,
                        Environment.DIRECTORY_MUSIC,
                        Environment.DIRECTORY_NOTIFICATIONS,
                        Environment.DIRECTORY_PODCASTS,
                        Environment.DIRECTORY_RINGTONES);
                break;
            case VIDEO_MEDIA:
            case VIDEO_MEDIA_ID:
                defaultMimeType = "video/mp4";
                defaultMediaType = FileColumns.MEDIA_TYPE_VIDEO;
                defaultPrimary = Environment.DIRECTORY_MOVIES;
                allowedPrimary = Arrays.asList(
                        Environment.DIRECTORY_DCIM,
                        Environment.DIRECTORY_MOVIES,
                        Environment.DIRECTORY_PICTURES);
                break;
            case IMAGES_MEDIA:
            case IMAGES_MEDIA_ID:
                defaultMimeType = "image/jpeg";
                defaultMediaType = FileColumns.MEDIA_TYPE_IMAGE;
                defaultPrimary = Environment.DIRECTORY_PICTURES;
                allowedPrimary = Arrays.asList(
                        Environment.DIRECTORY_DCIM,
                        Environment.DIRECTORY_PICTURES);
                break;
            case AUDIO_ALBUMART:
            case AUDIO_ALBUMART_ID:
                defaultMimeType = "image/jpeg";
                defaultMediaType = FileColumns.MEDIA_TYPE_IMAGE;
                defaultPrimary = Environment.DIRECTORY_MUSIC;
                allowedPrimary = Arrays.asList(defaultPrimary);
                defaultSecondary = DIRECTORY_THUMBNAILS;
                break;
            case VIDEO_THUMBNAILS:
            case VIDEO_THUMBNAILS_ID:
                defaultMimeType = "image/jpeg";
                defaultMediaType = FileColumns.MEDIA_TYPE_IMAGE;
                defaultPrimary = Environment.DIRECTORY_MOVIES;
                allowedPrimary = Arrays.asList(defaultPrimary);
                defaultSecondary = DIRECTORY_THUMBNAILS;
                break;
            case IMAGES_THUMBNAILS:
            case IMAGES_THUMBNAILS_ID:
                defaultMimeType = "image/jpeg";
                defaultMediaType = FileColumns.MEDIA_TYPE_IMAGE;
                defaultPrimary = Environment.DIRECTORY_PICTURES;
                allowedPrimary = Arrays.asList(defaultPrimary);
                defaultSecondary = DIRECTORY_THUMBNAILS;
                break;
            case AUDIO_PLAYLISTS:
            case AUDIO_PLAYLISTS_ID:
                defaultMimeType = "audio/mpegurl";
                defaultMediaType = FileColumns.MEDIA_TYPE_PLAYLIST;
                defaultPrimary = Environment.DIRECTORY_MUSIC;
                allowedPrimary = Arrays.asList(
                        Environment.DIRECTORY_MUSIC,
                        Environment.DIRECTORY_MOVIES);
                break;
            case DOWNLOADS:
            case DOWNLOADS_ID:
                defaultPrimary = Environment.DIRECTORY_DOWNLOADS;
                allowedPrimary = Arrays.asList(defaultPrimary);
                break;
            case FILES:
            case FILES_ID:
                // Use defaults above
                break;
            default:
                Log.w(TAG, "Unhandled location " + uri + "; assuming generic files");
                break;
        }

        final String resolvedVolumeName = resolveVolumeName(uri);

        if (TextUtils.isEmpty(values.getAsString(MediaColumns.DATA))
                && MediaStore.VOLUME_INTERNAL.equals(resolvedVolumeName)) {
            // TODO: promote this to top-level check
            throw new UnsupportedOperationException(
                    "Writing to internal storage is not supported.");
        }

        // Force values when raw path provided
        if (!TextUtils.isEmpty(values.getAsString(MediaColumns.DATA))) {
            FileUtils.computeValuesFromData(values, isFuseThread());
        }

        final boolean isTargetSdkROrHigher =
                getCallingPackageTargetSdkVersion() >= Build.VERSION_CODES.R;
        final String displayName = values.getAsString(MediaColumns.DISPLAY_NAME);
        final String mimeTypeFromExt = TextUtils.isEmpty(displayName) ? null :
                MimeUtils.resolveMimeType(new File(displayName));

        if (TextUtils.isEmpty(values.getAsString(MediaColumns.MIME_TYPE))) {
            if (isTargetSdkROrHigher) {
                // Extract the MIME type from the display name if we couldn't resolve it from the
                // raw path
                if (mimeTypeFromExt != null) {
                    values.put(MediaColumns.MIME_TYPE, mimeTypeFromExt);
                } else {
                    // We couldn't resolve mimeType, it means that both display name and MIME type
                    // were missing in values, so we use defaultMimeType.
                    values.put(MediaColumns.MIME_TYPE, defaultMimeType);
                }
            } else if (defaultMediaType == FileColumns.MEDIA_TYPE_NONE) {
                values.put(MediaColumns.MIME_TYPE, mimeTypeFromExt);
            } else {
                // We don't use mimeTypeFromExt to preserve legacy behavior.
                values.put(MediaColumns.MIME_TYPE, defaultMimeType);
            }
        }

        String mimeType = values.getAsString(MediaColumns.MIME_TYPE);
        if (defaultMediaType == FileColumns.MEDIA_TYPE_NONE) {
            // We allow any mimeType for generic uri with default media type as MEDIA_TYPE_NONE.
        } else if (mimeType != null &&
                MimeTypeMap.getSingleton().getExtensionFromMimeType(mimeType) == null) {
            if (mimeTypeFromExt != null &&
                    defaultMediaType == MimeUtils.resolveMediaType(mimeTypeFromExt)) {
                // If mimeType from extension matches the defaultMediaType of uri, we use mimeType
                // from file extension as mimeType. This is an effort to guess the mimeType when we
                // get unsupported mimeType.
                // Note: We can't force defaultMimeType because when we force defaultMimeType, we
                // will force the file extension as well. For example, if DISPLAY_NAME=Foo.png and
                // mimeType="image/*". If we force mimeType to be "image/jpeg", we append the file
                // name with the new file extension i.e., "Foo.png.jpg" where as the expected file
                // name was "Foo.png"
                values.put(MediaColumns.MIME_TYPE, mimeTypeFromExt);
            } else if (isTargetSdkROrHigher) {
                // We are here because given mimeType is unsupported also we couldn't guess valid
                // mimeType from file extension.
                throw new IllegalArgumentException("Unsupported MIME type " + mimeType);
            } else {
                // We can't throw error for legacy apps, so we try to use defaultMimeType.
                values.put(MediaColumns.MIME_TYPE, defaultMimeType);
            }
        }

        // Give ourselves sane defaults when missing
        if (TextUtils.isEmpty(values.getAsString(MediaColumns.DISPLAY_NAME))) {
            values.put(MediaColumns.DISPLAY_NAME,
                    String.valueOf(System.currentTimeMillis()));
        }
        final Integer formatObject = values.getAsInteger(FileColumns.FORMAT);
        final int format = formatObject == null ? 0 : formatObject.intValue();
        if (format == MtpConstants.FORMAT_ASSOCIATION) {
            values.putNull(MediaColumns.MIME_TYPE);
        }

        mimeType = values.getAsString(MediaColumns.MIME_TYPE);
        // Sanity check MIME type against table
        if (mimeType != null) {
            final int actualMediaType = MimeUtils.resolveMediaType(mimeType);
            if (defaultMediaType == FileColumns.MEDIA_TYPE_NONE) {
                // Give callers an opportunity to work with playlists and
                // subtitles using the generic files table
                switch (actualMediaType) {
                    case FileColumns.MEDIA_TYPE_PLAYLIST:
                        defaultMimeType = "audio/mpegurl";
                        defaultMediaType = FileColumns.MEDIA_TYPE_PLAYLIST;
                        defaultPrimary = Environment.DIRECTORY_MUSIC;
                        allowedPrimary = new ArrayList<>(allowedPrimary);
                        allowedPrimary.add(Environment.DIRECTORY_MUSIC);
                        allowedPrimary.add(Environment.DIRECTORY_MOVIES);
                        break;
                    case FileColumns.MEDIA_TYPE_SUBTITLE:
                        defaultMimeType = "application/x-subrip";
                        defaultMediaType = FileColumns.MEDIA_TYPE_SUBTITLE;
                        defaultPrimary = Environment.DIRECTORY_MOVIES;
                        allowedPrimary = new ArrayList<>(allowedPrimary);
                        allowedPrimary.add(Environment.DIRECTORY_MUSIC);
                        allowedPrimary.add(Environment.DIRECTORY_MOVIES);
                        break;
                }
            } else if (defaultMediaType != actualMediaType) {
                final String[] split = defaultMimeType.split("/");
                throw new IllegalArgumentException(
                        "MIME type " + mimeType + " cannot be inserted into " + uri
                                + "; expected MIME type under " + split[0] + "/*");
            }
        }

        // Use default directories when missing
        if (TextUtils.isEmpty(values.getAsString(MediaColumns.RELATIVE_PATH))) {
            if (defaultSecondary != null) {
                values.put(MediaColumns.RELATIVE_PATH,
                        defaultPrimary + '/' + defaultSecondary + '/');
            } else {
                values.put(MediaColumns.RELATIVE_PATH,
                        defaultPrimary + '/');
            }
        }

        // Generate path when undefined
        if (TextUtils.isEmpty(values.getAsString(MediaColumns.DATA))) {
            File volumePath;
            try {
                volumePath = getVolumePath(resolvedVolumeName);
            } catch (FileNotFoundException e) {
                throw new IllegalArgumentException(e);
            }

            FileUtils.sanitizeValues(values, /*rewriteHiddenFileName*/ !isFuseThread());
            FileUtils.computeDataFromValues(values, volumePath, isFuseThread());

            // Create result file
            File res = new File(values.getAsString(MediaColumns.DATA));
            try {
                if (makeUnique) {
                    res = FileUtils.buildUniqueFile(res.getParentFile(),
                            mimeType, res.getName());
                } else {
                    res = FileUtils.buildNonUniqueFile(res.getParentFile(),
                            mimeType, res.getName());
                }
            } catch (FileNotFoundException e) {
                throw new IllegalStateException(
                        "Failed to build unique file: " + res + " " + values);
            }

            // Require that content lives under well-defined directories to help
            // keep the user's content organized

            // Start by saying unchanged directories are valid
            final String currentDir = (currentPath != null)
                    ? new File(currentPath).getParent() : null;
            boolean validPath = res.getParent().equals(currentDir);

            // Next, consider allowing based on allowed primary directory
            final String[] relativePath = values.getAsString(MediaColumns.RELATIVE_PATH).split("/");
            final String primary = (relativePath.length > 0) ? relativePath[0] : null;
            if (!validPath) {
                validPath = allowedPrimary.contains(primary);
            }

            // Next, consider allowing paths when referencing a related item
            final Uri relatedUri = extras.getParcelable(QUERY_ARG_RELATED_URI);
            if (!validPath && relatedUri != null) {
                try (Cursor c = queryForSingleItem(relatedUri, new String[] {
                        MediaColumns.MIME_TYPE,
                        MediaColumns.RELATIVE_PATH,
                }, null, null, null)) {
                    // If top-level MIME type matches, and relative path
                    // matches, then allow caller to place things here

                    final String expectedType = MimeUtils.extractPrimaryType(
                            c.getString(0));
                    final String actualType = MimeUtils.extractPrimaryType(
                            values.getAsString(MediaColumns.MIME_TYPE));
                    if (!Objects.equals(expectedType, actualType)) {
                        throw new IllegalArgumentException("Placement of " + actualType
                                + " item not allowed in relation to " + expectedType + " item");
                    }

                    final String expectedPath = c.getString(1);
                    final String actualPath = values.getAsString(MediaColumns.RELATIVE_PATH);
                    if (!Objects.equals(expectedPath, actualPath)) {
                        throw new IllegalArgumentException("Placement of " + actualPath
                                + " item not allowed in relation to " + expectedPath + " item");
                    }

                    // If we didn't see any trouble above, then we'll allow it
                    validPath = true;
                } catch (FileNotFoundException e) {
                    Log.w(TAG, "Failed to find related item " + relatedUri + ": " + e);
                }
            }

            // Consider allowing external media directory of calling package
            if (!validPath) {
                final String pathOwnerPackage = extractPathOwnerPackageName(res.getAbsolutePath());
                if (pathOwnerPackage != null) {
                    validPath = isExternalMediaDirectory(res.getAbsolutePath()) &&
                            isCallingIdentitySharedPackageName(pathOwnerPackage);
                }
            }

            // Allow apps with MANAGE_EXTERNAL_STORAGE to create files anywhere
            if (!validPath) {
                validPath = isCallingPackageManager();
            }

            // Allow system gallery to create image/video files.
            if (!validPath) {
                // System gallery can create image/video files in any existing directory, it can
                // also create subdirectories in any existing top-level directory. However, system
                // gallery is not allowed to create non-default top level directory.
                final boolean createNonDefaultTopLevelDir = primary != null &&
                        !FileUtils.buildPath(volumePath, primary).exists();
                validPath = !createNonDefaultTopLevelDir &&
                        canAccessMediaFile(res.getAbsolutePath(), /*allowLegacy*/ false);
            }

            // Nothing left to check; caller can't use this path
            if (!validPath) {
                throw new IllegalArgumentException(
                        "Primary directory " + primary + " not allowed for " + uri
                                + "; allowed directories are " + allowedPrimary);
            }

            // Ensure all parent folders of result file exist
            res.getParentFile().mkdirs();
            if (!res.getParentFile().exists()) {
                throw new IllegalStateException("Failed to create directory: " + res);
            }
            values.put(MediaColumns.DATA, res.getAbsolutePath());
            // buildFile may have changed the file name, compute values to extract new DISPLAY_NAME.
            // Note: We can't extract displayName from res.getPath() because for pending & trashed
            // files DISPLAY_NAME will not be same as file name.
            FileUtils.computeValuesFromData(values, isFuseThread());
        } else {
            assertFileColumnsSane(match, uri, values);
        }

        assertPrivatePathNotInValues(values);

        // Drop columns that aren't relevant for special tables
        switch (match) {
            case AUDIO_ALBUMART:
            case VIDEO_THUMBNAILS:
            case IMAGES_THUMBNAILS:
                final Set<String> valid = getProjectionMap(MediaStore.Images.Thumbnails.class)
                        .keySet();
                for (String key : new ArraySet<>(values.keySet())) {
                    if (!valid.contains(key)) {
                        values.remove(key);
                    }
                }
                break;
        }

        Trace.endSection();
    }

    /**
     * For apps targetSdk >= S: Check that values does not contain any external private path.
     * For all apps: Check that values does not contain any other app's external private paths.
     */
    private void assertPrivatePathNotInValues(ContentValues values)
            throws IllegalArgumentException {
        ArrayList<String> relativePaths = new ArrayList<String>();
        relativePaths.add(extractRelativePath(values.getAsString(MediaColumns.DATA)));
        relativePaths.add(values.getAsString(MediaColumns.RELATIVE_PATH));

        for (final String relativePath : relativePaths) {
            if (!isDataOrObbRelativePath(relativePath)) {
                continue;
            }

            /**
             * Don't allow apps to insert/update database row to files in Android/data or
             * Android/obb dirs. These are app private directories and files in these private
             * directories can't be added to public media collection.
             *
             * Note: For backwards compatibility we allow apps with targetSdk < S to insert private
             * files to MediaProvider
             */
            if (CompatChanges.isChangeEnabled(ENABLE_CHECKS_FOR_PRIVATE_FILES,
                    Binder.getCallingUid())) {
                throw new IllegalArgumentException(
                        "Inserting private file: " + relativePath + " is not allowed.");
            }

            /**
             * Restrict all (legacy and non-legacy) apps from inserting paths in other
             * app's private directories.
             * Allow legacy apps to insert/update files in app private directories for backward
             * compatibility but don't allow them to do so in other app's private directories.
             */
            if (!isCallingIdentityAllowedAccessToDataOrObbPath(relativePath)) {
                throw new IllegalArgumentException(
                        "Inserting private file: " + relativePath + " is not allowed.");
            }
        }
    }

    /**
     * Sanity check that any requested {@link MediaColumns#DATA} paths actually
     * live on the storage volume being targeted.
     */
    private void assertFileColumnsSane(int match, Uri uri, ContentValues values)
            throws VolumeArgumentException, VolumeNotFoundException {
        if (!values.containsKey(MediaColumns.DATA)) return;
        final String volumeName = resolveVolumeName(uri, values.getAsString(MediaColumns.DATA));
        try {
            // Sanity check that the requested path actually lives on volume
            final Collection<File> allowed = getVolumeScanPaths(volumeName);
            final File actual = new File(values.getAsString(MediaColumns.DATA))
                    .getCanonicalFile();
            if (!FileUtils.contains(allowed, actual)) {
                throw new VolumeArgumentException(actual, allowed);
            }
        } catch (IOException e) {
            throw new VolumeNotFoundException(volumeName);
        }
    }

    @Override
    public int bulkInsert(Uri uri, ContentValues values[]) {
        final int targetSdkVersion = getCallingPackageTargetSdkVersion();
        final boolean allowHidden = isCallingPackageAllowedHidden();
        final int match = matchUri(uri, allowHidden);

        if (match == VOLUMES) {
            return super.bulkInsert(uri, values);
        }

        final DatabaseHelper helper;
        try {
            helper = getDatabaseForUri(uri);
        } catch (VolumeNotFoundException e) {
            return e.translateForUpdateDelete(targetSdkVersion);
        }

        helper.beginTransaction();
        try {
            final int result = super.bulkInsert(uri, values);
            helper.setTransactionSuccessful();
            return result;
        } finally {
            helper.endTransaction();
        }
    }

    private long insertDirectory(@NonNull SQLiteDatabase db, @NonNull String path) {
        if (LOGV) Log.v(TAG, "inserting directory " + path);
        ContentValues values = new ContentValues();
        values.put(FileColumns.FORMAT, MtpConstants.FORMAT_ASSOCIATION);
        values.put(FileColumns.DATA, path);
        values.put(FileColumns.PARENT, getParent(db, path));
        values.put(FileColumns.OWNER_PACKAGE_NAME, extractPathOwnerPackageName(path));
        values.put(FileColumns.VOLUME_NAME, extractVolumeName(path));
        values.put(FileColumns.RELATIVE_PATH, extractRelativePath(path));
        values.put(FileColumns.DISPLAY_NAME, extractDisplayName(path));
        values.put(FileColumns.IS_DOWNLOAD, isDownload(path) ? 1 : 0);
        File file = new File(path);
        if (file.exists()) {
            values.put(FileColumns.DATE_MODIFIED, file.lastModified() / 1000);
        }
        return db.insert("files", FileColumns.DATE_MODIFIED, values);
    }

    private long getParent(@NonNull SQLiteDatabase db, @NonNull String path) {
        final String parentPath = new File(path).getParent();
        if (Objects.equals("/", parentPath)) {
            return -1;
        } else {
            synchronized (mDirectoryCache) {
                Long id = mDirectoryCache.get(parentPath);
                if (id != null) {
                    return id;
                }
            }

            final long id;
            try (Cursor c = db.query("files", new String[] { FileColumns._ID },
                    FileColumns.DATA + "=?", new String[] { parentPath }, null, null, null)) {
                if (c.moveToFirst()) {
                    id = c.getLong(0);
                } else {
                    id = insertDirectory(db, parentPath);
                }
            }

            synchronized (mDirectoryCache) {
                mDirectoryCache.put(parentPath, id);
            }
            return id;
        }
    }

    /**
     * @param c the Cursor whose title to retrieve
     * @return the result of {@link #getDefaultTitle(String)} if the result is valid; otherwise
     * the value of the {@code MediaStore.Audio.Media.TITLE} column
     */
    private String getDefaultTitleFromCursor(Cursor c) {
        String title = null;
        final int columnIndex = c.getColumnIndex("title_resource_uri");
        // Necessary to check for existence because we may be reading from an old DB version
        if (columnIndex > -1) {
            final String titleResourceUri = c.getString(columnIndex);
            if (titleResourceUri != null) {
                try {
                    title = getDefaultTitle(titleResourceUri);
                } catch (Exception e) {
                    // Best attempt only
                }
            }
        }
        if (title == null) {
            title = c.getString(c.getColumnIndex(MediaStore.Audio.Media.TITLE));
        }
        return title;
    }

    /**
     * @param title_resource_uri The title resource for which to retrieve the default localization
     * @return The title localized to {@code Locale.US}, or {@code null} if unlocalizable
     * @throws Exception Thrown if the title appears to be localizable, but the localization failed
     * for any reason. For example, the application from which the localized title is fetched is not
     * installed, or it does not have the resource which needs to be localized
     */
    private String getDefaultTitle(String title_resource_uri) throws Exception{
        try {
            return getTitleFromResourceUri(title_resource_uri, false);
        } catch (Exception e) {
            Log.e(TAG, "Error getting default title for " + title_resource_uri, e);
            throw e;
        }
    }

    /**
     * @param title_resource_uri The title resource to localize
     * @return The localized title, or {@code null} if unlocalizable
     * @throws Exception Thrown if the title appears to be localizable, but the localization failed
     * for any reason. For example, the application from which the localized title is fetched is not
     * installed, or it does not have the resource which needs to be localized
     */
    private String getLocalizedTitle(String title_resource_uri) throws Exception {
        try {
            return getTitleFromResourceUri(title_resource_uri, true);
        } catch (Exception e) {
            Log.e(TAG, "Error getting localized title for " + title_resource_uri, e);
            throw e;
        }
    }

    /**
     * Localizable titles conform to this URI pattern:
     *   Scheme: {@link ContentResolver.SCHEME_ANDROID_RESOURCE}
     *   Authority: Package Name of ringtone title provider
     *   First Path Segment: Type of resource (must be "string")
     *   Second Path Segment: Resource name of title
     *
     * @param title_resource_uri The title resource to retrieve
     * @param localize Whether or not to localize the title
     * @return The title, or {@code null} if unlocalizable
     * @throws Exception Thrown if the title appears to be localizable, but the localization failed
     * for any reason. For example, the application from which the localized title is fetched is not
     * installed, or it does not have the resource which needs to be localized
     */
    private String getTitleFromResourceUri(String title_resource_uri, boolean localize)
        throws Exception {
        if (TextUtils.isEmpty(title_resource_uri)) {
            return null;
        }
        final Uri titleUri = Uri.parse(title_resource_uri);
        final String scheme = titleUri.getScheme();
        if (!ContentResolver.SCHEME_ANDROID_RESOURCE.equals(scheme)) {
            return null;
        }
        final List<String> pathSegments = titleUri.getPathSegments();
        if (pathSegments.size() != 2) {
            Log.e(TAG, "Error getting localized title for " + title_resource_uri
                + ", must have 2 path segments");
            return null;
        }
        final String type = pathSegments.get(0);
        if (!"string".equals(type)) {
            Log.e(TAG, "Error getting localized title for " + title_resource_uri
                + ", first path segment must be \"string\"");
            return null;
        }
        final String packageName = titleUri.getAuthority();
        final Resources resources;
        if (localize) {
            resources = mPackageManager.getResourcesForApplication(packageName);
        } else {
            final Context packageContext = getContext().createPackageContext(packageName, 0);
            final Configuration configuration = packageContext.getResources().getConfiguration();
            configuration.setLocale(Locale.US);
            resources = packageContext.createConfigurationContext(configuration).getResources();
        }
        final String resourceIdentifier = pathSegments.get(1);
        final int id = resources.getIdentifier(resourceIdentifier, type, packageName);
        return resources.getString(id);
    }

    public void onLocaleChanged() {
        mInternalDatabase.runWithTransaction((db) -> {
            localizeTitles(db);
            return null;
        });
    }

    private void localizeTitles(@NonNull SQLiteDatabase db) {
        try (Cursor c = db.query("files", new String[]{"_id", "title_resource_uri"},
            "title_resource_uri IS NOT NULL", null, null, null, null)) {
            while (c.moveToNext()) {
                final String id = c.getString(0);
                final String titleResourceUri = c.getString(1);
                final ContentValues values = new ContentValues();
                try {
                    values.put(AudioColumns.TITLE_RESOURCE_URI, titleResourceUri);
                    computeAudioLocalizedValues(values);
                    computeAudioKeyValues(values);
                    db.update("files", values, "_id=?", new String[]{id});
                } catch (Exception e) {
                    Log.e(TAG, "Error updating localized title for " + titleResourceUri
                        + ", keeping old localization");
                }
            }
        }
    }

    private Uri insertFile(@NonNull SQLiteQueryBuilder qb, @NonNull DatabaseHelper helper,
            int match, @NonNull Uri uri, @NonNull Bundle extras, @NonNull ContentValues values,
            int mediaType) throws VolumeArgumentException, VolumeNotFoundException {
        boolean wasPathEmpty = !values.containsKey(MediaStore.MediaColumns.DATA)
                || TextUtils.isEmpty(values.getAsString(MediaStore.MediaColumns.DATA));

        // Make sure all file-related columns are defined
        ensureUniqueFileColumns(match, uri, extras, values, null);

        switch (mediaType) {
            case FileColumns.MEDIA_TYPE_AUDIO: {
                computeAudioLocalizedValues(values);
                computeAudioKeyValues(values);
                break;
            }
        }

        // compute bucket_id and bucket_display_name for all files
        String path = values.getAsString(MediaStore.MediaColumns.DATA);
        FileUtils.computeValuesFromData(values, isFuseThread());
        values.put(MediaStore.MediaColumns.DATE_ADDED, System.currentTimeMillis() / 1000);

        String title = values.getAsString(MediaStore.MediaColumns.TITLE);
        if (title == null && path != null) {
            title = extractFileName(path);
        }
        values.put(FileColumns.TITLE, title);

        String mimeType = null;
        int format = MtpConstants.FORMAT_ASSOCIATION;
        if (path != null && new File(path).isDirectory()) {
            values.put(FileColumns.FORMAT, MtpConstants.FORMAT_ASSOCIATION);
            values.putNull(MediaStore.MediaColumns.MIME_TYPE);
        } else {
            mimeType = values.getAsString(MediaStore.MediaColumns.MIME_TYPE);
            final Integer formatObject = values.getAsInteger(FileColumns.FORMAT);
            format = (formatObject == null ? 0 : formatObject.intValue());
        }

        if (format == 0) {
            format = MimeUtils.resolveFormatCode(mimeType);
        }
        if (path != null && path.endsWith("/")) {
            // TODO: convert to using FallbackException once VERSION_CODES.S is defined
            Log.e(TAG, "directory has trailing slash: " + path);
            return null;
        }
        if (format != 0) {
            values.put(FileColumns.FORMAT, format);
        }

        if (mimeType == null && path != null && format != MtpConstants.FORMAT_ASSOCIATION) {
            mimeType = MimeUtils.resolveMimeType(new File(path));
        }

        if (mimeType != null) {
            values.put(FileColumns.MIME_TYPE, mimeType);
            if (isCallingPackageSelf() && values.containsKey(FileColumns.MEDIA_TYPE)) {
                // Leave FileColumns.MEDIA_TYPE untouched if the caller is ModernMediaScanner and
                // FileColumns.MEDIA_TYPE is already populated.
            } else if (isFuseThread() && path != null && shouldFileBeHidden(new File(path))) {
                // We should only mark MEDIA_TYPE as MEDIA_TYPE_NONE for Fuse Thread.
                // MediaProvider#insert() returns the uri by appending the "rowId" to the given
                // uri, hence to ensure the correct working of the returned uri, we shouldn't
                // change the MEDIA_TYPE in insert operation and let scan change it for us.
                values.put(FileColumns.MEDIA_TYPE, FileColumns.MEDIA_TYPE_NONE);
            } else {
                values.put(FileColumns.MEDIA_TYPE, MimeUtils.resolveMediaType(mimeType));
            }
        } else {
            values.put(FileColumns.MEDIA_TYPE, mediaType);
        }

        final long rowId;
        {
            if (mediaType == FileColumns.MEDIA_TYPE_PLAYLIST) {
                String name = values.getAsString(Audio.Playlists.NAME);
                if (name == null && path == null) {
                    // MediaScanner will compute the name from the path if we have one
                    throw new IllegalArgumentException(
                            "no name was provided when inserting abstract playlist");
                }
            } else {
                if (path == null) {
                    // path might be null for playlists created on the device
                    // or transfered via MTP
                    throw new IllegalArgumentException(
                            "no path was provided when inserting new file");
                }
            }

            // make sure modification date and size are set
            if (path != null) {
                File file = new File(path);
                if (file.exists()) {
                    values.put(FileColumns.DATE_MODIFIED, file.lastModified() / 1000);
                    if (!values.containsKey(FileColumns.SIZE)) {
                        values.put(FileColumns.SIZE, file.length());
                    }
                }
            }

            rowId = insertAllowingUpsert(qb, helper, values, path);
        }
        if (format == MtpConstants.FORMAT_ASSOCIATION) {
            synchronized (mDirectoryCache) {
                mDirectoryCache.put(path, rowId);
            }
        }

        return ContentUris.withAppendedId(uri, rowId);
    }

    /**
     * Inserts a new row in MediaProvider database with {@code values}. Treats insert as upsert for
     * double inserts from same package.
     */
    private long insertAllowingUpsert(@NonNull SQLiteQueryBuilder qb,
            @NonNull DatabaseHelper helper, @NonNull ContentValues values, String path)
            throws SQLiteConstraintException {
        return helper.runWithTransaction((db) -> {
            Long parent = values.getAsLong(FileColumns.PARENT);
            if (parent == null) {
                if (path != null) {
                    final long parentId = getParent(db, path);
                    values.put(FileColumns.PARENT, parentId);
                }
            }

            try {
                return qb.insert(helper, values);
            } catch (SQLiteConstraintException e) {
                final String packages = getAllowedPackagesForUpsert(
                        values.getAsString(MediaColumns.OWNER_PACKAGE_NAME));
                SQLiteQueryBuilder qbForUpsert = getQueryBuilderForUpsert(path);
                final long rowId = getIdIfPathOwnedByPackages(qbForUpsert, helper, path, packages);
                // Apps sometimes create a file via direct path and then insert it into
                // MediaStore via ContentResolver. The former should create a database entry,
                // so we have to treat the latter as an upsert.
                // TODO(b/149917493) Perform all INSERT operations as UPSERT.
                if (rowId != -1 && qbForUpsert.update(helper, values, "_id=?",
                        new String[]{Long.toString(rowId)}) == 1) {
                    return rowId;
                }
                // Rethrow SQLiteConstraintException on failed upsert.
                throw e;
            }
        });
    }

    /**
     * @return row id of the entry with path {@code path} if the owner is one of {@code packages}.
     */
    private long getIdIfPathOwnedByPackages(@NonNull SQLiteQueryBuilder qb,
            @NonNull DatabaseHelper helper, String path, String packages) {
        final String[] projection = new String[] {FileColumns._ID};
        final  String ownerPackageMatchClause = DatabaseUtils.bindSelection(
                MediaColumns.OWNER_PACKAGE_NAME + " IN " + packages);
        final String selection = FileColumns.DATA + " =? AND " + ownerPackageMatchClause;

        try (Cursor c = qb.query(helper, projection, selection, new String[] {path}, null, null,
                null, null, null)) {
            if (c.moveToFirst()) {
                return c.getLong(0);
            }
        }
        return -1;
    }

    /**
     * Gets packages that should match to upsert a db row.
     *
     * A database row can be upserted if
     * <ul>
     * <li> Calling package or one of the shared packages owns the db row.
     * <li> {@code givenOwnerPackage} owns the db row. This is useful when DownloadProvider
     * requests upsert on behalf of another app
     * </ul>
     */
    private String getAllowedPackagesForUpsert(@Nullable String givenOwnerPackage) {
        ArrayList<String> packages = new ArrayList<>();
        packages.addAll(Arrays.asList(mCallingIdentity.get().getSharedPackageNames()));

        // If givenOwnerPackage is CallingIdentity, packages list would already have shared package
        // names of givenOwnerPackage. If givenOwnerPackage is not CallingIdentity, since
        // DownloadProvider can upsert a row on behalf of app, we should include all shared packages
        // of givenOwnerPackage.
        if (givenOwnerPackage != null && isCallingPackageDelegator() &&
                !isCallingIdentitySharedPackageName(givenOwnerPackage)) {
            // Allow DownloadProvider to Upsert if givenOwnerPackage is owner of the db row.
            packages.addAll(Arrays.asList(getSharedPackagesForPackage(givenOwnerPackage)));
        }
        return bindList((Object[]) packages.toArray());
    }

    /**
     * @return {@link SQLiteQueryBuilder} for upsert with Files uri. This disables strict columns
     * check to allow upsert to update any column with Files uri.
     */
    private SQLiteQueryBuilder getQueryBuilderForUpsert(@NonNull String path) {
        final boolean allowHidden = isCallingPackageAllowedHidden();
        Bundle extras = new Bundle();
        extras.putInt(QUERY_ARG_MATCH_PENDING, MATCH_INCLUDE);
        extras.putInt(QUERY_ARG_MATCH_TRASHED, MATCH_INCLUDE);

        // When Fuse inserts a file to database it doesn't set is_download column. When app tries
        // insert with Downloads uri, upsert fails because getIdIfPathExistsForCallingPackage can't
        // find a row ID with is_download=1. Use Files uri to get queryBuilder & update any existing
        // row irrespective of is_download=1.
        final Uri uri = FileUtils.getContentUriForPath(path);
        SQLiteQueryBuilder qb = getQueryBuilder(TYPE_UPDATE, matchUri(uri, allowHidden), uri,
                extras, null);

        // We won't be able to update columns that are not part of projection map of Files table. We
        // have already checked strict columns in previous insert operation which failed with
        // exception. Any malicious column usage would have got caught in insert operation, hence we
        // can safely disable strict column check for upsert.
        qb.setStrictColumns(false);
        return qb;
    }

    private void maybePut(@NonNull ContentValues values, @NonNull String key,
            @Nullable String value) {
        if (value != null) {
            values.put(key, value);
        }
    }

    private boolean maybeMarkAsDownload(@NonNull ContentValues values) {
        final String path = values.getAsString(MediaColumns.DATA);
        if (path != null && isDownload(path)) {
            values.put(FileColumns.IS_DOWNLOAD, 1);
            return true;
        }
        return false;
    }

    private static @NonNull String resolveVolumeName(@NonNull Uri uri) {
        final String volumeName = getVolumeName(uri);
        if (MediaStore.VOLUME_EXTERNAL.equals(volumeName)) {
            return MediaStore.VOLUME_EXTERNAL_PRIMARY;
        } else {
            return volumeName;
        }
    }

    private static @NonNull String resolveVolumeName(@NonNull Uri uri, @NonNull String path) {
        final String volumeName = getVolumeName(uri);
        if (MediaStore.VOLUME_EXTERNAL.equals(volumeName)) {
            if (path != null) {
                return getVolumeName(new File(path));
            } else {
                return MediaStore.VOLUME_EXTERNAL_PRIMARY;
            }
        } else {
            return volumeName;
        }
    }

    /**
     * @deprecated all operations should be routed through the overload that
     *             accepts a {@link Bundle} of extras.
     */
    @Override
    @Deprecated
    public Uri insert(Uri uri, ContentValues values) {
        return insert(uri, values, null);
    }

    @Override
    public @Nullable Uri insert(@NonNull Uri uri, @Nullable ContentValues values,
            @Nullable Bundle extras) {
        Trace.beginSection("insert");
        try {
            try {
                return insertInternal(uri, values, extras);
            } catch (SQLiteConstraintException e) {
                if (getCallingPackageTargetSdkVersion() >= Build.VERSION_CODES.R) {
                    throw e;
                } else {
                    return null;
                }
            }
        } catch (FallbackException e) {
            return e.translateForInsert(getCallingPackageTargetSdkVersion());
        } finally {
            Trace.endSection();
        }
    }

    private @Nullable Uri insertInternal(@NonNull Uri uri, @Nullable ContentValues initialValues,
            @Nullable Bundle extras) throws FallbackException {
        extras = (extras != null) ? extras : new Bundle();

        // INCLUDED_DEFAULT_DIRECTORIES extra should only be set inside MediaProvider.
        extras.remove(INCLUDED_DEFAULT_DIRECTORIES);

        final boolean allowHidden = isCallingPackageAllowedHidden();
        final int match = matchUri(uri, allowHidden);

        final int targetSdkVersion = getCallingPackageTargetSdkVersion();
        final String originalVolumeName = getVolumeName(uri);
        final String resolvedVolumeName = resolveVolumeName(uri);

        // handle MEDIA_SCANNER before calling getDatabaseForUri()
        if (match == MEDIA_SCANNER) {
            mMediaScannerVolume = initialValues.getAsString(MediaStore.MEDIA_SCANNER_VOLUME);

            final DatabaseHelper helper = getDatabaseForUri(
                    MediaStore.Files.getContentUri(mMediaScannerVolume));

            helper.mScanStartTime = SystemClock.elapsedRealtime();
            return MediaStore.getMediaScannerUri();
        }

        if (match == VOLUMES) {
            String name = initialValues.getAsString("name");
            Uri attachedVolume = attachVolume(name, /* validate */ true);
            if (mMediaScannerVolume != null && mMediaScannerVolume.equals(name)) {
                final DatabaseHelper helper = getDatabaseForUri(
                        MediaStore.Files.getContentUri(mMediaScannerVolume));
                helper.mScanStartTime = SystemClock.elapsedRealtime();
            }
            return attachedVolume;
        }

        switch (match) {
            case AUDIO_PLAYLISTS_ID:
            case AUDIO_PLAYLISTS_ID_MEMBERS: {
                final long playlistId = Long.parseLong(uri.getPathSegments().get(3));
                final Uri playlistUri = ContentUris.withAppendedId(
                        MediaStore.Audio.Playlists.getContentUri(resolvedVolumeName), playlistId);

                final long audioId = initialValues
                        .getAsLong(MediaStore.Audio.Playlists.Members.AUDIO_ID);
                final Uri audioUri = ContentUris.withAppendedId(
                        MediaStore.Audio.Media.getContentUri(resolvedVolumeName), audioId);

                // Require that caller has write access to underlying media
                enforceCallingPermission(playlistUri, Bundle.EMPTY, true);
                enforceCallingPermission(audioUri, Bundle.EMPTY, false);

                // Playlist contents are always persisted directly into playlist
                // files on disk to ensure that we can reliably migrate between
                // devices and recover from database corruption
                final long id = addPlaylistMembers(playlistUri, initialValues);
                return ContentUris.withAppendedId(MediaStore.Audio.Playlists.Members
                        .getContentUri(originalVolumeName, playlistId), id);
            }
        }

        String path = null;
        String ownerPackageName = null;
        if (initialValues != null) {
            // IDs are forever; nobody should be editing them
            initialValues.remove(MediaColumns._ID);

            // Expiration times are hard-coded; let's derive them
            FileUtils.computeDateExpires(initialValues);

            // Ignore or augment incoming raw filesystem paths
            for (String column : sDataColumns.keySet()) {
                if (!initialValues.containsKey(column)) continue;

                if (isCallingPackageSelf() || isCallingPackageLegacyWrite()) {
                    // Mutation allowed
                } else if (isCallingPackageManager()) {
                    // Apps with MANAGE_EXTERNAL_STORAGE have all files access, hence they are
                    // allowed to insert files anywhere.
                } else {
                    Log.w(TAG, "Ignoring mutation of  " + column + " from "
                            + getCallingPackageOrSelf());
                    initialValues.remove(column);
                }
            }

            path = initialValues.getAsString(MediaStore.MediaColumns.DATA);

            if (!isCallingPackageSelf()) {
                initialValues.remove(FileColumns.IS_DOWNLOAD);
            }

            // We no longer track location metadata
            if (initialValues.containsKey(ImageColumns.LATITUDE)) {
                initialValues.putNull(ImageColumns.LATITUDE);
            }
            if (initialValues.containsKey(ImageColumns.LONGITUDE)) {
                initialValues.putNull(ImageColumns.LONGITUDE);
            }
            if (getCallingPackageTargetSdkVersion() <= Build.VERSION_CODES.Q) {
                // These columns are removed in R.
                if (initialValues.containsKey("primary_directory")) {
                    initialValues.remove("primary_directory");
                }
                if (initialValues.containsKey("secondary_directory")) {
                    initialValues.remove("secondary_directory");
                }
            }

            if (isCallingPackageSelf() || isCallingPackageShell()) {
                // When media inserted by ourselves during a scan, or by the
                // shell, the best we can do is guess ownership based on path
                // when it's not explicitly provided
                ownerPackageName = initialValues.getAsString(FileColumns.OWNER_PACKAGE_NAME);
                if (TextUtils.isEmpty(ownerPackageName)) {
                    ownerPackageName = extractPathOwnerPackageName(path);
                }
            } else if (isCallingPackageDelegator()) {
                // When caller is a delegator, we handle ownership as a hybrid
                // of the two other cases: we're willing to accept any ownership
                // transfer attempted during insert, but we fall back to using
                // the Binder identity if they don't request a specific owner
                ownerPackageName = initialValues.getAsString(FileColumns.OWNER_PACKAGE_NAME);
                if (TextUtils.isEmpty(ownerPackageName)) {
                    ownerPackageName = getCallingPackageOrSelf();
                }
            } else {
                // Remote callers have no direct control over owner column; we force
                // it be whoever is creating the content.
                initialValues.remove(FileColumns.OWNER_PACKAGE_NAME);
                ownerPackageName = getCallingPackageOrSelf();
            }
        }

        long rowId = -1;
        Uri newUri = null;

        final DatabaseHelper helper = getDatabaseForUri(uri);
        final SQLiteQueryBuilder qb = getQueryBuilder(TYPE_INSERT, match, uri, extras, null);

        switch (match) {
            case IMAGES_MEDIA: {
                maybePut(initialValues, FileColumns.OWNER_PACKAGE_NAME, ownerPackageName);
                final boolean isDownload = maybeMarkAsDownload(initialValues);
                newUri = insertFile(qb, helper, match, uri, extras, initialValues,
                        FileColumns.MEDIA_TYPE_IMAGE);
                break;
            }

            case IMAGES_THUMBNAILS: {
                if (helper.mInternal) {
                    throw new UnsupportedOperationException(
                            "Writing to internal storage is not supported.");
                }

                // Require that caller has write access to underlying media
                final long imageId = initialValues.getAsLong(MediaStore.Images.Thumbnails.IMAGE_ID);
                enforceCallingPermission(ContentUris.withAppendedId(
                        MediaStore.Images.Media.getContentUri(resolvedVolumeName), imageId),
                        extras, true);

                ensureUniqueFileColumns(match, uri, extras, initialValues, null);

                rowId = qb.insert(helper, initialValues);
                if (rowId > 0) {
                    newUri = ContentUris.withAppendedId(Images.Thumbnails.
                            getContentUri(originalVolumeName), rowId);
                }
                break;
            }

            case VIDEO_THUMBNAILS: {
                if (helper.mInternal) {
                    throw new UnsupportedOperationException(
                            "Writing to internal storage is not supported.");
                }

                // Require that caller has write access to underlying media
                final long videoId = initialValues.getAsLong(MediaStore.Video.Thumbnails.VIDEO_ID);
                enforceCallingPermission(ContentUris.withAppendedId(
                        MediaStore.Video.Media.getContentUri(resolvedVolumeName), videoId),
                        Bundle.EMPTY, true);

                ensureUniqueFileColumns(match, uri, extras, initialValues, null);

                rowId = qb.insert(helper, initialValues);
                if (rowId > 0) {
                    newUri = ContentUris.withAppendedId(Video.Thumbnails.
                            getContentUri(originalVolumeName), rowId);
                }
                break;
            }

            case AUDIO_MEDIA: {
                maybePut(initialValues, FileColumns.OWNER_PACKAGE_NAME, ownerPackageName);
                final boolean isDownload = maybeMarkAsDownload(initialValues);
                newUri = insertFile(qb, helper, match, uri, extras, initialValues,
                        FileColumns.MEDIA_TYPE_AUDIO);
                break;
            }

            case AUDIO_MEDIA_ID_GENRES: {
                throw new FallbackException("Genres are read-only", Build.VERSION_CODES.R);
            }

            case AUDIO_GENRES: {
                throw new FallbackException("Genres are read-only", Build.VERSION_CODES.R);
            }

            case AUDIO_GENRES_ID_MEMBERS: {
                throw new FallbackException("Genres are read-only", Build.VERSION_CODES.R);
            }

            case AUDIO_PLAYLISTS: {
                maybePut(initialValues, FileColumns.OWNER_PACKAGE_NAME, ownerPackageName);
                final boolean isDownload = maybeMarkAsDownload(initialValues);
                ContentValues values = new ContentValues(initialValues);
                values.put(MediaStore.Audio.Playlists.DATE_ADDED, System.currentTimeMillis() / 1000);
                // Playlist names are stored as display names, but leave
                // values untouched if the caller is ModernMediaScanner
                if (!isCallingPackageSelf()) {
                    if (values.containsKey(Playlists.NAME)) {
                        values.put(MediaColumns.DISPLAY_NAME, values.getAsString(Playlists.NAME));
                    }
                    if (!values.containsKey(MediaColumns.MIME_TYPE)) {
                        values.put(MediaColumns.MIME_TYPE, "audio/mpegurl");
                    }
                }
                newUri = insertFile(qb, helper, match, uri, extras, values,
                        FileColumns.MEDIA_TYPE_PLAYLIST);
                if (newUri != null) {
                    // Touch empty playlist file on disk so its ready for renames
                    if (Binder.getCallingUid() != android.os.Process.myUid()) {
                        try (OutputStream out = ContentResolver.wrap(this)
                                .openOutputStream(newUri)) {
                        } catch (IOException ignored) {
                        }
                    }
                }
                break;
            }

            case VIDEO_MEDIA: {
                maybePut(initialValues, FileColumns.OWNER_PACKAGE_NAME, ownerPackageName);
                final boolean isDownload = maybeMarkAsDownload(initialValues);
                newUri = insertFile(qb, helper, match, uri, extras, initialValues,
                        FileColumns.MEDIA_TYPE_VIDEO);
                break;
            }

            case AUDIO_ALBUMART: {
                if (helper.mInternal) {
                    throw new UnsupportedOperationException("no internal album art allowed");
                }

                ensureUniqueFileColumns(match, uri, extras, initialValues, null);

                rowId = qb.insert(helper, initialValues);
                if (rowId > 0) {
                    newUri = ContentUris.withAppendedId(uri, rowId);
                }
                break;
            }

            case FILES: {
                maybePut(initialValues, FileColumns.OWNER_PACKAGE_NAME, ownerPackageName);
                final boolean isDownload = maybeMarkAsDownload(initialValues);
                final String mimeType = initialValues.getAsString(MediaColumns.MIME_TYPE);
                final int mediaType = MimeUtils.resolveMediaType(mimeType);
                newUri = insertFile(qb, helper, match, uri, extras, initialValues,
                        mediaType);
                break;
            }

            case DOWNLOADS:
                maybePut(initialValues, FileColumns.OWNER_PACKAGE_NAME, ownerPackageName);
                initialValues.put(FileColumns.IS_DOWNLOAD, 1);
                newUri = insertFile(qb, helper, match, uri, extras, initialValues,
                        FileColumns.MEDIA_TYPE_NONE);
                break;

            default:
                throw new UnsupportedOperationException("Invalid URI " + uri);
        }

        // Remember that caller is owner of this item, to speed up future
        // permission checks for this caller
        mCallingIdentity.get().setOwned(rowId, true);

        if (path != null && path.toLowerCase(Locale.ROOT).endsWith("/.nomedia")) {
            mMediaScanner.scanFile(new File(path).getParentFile(), REASON_DEMAND);
        }

        return newUri;
    }

    @Override
    public ContentProviderResult[] applyBatch(ArrayList<ContentProviderOperation> operations)
                throws OperationApplicationException {
        // Open transactions on databases for requested volumes
        final Set<DatabaseHelper> transactions = new ArraySet<>();
        try {
            for (ContentProviderOperation op : operations) {
                final DatabaseHelper helper = getDatabaseForUri(op.getUri());
                if (transactions.contains(helper)) continue;

                if (!helper.isTransactionActive()) {
                    helper.beginTransaction();
                    transactions.add(helper);
                } else {
                    // We normally don't allow nested transactions (since we
                    // don't have a good way to selectively roll them back) but
                    // if the incoming operation is ignoring exceptions, then we
                    // don't need to worry about partial rollback and can
                    // piggyback on the larger active transaction
                    if (!op.isExceptionAllowed()) {
                        throw new IllegalStateException("Nested transactions not supported");
                    }
                }
            }

            final ContentProviderResult[] result = super.applyBatch(operations);
            for (DatabaseHelper helper : transactions) {
                helper.setTransactionSuccessful();
            }
            return result;
        } catch (VolumeNotFoundException e) {
            throw e.rethrowAsIllegalArgumentException();
        } finally {
            for (DatabaseHelper helper : transactions) {
                helper.endTransaction();
            }
        }
    }

    private void appendWhereStandaloneMatch(@NonNull SQLiteQueryBuilder qb,
            @NonNull String column, /* @Match */ int match, Uri uri) {
        switch (match) {
            case MATCH_INCLUDE:
                // No special filtering needed
                break;
            case MATCH_EXCLUDE:
                appendWhereStandalone(qb, getWhereClauseForMatchExclude(column));
                break;
            case MATCH_ONLY:
                appendWhereStandalone(qb, column + "=?", 1);
                break;
            case MATCH_VISIBLE_FOR_FILEPATH:
                final String whereClause =
                        getWhereClauseForMatchableVisibleFromFilePath(uri, column);
                if (whereClause != null) {
                    appendWhereStandalone(qb, whereClause);
                }
                break;
            default:
                throw new IllegalArgumentException();
        }
    }

    private static void appendWhereStandalone(@NonNull SQLiteQueryBuilder qb,
            @Nullable String selection, @Nullable Object... selectionArgs) {
        qb.appendWhereStandalone(DatabaseUtils.bindSelection(selection, selectionArgs));
    }

    private static void appendWhereStandaloneFilter(@NonNull SQLiteQueryBuilder qb,
            @NonNull String[] columns, @Nullable String filter) {
        if (TextUtils.isEmpty(filter)) return;
        for (String filterWord : filter.split("\\s+")) {
            appendWhereStandalone(qb, String.join("||", columns) + " LIKE ? ESCAPE '\\'",
                    "%" + DatabaseUtils.escapeForLike(Audio.keyFor(filterWord)) + "%");
        }
    }

    @Deprecated
    private String getSharedPackages() {
        final String[] sharedPackageNames = mCallingIdentity.get().getSharedPackageNames();
        return bindList((Object[]) sharedPackageNames);
    }

    /**
     * Gets shared packages names for given {@code packageName}
     */
    private String[] getSharedPackagesForPackage(String packageName) {
        try {
            final int packageUid = getContext().getPackageManager()
                    .getPackageUid(packageName, 0);
            return getContext().getPackageManager().getPackagesForUid(packageUid);
        } catch (NameNotFoundException ignored) {
            return new String[] {packageName};
        }
    }

    private static final int TYPE_QUERY = 0;
    private static final int TYPE_INSERT = 1;
    private static final int TYPE_UPDATE = 2;
    private static final int TYPE_DELETE = 3;

    /**
     * Generate a {@link SQLiteQueryBuilder} that is filtered based on the
     * runtime permissions and/or {@link Uri} grants held by the caller.
     * <ul>
     * <li>If caller holds a {@link Uri} grant, access is allowed according to
     * that grant.
     * <li>If caller holds the write permission for a collection, they can
     * read/write all contents of that collection.
     * <li>If caller holds the read permission for a collection, they can read
     * all contents of that collection, but writes are limited to content they
     * own.
     * <li>If caller holds no permissions for a collection, all reads/write are
     * limited to content they own.
     * </ul>
     */
    private @NonNull SQLiteQueryBuilder getQueryBuilder(int type, int match,
            @NonNull Uri uri, @NonNull Bundle extras, @Nullable Consumer<String> honored) {
        Trace.beginSection("getQueryBuilder");
        try {
            return getQueryBuilderInternal(type, match, uri, extras, honored);
        } finally {
            Trace.endSection();
        }
    }

    private @NonNull SQLiteQueryBuilder getQueryBuilderInternal(int type, int match,
            @NonNull Uri uri, @NonNull Bundle extras, @Nullable Consumer<String> honored) {
        final boolean forWrite;
        switch (type) {
            case TYPE_QUERY: forWrite = false; break;
            case TYPE_INSERT: forWrite = true; break;
            case TYPE_UPDATE: forWrite = true; break;
            case TYPE_DELETE: forWrite = true; break;
            default: throw new IllegalStateException();
        }

        final SQLiteQueryBuilder qb = new SQLiteQueryBuilder();
        if (uri.getBooleanQueryParameter("distinct", false)) {
            qb.setDistinct(true);
        }
        qb.setStrict(true);
        if (isCallingPackageSelf()) {
            // When caller is system, such as the media scanner, we're willing
            // to let them access any columns they want
        } else {
            qb.setTargetSdkVersion(getCallingPackageTargetSdkVersion());
            qb.setStrictColumns(true);
            qb.setStrictGrammar(true);
        }

        // TODO: throw when requesting a currently unmounted volume
        final String volumeName = MediaStore.getVolumeName(uri);
        final String includeVolumes;
        if (MediaStore.VOLUME_EXTERNAL.equals(volumeName)) {
            includeVolumes = bindList(getExternalVolumeNames().toArray());
        } else {
            includeVolumes = bindList(volumeName);
        }
        final String sharedPackages = getSharedPackages();
        final String matchSharedPackagesClause = FileColumns.OWNER_PACKAGE_NAME + " IN "
                + sharedPackages;

        final boolean allowGlobal = checkCallingPermissionGlobal(uri, forWrite);
        final boolean allowLegacy =
                forWrite ? isCallingPackageLegacyWrite() : isCallingPackageLegacyRead();
        final boolean allowLegacyRead = allowLegacy && !forWrite;

        int matchPending = extras.getInt(QUERY_ARG_MATCH_PENDING, MATCH_DEFAULT);
        int matchTrashed = extras.getInt(QUERY_ARG_MATCH_TRASHED, MATCH_DEFAULT);
        int matchFavorite = extras.getInt(QUERY_ARG_MATCH_FAVORITE, MATCH_DEFAULT);

        final ArrayList<String> includedDefaultDirs = extras.getStringArrayList(
                INCLUDED_DEFAULT_DIRECTORIES);

        // Handle callers using legacy arguments
        if (MediaStore.getIncludePending(uri)) matchPending = MATCH_INCLUDE;

        // Resolve any remaining default options
        final int defaultMatchForPendingAndTrashed;
        if (isFuseThread()) {
            // Write operations always check for file ownership, we don't need additional write
            // permission check for is_pending and is_trashed.
            defaultMatchForPendingAndTrashed =
                    forWrite ? MATCH_INCLUDE : MATCH_VISIBLE_FOR_FILEPATH;
        } else {
            defaultMatchForPendingAndTrashed = MATCH_EXCLUDE;
        }
        if (matchPending == MATCH_DEFAULT) matchPending = defaultMatchForPendingAndTrashed;
        if (matchTrashed == MATCH_DEFAULT) matchTrashed = defaultMatchForPendingAndTrashed;
        if (matchFavorite == MATCH_DEFAULT) matchFavorite = MATCH_INCLUDE;

        // Handle callers using legacy filtering
        final String filter = uri.getQueryParameter("filter");

        boolean includeAllVolumes = false;
        final String callingPackage = getCallingPackageOrSelf();

        switch (match) {
            case IMAGES_MEDIA_ID:
                appendWhereStandalone(qb, "_id=?", uri.getPathSegments().get(3));
                matchPending = MATCH_INCLUDE;
                matchTrashed = MATCH_INCLUDE;
                // fall-through
            case IMAGES_MEDIA: {
                if (type == TYPE_QUERY) {
                    qb.setTables("images");
                    qb.setProjectionMap(
                            getProjectionMap(Images.Media.class));
                } else {
                    qb.setTables("files");
                    qb.setProjectionMap(
                            getProjectionMap(Images.Media.class, Files.FileColumns.class));
                    appendWhereStandalone(qb, FileColumns.MEDIA_TYPE + "=?",
                            FileColumns.MEDIA_TYPE_IMAGE);
                }
                if (!allowGlobal && !checkCallingPermissionImages(forWrite, callingPackage)) {
                    appendWhereStandalone(qb, matchSharedPackagesClause);
                }
                appendWhereStandaloneMatch(qb, FileColumns.IS_PENDING, matchPending, uri);
                appendWhereStandaloneMatch(qb, FileColumns.IS_TRASHED, matchTrashed, uri);
                appendWhereStandaloneMatch(qb, FileColumns.IS_FAVORITE, matchFavorite, uri);
                if (honored != null) {
                    honored.accept(QUERY_ARG_MATCH_PENDING);
                    honored.accept(QUERY_ARG_MATCH_TRASHED);
                    honored.accept(QUERY_ARG_MATCH_FAVORITE);
                }
                if (!includeAllVolumes) {
                    appendWhereStandalone(qb, FileColumns.VOLUME_NAME + " IN " + includeVolumes);
                }
                break;
            }
            case IMAGES_THUMBNAILS_ID:
                appendWhereStandalone(qb, "_id=?", uri.getPathSegments().get(3));
                // fall-through
            case IMAGES_THUMBNAILS: {
                qb.setTables("thumbnails");

                final ArrayMap<String, String> projectionMap = new ArrayMap<>(
                        getProjectionMap(Images.Thumbnails.class));
                projectionMap.put(Images.Thumbnails.THUMB_DATA,
                        "NULL AS " + Images.Thumbnails.THUMB_DATA);
                qb.setProjectionMap(projectionMap);

                if (!allowGlobal && !checkCallingPermissionImages(forWrite, callingPackage)) {
                    appendWhereStandalone(qb,
                            "image_id IN (SELECT _id FROM images WHERE "
                                    + matchSharedPackagesClause + ")");
                }
                break;
            }
            case AUDIO_MEDIA_ID:
                appendWhereStandalone(qb, "_id=?", uri.getPathSegments().get(3));
                matchPending = MATCH_INCLUDE;
                matchTrashed = MATCH_INCLUDE;
                // fall-through
            case AUDIO_MEDIA: {
                if (type == TYPE_QUERY) {
                    qb.setTables("audio");
                    qb.setProjectionMap(
                            getProjectionMap(Audio.Media.class));
                } else {
                    qb.setTables("files");
                    qb.setProjectionMap(
                            getProjectionMap(Audio.Media.class, Files.FileColumns.class));
                    appendWhereStandalone(qb, FileColumns.MEDIA_TYPE + "=?",
                            FileColumns.MEDIA_TYPE_AUDIO);
                }
                if (!allowGlobal && !checkCallingPermissionAudio(forWrite, callingPackage)) {
                    // Apps without Audio permission can only see their own
                    // media, but we also let them see ringtone-style media to
                    // support legacy use-cases.
                    appendWhereStandalone(qb,
                            DatabaseUtils.bindSelection(matchSharedPackagesClause
                                    + " OR is_ringtone=1 OR is_alarm=1 OR is_notification=1"));
                }
                appendWhereStandaloneFilter(qb, new String[] {
                        AudioColumns.ARTIST_KEY, AudioColumns.ALBUM_KEY, AudioColumns.TITLE_KEY
                }, filter);
                appendWhereStandaloneMatch(qb, FileColumns.IS_PENDING, matchPending, uri);
                appendWhereStandaloneMatch(qb, FileColumns.IS_TRASHED, matchTrashed, uri);
                appendWhereStandaloneMatch(qb, FileColumns.IS_FAVORITE, matchFavorite, uri);
                if (honored != null) {
                    honored.accept(QUERY_ARG_MATCH_PENDING);
                    honored.accept(QUERY_ARG_MATCH_TRASHED);
                    honored.accept(QUERY_ARG_MATCH_FAVORITE);
                }
                if (!includeAllVolumes) {
                    appendWhereStandalone(qb, FileColumns.VOLUME_NAME + " IN " + includeVolumes);
                }
                break;
            }
            case AUDIO_MEDIA_ID_GENRES_ID:
                appendWhereStandalone(qb, "_id=?", uri.getPathSegments().get(5));
                // fall-through
            case AUDIO_MEDIA_ID_GENRES: {
                if (type == TYPE_QUERY) {
                    qb.setTables("audio_genres");
                    qb.setProjectionMap(getProjectionMap(Audio.Genres.class));
                } else {
                    throw new UnsupportedOperationException("Genres cannot be directly modified");
                }
                appendWhereStandalone(qb, "_id IN (SELECT genre_id FROM " +
                        "audio WHERE _id=?)", uri.getPathSegments().get(3));
                if (!allowGlobal && !checkCallingPermissionAudio(false, callingPackage)) {
                    // We don't have a great way to filter parsed metadata by
                    // owner, so callers need to hold READ_MEDIA_AUDIO
                    appendWhereStandalone(qb, "0");
                }
                break;
            }
            case AUDIO_GENRES_ID:
                appendWhereStandalone(qb, "_id=?", uri.getPathSegments().get(3));
                // fall-through
            case AUDIO_GENRES: {
                qb.setTables("audio_genres");
                qb.setProjectionMap(getProjectionMap(Audio.Genres.class));
                if (!allowGlobal && !checkCallingPermissionAudio(false, callingPackage)) {
                    // We don't have a great way to filter parsed metadata by
                    // owner, so callers need to hold READ_MEDIA_AUDIO
                    appendWhereStandalone(qb, "0");
                }
                break;
            }
            case AUDIO_GENRES_ID_MEMBERS:
                appendWhereStandalone(qb, "genre_id=?", uri.getPathSegments().get(3));
                // fall-through
            case AUDIO_GENRES_ALL_MEMBERS: {
                if (type == TYPE_QUERY) {
                    qb.setTables("audio");

                    final ArrayMap<String, String> projectionMap = new ArrayMap<>(
                            getProjectionMap(Audio.Genres.Members.class));
                    projectionMap.put(Audio.Genres.Members.AUDIO_ID,
                            "_id AS " + Audio.Genres.Members.AUDIO_ID);
                    qb.setProjectionMap(projectionMap);
                } else {
                    throw new UnsupportedOperationException("Genres cannot be directly modified");
                }
                appendWhereStandaloneFilter(qb, new String[] {
                        AudioColumns.ARTIST_KEY, AudioColumns.ALBUM_KEY, AudioColumns.TITLE_KEY
                }, filter);
                if (!allowGlobal && !checkCallingPermissionAudio(false, callingPackage)) {
                    // We don't have a great way to filter parsed metadata by
                    // owner, so callers need to hold READ_MEDIA_AUDIO
                    appendWhereStandalone(qb, "0");
                }
                break;
            }
            case AUDIO_PLAYLISTS_ID:
                appendWhereStandalone(qb, "_id=?", uri.getPathSegments().get(3));
                matchPending = MATCH_INCLUDE;
                matchTrashed = MATCH_INCLUDE;
                // fall-through
            case AUDIO_PLAYLISTS: {
                if (type == TYPE_QUERY) {
                    qb.setTables("audio_playlists");
                    qb.setProjectionMap(
                            getProjectionMap(Audio.Playlists.class));
                } else {
                    qb.setTables("files");
                    qb.setProjectionMap(
                            getProjectionMap(Audio.Playlists.class, Files.FileColumns.class));
                    appendWhereStandalone(qb, FileColumns.MEDIA_TYPE + "=?",
                            FileColumns.MEDIA_TYPE_PLAYLIST);
                }
                if (!allowGlobal && !checkCallingPermissionAudio(forWrite, callingPackage)) {
                    appendWhereStandalone(qb, matchSharedPackagesClause);
                }
                appendWhereStandaloneMatch(qb, FileColumns.IS_PENDING, matchPending, uri);
                appendWhereStandaloneMatch(qb, FileColumns.IS_TRASHED, matchTrashed, uri);
                appendWhereStandaloneMatch(qb, FileColumns.IS_FAVORITE, matchFavorite, uri);
                if (honored != null) {
                    honored.accept(QUERY_ARG_MATCH_PENDING);
                    honored.accept(QUERY_ARG_MATCH_TRASHED);
                    honored.accept(QUERY_ARG_MATCH_FAVORITE);
                }
                if (!includeAllVolumes) {
                    appendWhereStandalone(qb, FileColumns.VOLUME_NAME + " IN " + includeVolumes);
                }
                break;
            }
            case AUDIO_PLAYLISTS_ID_MEMBERS_ID:
                appendWhereStandalone(qb, "audio_playlists_map._id=?",
                        uri.getPathSegments().get(5));
                // fall-through
            case AUDIO_PLAYLISTS_ID_MEMBERS: {
                appendWhereStandalone(qb, "playlist_id=?", uri.getPathSegments().get(3));
                if (type == TYPE_QUERY) {
                    qb.setTables("audio_playlists_map, audio");

                    final ArrayMap<String, String> projectionMap = new ArrayMap<>(
                            getProjectionMap(Audio.Playlists.Members.class));
                    projectionMap.put(Audio.Playlists.Members._ID,
                            "audio_playlists_map._id AS " + Audio.Playlists.Members._ID);
                    qb.setProjectionMap(projectionMap);

                    appendWhereStandalone(qb, "audio._id = audio_id");
                } else {
                    qb.setTables("audio_playlists_map");
                    qb.setProjectionMap(getProjectionMap(Audio.Playlists.Members.class));
                }
                appendWhereStandaloneFilter(qb, new String[] {
                        AudioColumns.ARTIST_KEY, AudioColumns.ALBUM_KEY, AudioColumns.TITLE_KEY
                }, filter);
                if (!allowGlobal && !checkCallingPermissionAudio(false, callingPackage)) {
                    // We don't have a great way to filter parsed metadata by
                    // owner, so callers need to hold READ_MEDIA_AUDIO
                    appendWhereStandalone(qb, "0");
                }
                break;
            }
            case AUDIO_ALBUMART_ID:
                appendWhereStandalone(qb, "album_id=?", uri.getPathSegments().get(3));
                // fall-through
            case AUDIO_ALBUMART: {
                qb.setTables("album_art");

                final ArrayMap<String, String> projectionMap = new ArrayMap<>(
                        getProjectionMap(Audio.Thumbnails.class));
                projectionMap.put(Audio.Thumbnails._ID,
                        "album_id AS " + Audio.Thumbnails._ID);
                qb.setProjectionMap(projectionMap);

                if (!allowGlobal && !checkCallingPermissionAudio(false, callingPackage)) {
                    // We don't have a great way to filter parsed metadata by
                    // owner, so callers need to hold READ_MEDIA_AUDIO
                    appendWhereStandalone(qb, "0");
                }
                break;
            }
            case AUDIO_ARTISTS_ID_ALBUMS: {
                if (type == TYPE_QUERY) {
                    qb.setTables("audio_albums");
                    qb.setProjectionMap(getProjectionMap(Audio.Artists.Albums.class));

                    final String artistId = uri.getPathSegments().get(3);
                    appendWhereStandalone(qb, "artist_id=?", artistId);
                } else {
                    throw new UnsupportedOperationException("Albums cannot be directly modified");
                }
                appendWhereStandaloneFilter(qb, new String[] {
                        AudioColumns.ALBUM_KEY
                }, filter);
                if (!allowGlobal && !checkCallingPermissionAudio(false, callingPackage)) {
                    // We don't have a great way to filter parsed metadata by
                    // owner, so callers need to hold READ_MEDIA_AUDIO
                    appendWhereStandalone(qb, "0");
                }
                break;
            }
            case AUDIO_ARTISTS_ID:
                appendWhereStandalone(qb, "_id=?", uri.getPathSegments().get(3));
                // fall-through
            case AUDIO_ARTISTS: {
                if (type == TYPE_QUERY) {
                    qb.setTables("audio_artists");
                    qb.setProjectionMap(getProjectionMap(Audio.Artists.class));
                } else {
                    throw new UnsupportedOperationException("Artists cannot be directly modified");
                }
                appendWhereStandaloneFilter(qb, new String[] {
                        AudioColumns.ARTIST_KEY
                }, filter);
                if (!allowGlobal && !checkCallingPermissionAudio(false, callingPackage)) {
                    // We don't have a great way to filter parsed metadata by
                    // owner, so callers need to hold READ_MEDIA_AUDIO
                    appendWhereStandalone(qb, "0");
                }
                break;
            }
            case AUDIO_ALBUMS_ID:
                appendWhereStandalone(qb, "_id=?", uri.getPathSegments().get(3));
                // fall-through
            case AUDIO_ALBUMS: {
                if (type == TYPE_QUERY) {
                    qb.setTables("audio_albums");
                    qb.setProjectionMap(getProjectionMap(Audio.Albums.class));
                } else {
                    throw new UnsupportedOperationException("Albums cannot be directly modified");
                }
                appendWhereStandaloneFilter(qb, new String[] {
                        AudioColumns.ARTIST_KEY, AudioColumns.ALBUM_KEY
                }, filter);
                if (!allowGlobal && !checkCallingPermissionAudio(false, callingPackage)) {
                    // We don't have a great way to filter parsed metadata by
                    // owner, so callers need to hold READ_MEDIA_AUDIO
                    appendWhereStandalone(qb, "0");
                }
                break;
            }
            case VIDEO_MEDIA_ID:
                appendWhereStandalone(qb, "_id=?", uri.getPathSegments().get(3));
                matchPending = MATCH_INCLUDE;
                matchTrashed = MATCH_INCLUDE;
                // fall-through
            case VIDEO_MEDIA: {
                if (type == TYPE_QUERY) {
                    qb.setTables("video");
                    qb.setProjectionMap(
                            getProjectionMap(Video.Media.class));
                } else {
                    qb.setTables("files");
                    qb.setProjectionMap(
                            getProjectionMap(Video.Media.class, Files.FileColumns.class));
                    appendWhereStandalone(qb, FileColumns.MEDIA_TYPE + "=?",
                            FileColumns.MEDIA_TYPE_VIDEO);
                }
                if (!allowGlobal && !checkCallingPermissionVideo(forWrite, callingPackage)) {
                    appendWhereStandalone(qb, matchSharedPackagesClause);
                }
                appendWhereStandaloneMatch(qb, FileColumns.IS_PENDING, matchPending, uri);
                appendWhereStandaloneMatch(qb, FileColumns.IS_TRASHED, matchTrashed, uri);
                appendWhereStandaloneMatch(qb, FileColumns.IS_FAVORITE, matchFavorite, uri);
                if (honored != null) {
                    honored.accept(QUERY_ARG_MATCH_PENDING);
                    honored.accept(QUERY_ARG_MATCH_TRASHED);
                    honored.accept(QUERY_ARG_MATCH_FAVORITE);
                }
                if (!includeAllVolumes) {
                    appendWhereStandalone(qb, FileColumns.VOLUME_NAME + " IN " + includeVolumes);
                }
                break;
            }
            case VIDEO_THUMBNAILS_ID:
                appendWhereStandalone(qb, "_id=?", uri.getPathSegments().get(3));
                // fall-through
            case VIDEO_THUMBNAILS: {
                qb.setTables("videothumbnails");
                qb.setProjectionMap(getProjectionMap(Video.Thumbnails.class));
                if (!allowGlobal && !checkCallingPermissionVideo(forWrite, callingPackage)) {
                    appendWhereStandalone(qb,
                            "video_id IN (SELECT _id FROM video WHERE " +
                                    matchSharedPackagesClause + ")");
                }
                break;
            }
            case FILES_ID:
                appendWhereStandalone(qb, "_id=?", uri.getPathSegments().get(2));
                matchPending = MATCH_INCLUDE;
                matchTrashed = MATCH_INCLUDE;
                // fall-through
            case FILES: {
                qb.setTables("files");
                qb.setProjectionMap(getProjectionMap(Files.FileColumns.class));

                final ArrayList<String> options = new ArrayList<>();
                if (!allowGlobal && !allowLegacyRead) {
                    options.add(DatabaseUtils.bindSelection(matchSharedPackagesClause));
                    if (allowLegacy) {
                        options.add(DatabaseUtils.bindSelection("volume_name=?",
                                MediaStore.VOLUME_EXTERNAL_PRIMARY));
                    }
                    if (checkCallingPermissionAudio(forWrite, callingPackage)) {
                        options.add(DatabaseUtils.bindSelection("media_type=?",
                                FileColumns.MEDIA_TYPE_AUDIO));
                        options.add(DatabaseUtils.bindSelection("media_type=?",
                                FileColumns.MEDIA_TYPE_PLAYLIST));
                        options.add(DatabaseUtils.bindSelection("media_type=?",
                                FileColumns.MEDIA_TYPE_SUBTITLE));
                        options.add(matchSharedPackagesClause
                                + " AND media_type=0 AND mime_type LIKE 'audio/%'");
                    }
                    if (checkCallingPermissionVideo(forWrite, callingPackage)) {
                        options.add(DatabaseUtils.bindSelection("media_type=?",
                                FileColumns.MEDIA_TYPE_VIDEO));
                        options.add(DatabaseUtils.bindSelection("media_type=?",
                                FileColumns.MEDIA_TYPE_SUBTITLE));
                        options.add(matchSharedPackagesClause
                                + " AND media_type=0 AND mime_type LIKE 'video/%'");
                    }
                    if (checkCallingPermissionImages(forWrite, callingPackage)) {
                        options.add(DatabaseUtils.bindSelection("media_type=?",
                                FileColumns.MEDIA_TYPE_IMAGE));
                        options.add(matchSharedPackagesClause
                                + " AND media_type=0 AND mime_type LIKE 'image/%'");
                    }
                    if (includedDefaultDirs != null) {
                        for (String defaultDir : includedDefaultDirs) {
                            options.add(FileColumns.RELATIVE_PATH + " LIKE '" + defaultDir + "/%'");
                        }
                    }
                }
                if (options.size() > 0) {
                    appendWhereStandalone(qb, TextUtils.join(" OR ", options));
                }

                appendWhereStandaloneFilter(qb, new String[] {
                        AudioColumns.ARTIST_KEY, AudioColumns.ALBUM_KEY, AudioColumns.TITLE_KEY
                }, filter);
                appendWhereStandaloneMatch(qb, FileColumns.IS_PENDING, matchPending, uri);
                appendWhereStandaloneMatch(qb, FileColumns.IS_TRASHED, matchTrashed, uri);
                appendWhereStandaloneMatch(qb, FileColumns.IS_FAVORITE, matchFavorite, uri);
                if (honored != null) {
                    honored.accept(QUERY_ARG_MATCH_PENDING);
                    honored.accept(QUERY_ARG_MATCH_TRASHED);
                    honored.accept(QUERY_ARG_MATCH_FAVORITE);
                }
                if (!includeAllVolumes) {
                    appendWhereStandalone(qb, FileColumns.VOLUME_NAME + " IN " + includeVolumes);
                }
                break;
            }
            case DOWNLOADS_ID:
                appendWhereStandalone(qb, "_id=?", uri.getPathSegments().get(2));
                matchPending = MATCH_INCLUDE;
                matchTrashed = MATCH_INCLUDE;
                // fall-through
            case DOWNLOADS: {
                if (type == TYPE_QUERY) {
                    qb.setTables("downloads");
                    qb.setProjectionMap(
                            getProjectionMap(Downloads.class));
                } else {
                    qb.setTables("files");
                    qb.setProjectionMap(
                            getProjectionMap(Downloads.class, Files.FileColumns.class));
                    appendWhereStandalone(qb, FileColumns.IS_DOWNLOAD + "=1");
                }

                final ArrayList<String> options = new ArrayList<>();
                if (!allowGlobal && !allowLegacyRead) {
                    options.add(DatabaseUtils.bindSelection(matchSharedPackagesClause));
                    if (allowLegacy) {
                        options.add(DatabaseUtils.bindSelection("volume_name=?",
                                MediaStore.VOLUME_EXTERNAL_PRIMARY));
                    }
                }
                if (options.size() > 0) {
                    appendWhereStandalone(qb, TextUtils.join(" OR ", options));
                }

                appendWhereStandaloneMatch(qb, FileColumns.IS_PENDING, matchPending, uri);
                appendWhereStandaloneMatch(qb, FileColumns.IS_TRASHED, matchTrashed, uri);
                appendWhereStandaloneMatch(qb, FileColumns.IS_FAVORITE, matchFavorite, uri);
                if (honored != null) {
                    honored.accept(QUERY_ARG_MATCH_PENDING);
                    honored.accept(QUERY_ARG_MATCH_TRASHED);
                    honored.accept(QUERY_ARG_MATCH_FAVORITE);
                }
                if (!includeAllVolumes) {
                    appendWhereStandalone(qb, FileColumns.VOLUME_NAME + " IN " + includeVolumes);
                }
                break;
            }
            default:
                throw new UnsupportedOperationException(
                        "Unknown or unsupported URL: " + uri.toString());
        }

        // To ensure we're enforcing our security model, all operations must
        // have a projection map configured
        if (qb.getProjectionMap() == null) {
            throw new IllegalStateException("All queries must have a projection map");
        }

        // If caller is an older app, we're willing to let through a
        // greylist of technically invalid columns
        if (getCallingPackageTargetSdkVersion() < Build.VERSION_CODES.Q) {
            qb.setProjectionGreylist(sGreylist);
        }

        return qb;
    }

    /**
     * Determine if given {@link Uri} has a
     * {@link MediaColumns#OWNER_PACKAGE_NAME} column.
     */
    private boolean hasOwnerPackageName(Uri uri) {
        // It's easier to maintain this as an inverted list
        final int table = matchUri(uri, true);
        switch (table) {
            case IMAGES_THUMBNAILS_ID:
            case IMAGES_THUMBNAILS:
            case VIDEO_THUMBNAILS_ID:
            case VIDEO_THUMBNAILS:
            case AUDIO_ALBUMART:
            case AUDIO_ALBUMART_ID:
            case AUDIO_ALBUMART_FILE_ID:
                return false;
            default:
                return true;
        }
    }

    /**
     * @deprecated all operations should be routed through the overload that
     *             accepts a {@link Bundle} of extras.
     */
    @Override
    @Deprecated
    public int delete(Uri uri, String selection, String[] selectionArgs) {
        return delete(uri,
                DatabaseUtils.createSqlQueryBundle(selection, selectionArgs, null));
    }

    @Override
    public int delete(@NonNull Uri uri, @Nullable Bundle extras) {
        Trace.beginSection("delete");
        try {
            return deleteInternal(uri, extras);
        } catch (FallbackException e) {
            return e.translateForUpdateDelete(getCallingPackageTargetSdkVersion());
        } finally {
            Trace.endSection();
        }
    }

    private int deleteInternal(@NonNull Uri uri, @Nullable Bundle extras)
            throws FallbackException {
        extras = (extras != null) ? extras : new Bundle();

        // INCLUDED_DEFAULT_DIRECTORIES extra should only be set inside MediaProvider.
        extras.remove(INCLUDED_DEFAULT_DIRECTORIES);

        uri = safeUncanonicalize(uri);
        final boolean allowHidden = isCallingPackageAllowedHidden();
        final int match = matchUri(uri, allowHidden);

        switch(match) {
            case AUDIO_MEDIA_ID:
            case AUDIO_PLAYLISTS_ID:
            case VIDEO_MEDIA_ID:
            case IMAGES_MEDIA_ID:
            case DOWNLOADS_ID:
            case FILES_ID: {
                if (!isFuseThread() && getCachedCallingIdentityForFuse(Binder.getCallingUid()).
                        removeDeletedRowId(Long.parseLong(uri.getLastPathSegment()))) {
                    // Apps sometimes delete the file via filePath and then try to delete the db row
                    // using MediaProvider#delete. Since we would have already deleted the db row
                    // during the filePath operation, the latter will result in a security
                    // exception. Apps which don't expect an exception will break here. Since we
                    // have already deleted the db row, silently return zero as deleted count.
                    return 0;
                }
            }
            break;
            default:
                // For other match types, given uri will not correspond to a valid file.
                break;
        }

        final String userWhere = extras.getString(QUERY_ARG_SQL_SELECTION);
        final String[] userWhereArgs = extras.getStringArray(QUERY_ARG_SQL_SELECTION_ARGS);

        int count = 0;

        final String volumeName = getVolumeName(uri);
        final int targetSdkVersion = getCallingPackageTargetSdkVersion();

        // handle MEDIA_SCANNER before calling getDatabaseForUri()
        if (match == MEDIA_SCANNER) {
            if (mMediaScannerVolume == null) {
                return 0;
            }

            final DatabaseHelper helper = getDatabaseForUri(
                    MediaStore.Files.getContentUri(mMediaScannerVolume));

            helper.mScanStopTime = SystemClock.elapsedRealtime();

            mMediaScannerVolume = null;
            return 1;
        }

        if (match == VOLUMES_ID) {
            detachVolume(uri);
            count = 1;
        }

        switch (match) {
            case AUDIO_PLAYLISTS_ID_MEMBERS_ID:
                extras.putString(QUERY_ARG_SQL_SELECTION,
                        BaseColumns._ID + "=" + uri.getPathSegments().get(5));
                // fall-through
            case AUDIO_PLAYLISTS_ID_MEMBERS: {
                final long playlistId = Long.parseLong(uri.getPathSegments().get(3));
                final Uri playlistUri = ContentUris.withAppendedId(
                        MediaStore.Audio.Playlists.getContentUri(volumeName), playlistId);

                // Playlist contents are always persisted directly into playlist
                // files on disk to ensure that we can reliably migrate between
                // devices and recover from database corruption
                return removePlaylistMembers(playlistUri, extras);
            }
        }

        final DatabaseHelper helper = getDatabaseForUri(uri);
        final SQLiteQueryBuilder qb = getQueryBuilder(TYPE_DELETE, match, uri, extras, null);

        {
            // Give callers interacting with a specific media item a chance to
            // escalate access if they don't already have it
            switch (match) {
                case AUDIO_MEDIA_ID:
                case VIDEO_MEDIA_ID:
                case IMAGES_MEDIA_ID:
                    enforceCallingPermission(uri, extras, true);
            }

            final String[] projection = new String[] {
                    FileColumns.MEDIA_TYPE,
                    FileColumns.DATA,
                    FileColumns._ID,
                    FileColumns.IS_DOWNLOAD,
                    FileColumns.MIME_TYPE,
            };
            final boolean isFilesTable = qb.getTables().equals("files");
            final LongSparseArray<String> deletedDownloadIds = new LongSparseArray<>();
            if (isFilesTable) {
                String deleteparam = uri.getQueryParameter(MediaStore.PARAM_DELETE_DATA);
                if (deleteparam == null || ! deleteparam.equals("false")) {
                    Cursor c = qb.query(helper, projection, userWhere, userWhereArgs,
                            null, null, null, null, null);
                    try {
                        while (c.moveToNext()) {
                            final int mediaType = c.getInt(0);
                            final String data = c.getString(1);
                            final long id = c.getLong(2);
                            final int isDownload = c.getInt(3);
                            final String mimeType = c.getString(4);

                            // Forget that caller is owner of this item
                            mCallingIdentity.get().setOwned(id, false);

                            deleteIfAllowed(uri, extras, data);
                            count += qb.delete(helper, BaseColumns._ID + "=" + id, null);

                            // Only need to inform DownloadProvider about the downloads deleted on
                            // external volume.
                            if (isDownload == 1) {
                                deletedDownloadIds.put(id, mimeType);
                            }

                            // Update any playlists that reference this item
                            if ((mediaType == FileColumns.MEDIA_TYPE_AUDIO)
                                    && helper.isExternal()) {
                                helper.runWithTransaction((db) -> {
                                    try (Cursor cc = db.query("audio_playlists_map",
                                            new String[] { "playlist_id" }, "audio_id=" + id,
                                            null, "playlist_id", null, null)) {
                                        while (cc.moveToNext()) {
                                            final Uri playlistUri = ContentUris.withAppendedId(
                                                    Playlists.getContentUri(volumeName),
                                                    cc.getLong(0));
                                            resolvePlaylistMembers(playlistUri);
                                        }
                                    }
                                    return null;
                                });
                            }
                        }
                    } finally {
                        FileUtils.closeQuietly(c);
                    }
                    // Do not allow deletion if the file/object is referenced as parent
                    // by some other entries. It could cause database corruption.
                    appendWhereStandalone(qb, ID_NOT_PARENT_CLAUSE);
                }
            }

            switch (match) {
                case AUDIO_GENRES_ID_MEMBERS:
                    throw new FallbackException("Genres are read-only", Build.VERSION_CODES.R);

                case IMAGES_THUMBNAILS_ID:
                case IMAGES_THUMBNAILS:
                case VIDEO_THUMBNAILS_ID:
                case VIDEO_THUMBNAILS:
                    // Delete the referenced files first.
                    Cursor c = qb.query(helper, sDataOnlyColumn, userWhere, userWhereArgs, null,
                            null, null, null, null);
                    if (c != null) {
                        try {
                            while (c.moveToNext()) {
                                deleteIfAllowed(uri, extras, c.getString(0));
                            }
                        } finally {
                            FileUtils.closeQuietly(c);
                        }
                    }
                    count += deleteRecursive(qb, helper, userWhere, userWhereArgs);
                    break;

                default:
                    count += deleteRecursive(qb, helper, userWhere, userWhereArgs);
                    break;
            }

            if (deletedDownloadIds.size() > 0) {
                // Do this on a background thread, since we don't want to make binder
                // calls as part of a FUSE call.
                helper.postBackground(() -> {
                    getContext().getSystemService(DownloadManager.class)
                            .onMediaStoreDownloadsDeleted(deletedDownloadIds);
                });
            }

            if (isFilesTable && !isCallingPackageSelf()) {
                Metrics.logDeletion(volumeName, mCallingIdentity.get().uid,
                        getCallingPackageOrSelf(), count);
            }
        }

        return count;
    }

    /**
     * Executes identical delete repeatedly within a single transaction until
     * stability is reached. Combined with {@link #ID_NOT_PARENT_CLAUSE}, this
     * can be used to recursively delete all matching entries, since it only
     * deletes parents when no references remaining.
     */
    private int deleteRecursive(SQLiteQueryBuilder qb, DatabaseHelper helper, String userWhere,
            String[] userWhereArgs) {
        return (int) helper.runWithTransaction((db) -> {
            synchronized (mDirectoryCache) {
                mDirectoryCache.clear();
            }

            int n = 0;
            int total = 0;
            do {
                n = qb.delete(helper, userWhere, userWhereArgs);
                total += n;
            } while (n > 0);
            return total;
        });
    }

    @Override
    public Bundle call(String method, String arg, Bundle extras) {
        Trace.beginSection("call");
        try {
            return callInternal(method, arg, extras);
        } finally {
            Trace.endSection();
        }
    }

    private Bundle callInternal(String method, String arg, Bundle extras) {
        switch (method) {
            case MediaStore.RESOLVE_PLAYLIST_MEMBERS_CALL: {
                final LocalCallingIdentity token = clearLocalCallingIdentity();
                final CallingIdentity providerToken = clearCallingIdentity();
                try {
                    final Uri playlistUri = extras.getParcelable(MediaStore.EXTRA_URI);
                    resolvePlaylistMembers(playlistUri);
                } finally {
                    restoreCallingIdentity(providerToken);
                    restoreLocalCallingIdentity(token);
                }
                return null;
            }
            case MediaStore.RUN_IDLE_MAINTENANCE_CALL: {
                // Protect ourselves from random apps by requiring a generic
                // permission held by common debugging components, such as shell
                getContext().enforceCallingOrSelfPermission(
                        android.Manifest.permission.DUMP, TAG);
                final LocalCallingIdentity token = clearLocalCallingIdentity();
                final CallingIdentity providerToken = clearCallingIdentity();
                try {
                    onIdleMaintenance(new CancellationSignal());
                } finally {
                    restoreCallingIdentity(providerToken);
                    restoreLocalCallingIdentity(token);
                }
                return null;
            }
            case MediaStore.WAIT_FOR_IDLE_CALL: {
                ForegroundThread.waitForIdle();
                BackgroundThread.waitForIdle();
                return null;
            }
            case MediaStore.SCAN_FILE_CALL:
            case MediaStore.SCAN_VOLUME_CALL: {
                final LocalCallingIdentity token = clearLocalCallingIdentity();
                final CallingIdentity providerToken = clearCallingIdentity();
                try {
                    final Bundle res = new Bundle();
                    switch (method) {
                        case MediaStore.SCAN_FILE_CALL: {
                            final File file = new File(arg);
                            res.putParcelable(Intent.EXTRA_STREAM, scanFile(file, REASON_DEMAND));
                            break;
                        }
                        case MediaStore.SCAN_VOLUME_CALL: {
                            final String volumeName = arg;
                            MediaService.onScanVolume(getContext(), volumeName, REASON_DEMAND);
                            break;
                        }
                    }
                    return res;
                } catch (IOException e) {
                    throw new RuntimeException(e);
                } finally {
                    restoreCallingIdentity(providerToken);
                    restoreLocalCallingIdentity(token);
                }
            }
            case MediaStore.GET_VERSION_CALL: {
                final String volumeName = extras.getString(Intent.EXTRA_TEXT);

                final DatabaseHelper helper;
                try {
                    helper = getDatabaseForUri(MediaStore.Files.getContentUri(volumeName));
                } catch (VolumeNotFoundException e) {
                    throw e.rethrowAsIllegalArgumentException();
                }

                final String version = helper.runWithoutTransaction((db) -> {
                    return db.getVersion() + ":" + DatabaseHelper.getOrCreateUuid(db);
                });

                final Bundle res = new Bundle();
                res.putString(Intent.EXTRA_TEXT, version);
                return res;
            }
            case MediaStore.GET_GENERATION_CALL: {
                final String volumeName = extras.getString(Intent.EXTRA_TEXT);

                final DatabaseHelper helper;
                try {
                    helper = getDatabaseForUri(MediaStore.Files.getContentUri(volumeName));
                } catch (VolumeNotFoundException e) {
                    throw e.rethrowAsIllegalArgumentException();
                }

                final long generation = helper.runWithoutTransaction((db) -> {
                    return DatabaseHelper.getGeneration(db);
                });

                final Bundle res = new Bundle();
                res.putLong(Intent.EXTRA_INDEX, generation);
                return res;
            }
            case MediaStore.GET_DOCUMENT_URI_CALL: {
                final Uri mediaUri = extras.getParcelable(MediaStore.EXTRA_URI);
                enforceCallingPermission(mediaUri, extras, false);

                final Uri fileUri;
                final LocalCallingIdentity token = clearLocalCallingIdentity();
                try {
                    fileUri = Uri.fromFile(queryForDataFile(mediaUri, null));
                } catch (FileNotFoundException e) {
                    throw new IllegalArgumentException(e);
                } finally {
                    restoreLocalCallingIdentity(token);
                }

                try (ContentProviderClient client = getContext().getContentResolver()
                        .acquireUnstableContentProviderClient(
                                MediaStore.EXTERNAL_STORAGE_PROVIDER_AUTHORITY)) {
                    extras.putParcelable(MediaStore.EXTRA_URI, fileUri);
                    return client.call(method, null, extras);
                } catch (RemoteException e) {
                    throw new IllegalStateException(e);
                }
            }
            case MediaStore.GET_MEDIA_URI_CALL: {
                final Uri documentUri = extras.getParcelable(MediaStore.EXTRA_URI);
                getContext().enforceCallingUriPermission(documentUri,
                        Intent.FLAG_GRANT_READ_URI_PERMISSION, TAG);

                final Uri fileUri;
                try (ContentProviderClient client = getContext().getContentResolver()
                        .acquireUnstableContentProviderClient(
                                MediaStore.EXTERNAL_STORAGE_PROVIDER_AUTHORITY)) {
                    final Bundle res = client.call(method, null, extras);
                    fileUri = res.getParcelable(MediaStore.EXTRA_URI);
                } catch (RemoteException e) {
                    throw new IllegalStateException(e);
                }

                final LocalCallingIdentity token = clearLocalCallingIdentity();
                try {
                    final Bundle res = new Bundle();
                    res.putParcelable(MediaStore.EXTRA_URI,
                            queryForMediaUri(new File(fileUri.getPath()), null));
                    return res;
                } catch (FileNotFoundException e) {
                    throw new IllegalArgumentException(e);
                } finally {
                    restoreLocalCallingIdentity(token);
                }
            }
            case MediaStore.CREATE_WRITE_REQUEST_CALL:
            case MediaStore.CREATE_FAVORITE_REQUEST_CALL:
            case MediaStore.CREATE_TRASH_REQUEST_CALL:
            case MediaStore.CREATE_DELETE_REQUEST_CALL: {
                final PendingIntent pi = createRequest(method, extras);
                final Bundle res = new Bundle();
                res.putParcelable(MediaStore.EXTRA_RESULT, pi);
                return res;
            }
            default:
                throw new UnsupportedOperationException("Unsupported call: " + method);
        }
    }

    static List<Uri> collectUris(ClipData clipData) {
        final ArrayList<Uri> res = new ArrayList<>();
        for (int i = 0; i < clipData.getItemCount(); i++) {
            res.add(clipData.getItemAt(i).getUri());
        }
        return res;
    }

    /**
     * Generate the {@link PendingIntent} for the given grant request. This
     * method also sanity checks the incoming arguments for security purposes
     * before creating the privileged {@link PendingIntent}.
     */
    private @NonNull PendingIntent createRequest(@NonNull String method, @NonNull Bundle extras) {
        final ClipData clipData = extras.getParcelable(MediaStore.EXTRA_CLIP_DATA);
        final List<Uri> uris = collectUris(clipData);

        for (Uri uri : uris) {
            final int match = matchUri(uri, false);
            switch (match) {
                case IMAGES_MEDIA_ID:
                case AUDIO_MEDIA_ID:
                case VIDEO_MEDIA_ID:
                    // Caller is requesting a specific media item by its ID,
                    // which means it's valid for requests
                    break;
                default:
                    throw new IllegalArgumentException(
                            "All requested items must be referenced by specific ID");
            }
        }

        // Enforce that limited set of columns can be mutated
        final ContentValues values = extras.getParcelable(MediaStore.EXTRA_CONTENT_VALUES);
        final List<String> allowedColumns;
        switch (method) {
            case MediaStore.CREATE_FAVORITE_REQUEST_CALL:
                allowedColumns = Arrays.asList(
                        MediaColumns.IS_FAVORITE);
                break;
            case MediaStore.CREATE_TRASH_REQUEST_CALL:
                allowedColumns = Arrays.asList(
                        MediaColumns.IS_TRASHED);
                break;
            default:
                allowedColumns = Arrays.asList();
                break;
        }
        if (values != null) {
            for (String key : values.keySet()) {
                if (!allowedColumns.contains(key)) {
                    throw new IllegalArgumentException("Invalid column " + key);
                }
            }
        }

        final Context context = getContext();
        final Intent intent = new Intent(method, null, context, PermissionActivity.class);
        intent.putExtras(extras);
        return PendingIntent.getActivity(context, PermissionActivity.REQUEST_CODE, intent,
                FLAG_ONE_SHOT | FLAG_CANCEL_CURRENT | FLAG_IMMUTABLE);
    }

    /**
     * Ensure that all local databases have a custom collator registered for the
     * given {@link ULocale} locale.
     *
     * @return the corresponding custom collation name to be used in
     *         {@code ORDER BY} clauses.
     */
    private @NonNull String ensureCustomCollator(@NonNull String locale) {
        // Quick sanity check that requested locale looks sane
        new ULocale(locale);

        final String collationName = "custom_" + locale.replaceAll("[^a-zA-Z]", "");
        synchronized (mCustomCollators) {
            if (!mCustomCollators.contains(collationName)) {
                for (DatabaseHelper helper : new DatabaseHelper[] {
                        mInternalDatabase,
                        mExternalDatabase
                }) {
                    helper.runWithoutTransaction((db) -> {
                        db.execPerConnectionSQL("SELECT icu_load_collation(?, ?);",
                                new String[] { locale, collationName });
                        return null;
                    });
                }
                mCustomCollators.add(collationName);
            }
        }
        return collationName;
    }

    private int pruneThumbnails(@NonNull SQLiteDatabase db, @NonNull CancellationSignal signal) {
        int prunedCount = 0;

        // Determine all known media items
        final LongArray knownIds = new LongArray();
        try (Cursor c = db.query(true, "files", new String[] { BaseColumns._ID },
                null, null, null, null, null, null, signal)) {
            while (c.moveToNext()) {
                knownIds.add(c.getLong(0));
            }
        }

        final long[] knownIdsRaw = knownIds.toArray();
        Arrays.sort(knownIdsRaw);

        for (String volumeName : getExternalVolumeNames()) {
            final List<File> thumbDirs;
            try {
                thumbDirs = getThumbnailDirectories(volumeName);
            } catch (FileNotFoundException e) {
                Log.w(TAG, "Failed to resolve volume " + volumeName, e);
                continue;
            }

            // Reconcile all thumbnails, deleting stale items
            for (File thumbDir : thumbDirs) {
                // Possibly bail before digging into each directory
                signal.throwIfCanceled();

                final File[] files = thumbDir.listFiles();
                for (File thumbFile : (files != null) ? files : new File[0]) {
                    if (Objects.equals(thumbFile.getName(), FILE_DATABASE_UUID)) continue;
                    final String name = FileUtils.extractFileName(thumbFile.getName());
                    try {
                        final long id = Long.parseLong(name);
                        if (Arrays.binarySearch(knownIdsRaw, id) >= 0) {
                            // Thumbnail belongs to known media, keep it
                            continue;
                        }
                    } catch (NumberFormatException e) {
                    }

                    Log.v(TAG, "Deleting stale thumbnail " + thumbFile);
                    deleteAndInvalidate(thumbFile);
                    prunedCount++;
                }
            }
        }

        // Also delete stale items from legacy tables
        db.execSQL("delete from thumbnails "
                + "where image_id not in (select _id from images)");
        db.execSQL("delete from videothumbnails "
                + "where video_id not in (select _id from video)");

        return prunedCount;
    }

    abstract class Thumbnailer {
        final String directoryName;

        public Thumbnailer(String directoryName) {
            this.directoryName = directoryName;
        }

        private File getThumbnailFile(Uri uri) throws IOException {
            final String volumeName = resolveVolumeName(uri);
            final File volumePath = getVolumePath(volumeName);
            return FileUtils.buildPath(volumePath, directoryName,
                    DIRECTORY_THUMBNAILS, ContentUris.parseId(uri) + ".jpg");
        }

        public abstract Bitmap getThumbnailBitmap(Uri uri, CancellationSignal signal)
                throws IOException;

        public ParcelFileDescriptor ensureThumbnail(Uri uri, CancellationSignal signal)
                throws IOException {
            // First attempt to fast-path by opening the thumbnail; if it
            // doesn't exist we fall through to create it below
            final File thumbFile = getThumbnailFile(uri);
            try {
                return FileUtils.openSafely(thumbFile,
                        ParcelFileDescriptor.MODE_READ_ONLY);
            } catch (FileNotFoundException ignored) {
            }

            final File thumbDir = thumbFile.getParentFile();
            thumbDir.mkdirs();

            // When multiple threads race for the same thumbnail, the second
            // thread could return a file with a thumbnail still in
            // progress. We could add heavy per-ID locking to mitigate this
            // rare race condition, but it's simpler to have both threads
            // generate the same thumbnail using temporary files and rename
            // them into place once finished.
            final File thumbTempFile = File.createTempFile("thumb", null, thumbDir);

            ParcelFileDescriptor thumbWrite = null;
            ParcelFileDescriptor thumbRead = null;
            try {
                // Open our temporary file twice: once for local writing, and
                // once for remote reading. Both FDs point at the same
                // underlying inode on disk, so they're stable across renames
                // to avoid race conditions between threads.
                thumbWrite = FileUtils.openSafely(thumbTempFile,
                        ParcelFileDescriptor.MODE_WRITE_ONLY | ParcelFileDescriptor.MODE_CREATE);
                thumbRead = FileUtils.openSafely(thumbTempFile,
                        ParcelFileDescriptor.MODE_READ_ONLY);

                final Bitmap thumbnail = getThumbnailBitmap(uri, signal);
                thumbnail.compress(Bitmap.CompressFormat.JPEG, 90,
                        new FileOutputStream(thumbWrite.getFileDescriptor()));

                try {
                    // Use direct syscall for better failure logs
                    Os.rename(thumbTempFile.getAbsolutePath(), thumbFile.getAbsolutePath());
                } catch (ErrnoException e) {
                    e.rethrowAsIOException();
                }

                // Everything above went peachy, so return a duplicate of our
                // already-opened read FD to keep our finally logic below simple
                return thumbRead.dup();

            } finally {
                // Regardless of success or failure, try cleaning up any
                // remaining temporary file and close all our local FDs
                FileUtils.closeQuietly(thumbWrite);
                FileUtils.closeQuietly(thumbRead);
                deleteAndInvalidate(thumbTempFile);
            }
        }

        public void invalidateThumbnail(Uri uri) throws IOException {
            deleteAndInvalidate(getThumbnailFile(uri));
        }
    }

    private Thumbnailer mAudioThumbnailer = new Thumbnailer(Environment.DIRECTORY_MUSIC) {
        @Override
        public Bitmap getThumbnailBitmap(Uri uri, CancellationSignal signal) throws IOException {
            return ThumbnailUtils.createAudioThumbnail(queryForDataFile(uri, signal),
                    mThumbSize, signal);
        }
    };

    private Thumbnailer mVideoThumbnailer = new Thumbnailer(Environment.DIRECTORY_MOVIES) {
        @Override
        public Bitmap getThumbnailBitmap(Uri uri, CancellationSignal signal) throws IOException {
            return ThumbnailUtils.createVideoThumbnail(queryForDataFile(uri, signal),
                    mThumbSize, signal);
        }
    };

    private Thumbnailer mImageThumbnailer = new Thumbnailer(Environment.DIRECTORY_PICTURES) {
        @Override
        public Bitmap getThumbnailBitmap(Uri uri, CancellationSignal signal) throws IOException {
            return ThumbnailUtils.createImageThumbnail(queryForDataFile(uri, signal),
                    mThumbSize, signal);
        }
    };

    private List<File> getThumbnailDirectories(String volumeName) throws FileNotFoundException {
        final File volumePath = getVolumePath(volumeName);
        return Arrays.asList(
                FileUtils.buildPath(volumePath, DIRECTORY_MUSIC, DIRECTORY_THUMBNAILS),
                FileUtils.buildPath(volumePath, DIRECTORY_MOVIES, DIRECTORY_THUMBNAILS),
                FileUtils.buildPath(volumePath, DIRECTORY_PICTURES, DIRECTORY_THUMBNAILS));
    }

    private void invalidateThumbnails(Uri uri) {
        Trace.beginSection("invalidateThumbnails");
        try {
            invalidateThumbnailsInternal(uri);
        } finally {
            Trace.endSection();
        }
    }

    private void invalidateThumbnailsInternal(Uri uri) {
        final long id = ContentUris.parseId(uri);
        try {
            mAudioThumbnailer.invalidateThumbnail(uri);
            mVideoThumbnailer.invalidateThumbnail(uri);
            mImageThumbnailer.invalidateThumbnail(uri);
        } catch (IOException ignored) {
        }

        final DatabaseHelper helper;
        try {
            helper = getDatabaseForUri(uri);
        } catch (VolumeNotFoundException e) {
            Log.w(TAG, e);
            return;
        }

        helper.runWithTransaction((db) -> {
            final String idString = Long.toString(id);
            try (Cursor c = db.rawQuery("select _data from thumbnails where image_id=?"
                    + " union all select _data from videothumbnails where video_id=?",
                    new String[] { idString, idString })) {
                while (c.moveToNext()) {
                    String path = c.getString(0);
                    deleteIfAllowed(uri, Bundle.EMPTY, path);
                }
            }

            db.execSQL("delete from thumbnails where image_id=?", new String[] { idString });
            db.execSQL("delete from videothumbnails where video_id=?", new String[] { idString });
            return null;
        });
    }

    /**
     * @deprecated all operations should be routed through the overload that
     *             accepts a {@link Bundle} of extras.
     */
    @Override
    @Deprecated
    public int update(Uri uri, ContentValues values, String selection, String[] selectionArgs) {
        return update(uri, values,
                DatabaseUtils.createSqlQueryBundle(selection, selectionArgs, null));
    }

    @Override
    public int update(@NonNull Uri uri, @Nullable ContentValues values,
            @Nullable Bundle extras) {
        Trace.beginSection("update");
        try {
            return updateInternal(uri, values, extras);
        } catch (FallbackException e) {
            return e.translateForUpdateDelete(getCallingPackageTargetSdkVersion());
        } finally {
            Trace.endSection();
        }
    }

    private int updateInternal(@NonNull Uri uri, @Nullable ContentValues initialValues,
            @Nullable Bundle extras) throws FallbackException {
        extras = (extras != null) ? extras : new Bundle();

        // Related items are only considered for new media creation, and they
        // can't be leveraged to move existing content into blocked locations
        extras.remove(QUERY_ARG_RELATED_URI);
        // INCLUDED_DEFAULT_DIRECTORIES extra should only be set inside MediaProvider.
        extras.remove(INCLUDED_DEFAULT_DIRECTORIES);

        final String userWhere = extras.getString(QUERY_ARG_SQL_SELECTION);
        final String[] userWhereArgs = extras.getStringArray(QUERY_ARG_SQL_SELECTION_ARGS);

        // Limit the hacky workaround to camera targeting Q and below, to allow newer versions
        // of camera that does the right thing to work correctly.
        if ("com.google.android.GoogleCamera".equals(getCallingPackageOrSelf())
                && getCallingPackageTargetSdkVersion() <= Build.VERSION_CODES.Q) {
            if (matchUri(uri, false) == IMAGES_MEDIA_ID) {
                Log.w(TAG, "Working around app bug in b/111966296");
                uri = MediaStore.Files.getContentUri("external", ContentUris.parseId(uri));
            } else if (matchUri(uri, false) == VIDEO_MEDIA_ID) {
                Log.w(TAG, "Working around app bug in b/112246630");
                uri = MediaStore.Files.getContentUri("external", ContentUris.parseId(uri));
            }
        }

        uri = safeUncanonicalize(uri);

        int count;

        final String volumeName = getVolumeName(uri);
        final int targetSdkVersion = getCallingPackageTargetSdkVersion();
        final boolean allowHidden = isCallingPackageAllowedHidden();
        final int match = matchUri(uri, allowHidden);

        switch (match) {
            case AUDIO_PLAYLISTS_ID_MEMBERS_ID:
                extras.putString(QUERY_ARG_SQL_SELECTION,
                        BaseColumns._ID + "=" + uri.getPathSegments().get(5));
                // fall-through
            case AUDIO_PLAYLISTS_ID_MEMBERS: {
                final long playlistId = Long.parseLong(uri.getPathSegments().get(3));
                final Uri playlistUri = ContentUris.withAppendedId(
                        MediaStore.Audio.Playlists.getContentUri(volumeName), playlistId);

                if (uri.getBooleanQueryParameter("move", false)) {
                    // Convert explicit request into query; sigh, moveItem()
                    // uses zero-based indexing instead of one-based indexing
                    final int from = Integer.parseInt(uri.getPathSegments().get(5)) + 1;
                    final int to = initialValues.getAsInteger(Playlists.Members.PLAY_ORDER) + 1;
                    extras.putString(QUERY_ARG_SQL_SELECTION,
                            Playlists.Members.PLAY_ORDER + "=" + from);
                    initialValues.put(Playlists.Members.PLAY_ORDER, to);
                }

                // Playlist contents are always persisted directly into playlist
                // files on disk to ensure that we can reliably migrate between
                // devices and recover from database corruption
                final int index;
                if (initialValues.containsKey(Playlists.Members.PLAY_ORDER)) {
                    index = movePlaylistMembers(playlistUri, initialValues, extras);
                } else {
                    index = resolvePlaylistIndex(playlistUri, extras);
                }
                if (initialValues.containsKey(Playlists.Members.AUDIO_ID)) {
                    final Bundle queryArgs = new Bundle();
                    queryArgs.putString(QUERY_ARG_SQL_SELECTION,
                            Playlists.Members.PLAY_ORDER + "=" + (index + 1));
                    removePlaylistMembers(playlistUri, queryArgs);

                    final ContentValues values = new ContentValues();
                    values.put(Playlists.Members.AUDIO_ID,
                            initialValues.getAsString(Playlists.Members.AUDIO_ID));
                    values.put(Playlists.Members.PLAY_ORDER, (index + 1));
                    addPlaylistMembers(playlistUri, values);
                }
                return 1;
            }
        }

        final DatabaseHelper helper = getDatabaseForUri(uri);
        final SQLiteQueryBuilder qb = getQueryBuilder(TYPE_UPDATE, match, uri, extras, null);

        // Give callers interacting with a specific media item a chance to
        // escalate access if they don't already have it
        switch (match) {
            case AUDIO_MEDIA_ID:
            case VIDEO_MEDIA_ID:
            case IMAGES_MEDIA_ID:
                enforceCallingPermission(uri, extras, true);
        }

        boolean triggerInvalidate = false;
        boolean triggerScan = false;
        if (initialValues != null) {
            // IDs are forever; nobody should be editing them
            initialValues.remove(MediaColumns._ID);

            // Expiration times are hard-coded; let's derive them
            FileUtils.computeDateExpires(initialValues);

            // Ignore or augment incoming raw filesystem paths
            for (String column : sDataColumns.keySet()) {
                if (!initialValues.containsKey(column)) continue;

                if (isCallingPackageSelf() || isCallingPackageLegacyWrite()) {
                    // Mutation allowed
                } else {
                    Log.w(TAG, "Ignoring mutation of  " + column + " from "
                            + getCallingPackageOrSelf());
                    initialValues.remove(column);
                }
            }

            // Enforce allowed ownership transfers
            if (initialValues.containsKey(MediaColumns.OWNER_PACKAGE_NAME)) {
                if (isCallingPackageSelf() || isCallingPackageShell()) {
                    // When the caller is the media scanner or the shell, we let
                    // them change ownership however they see fit; nothing to do
                } else if (isCallingPackageDelegator()) {
                    // When the caller is a delegator, allow them to shift
                    // ownership only when current owner, or when ownerless
                    final String currentOwner;
                    final String proposedOwner = initialValues
                            .getAsString(MediaColumns.OWNER_PACKAGE_NAME);
                    final Uri genericUri = MediaStore.Files.getContentUri(volumeName,
                            ContentUris.parseId(uri));
                    try (Cursor c = queryForSingleItem(genericUri,
                            new String[] { MediaColumns.OWNER_PACKAGE_NAME }, null, null, null)) {
                        currentOwner = c.getString(0);
                    } catch (FileNotFoundException e) {
                        throw new IllegalStateException(e);
                    }
                    final boolean transferAllowed = (currentOwner == null)
                            || Arrays.asList(getSharedPackagesForPackage(getCallingPackageOrSelf()))
                                    .contains(currentOwner);
                    if (transferAllowed) {
                        Log.v(TAG, "Ownership transfer from " + currentOwner + " to "
                                + proposedOwner + " allowed");
                    } else {
                        Log.w(TAG, "Ownership transfer from " + currentOwner + " to "
                                + proposedOwner + " blocked");
                        initialValues.remove(MediaColumns.OWNER_PACKAGE_NAME);
                    }
                } else {
                    // Otherwise no ownership changes are allowed
                    initialValues.remove(MediaColumns.OWNER_PACKAGE_NAME);
                }
            }

            if (!isCallingPackageSelf()) {
                Trace.beginSection("filter");

                // We default to filtering mutable columns, except when we know
                // the single item being updated is pending; when it's finally
                // published we'll overwrite these values.
                final Uri finalUri = uri;
                final Supplier<Boolean> isPending = new CachedSupplier<>(() -> {
                    return isPending(finalUri);
                });

                // Column values controlled by media scanner aren't writable by
                // apps, since any edits here don't reflect the metadata on
                // disk, and they'd be overwritten during a rescan.
                for (String column : new ArraySet<>(initialValues.keySet())) {
                    if (sMutableColumns.contains(column)) {
                        // Mutation normally allowed
                    } else if (isPending.get()) {
                        // Mutation relaxed while pending
                    } else {
                        Log.w(TAG, "Ignoring mutation of " + column + " from "
                                + getCallingPackageOrSelf());
                        initialValues.remove(column);
                        triggerScan = true;
                    }

                    // If we're publishing this item, perform a blocking scan to
                    // make sure metadata is updated
                    if (MediaColumns.IS_PENDING.equals(column)) {
                        triggerScan = true;

                        // Explicitly clear columns used to ignore no-op scans,
                        // since we need to force a scan on publish
                        initialValues.putNull(MediaColumns.DATE_MODIFIED);
                        initialValues.putNull(MediaColumns.SIZE);
                    }
                }

                Trace.endSection();
            }

            if ("files".equals(qb.getTables())) {
                maybeMarkAsDownload(initialValues);
            }

            // We no longer track location metadata
            if (initialValues.containsKey(ImageColumns.LATITUDE)) {
                initialValues.putNull(ImageColumns.LATITUDE);
            }
            if (initialValues.containsKey(ImageColumns.LONGITUDE)) {
                initialValues.putNull(ImageColumns.LONGITUDE);
            }
            if (getCallingPackageTargetSdkVersion() <= Build.VERSION_CODES.Q) {
                // These columns are removed in R.
                if (initialValues.containsKey("primary_directory")) {
                    initialValues.remove("primary_directory");
                }
                if (initialValues.containsKey("secondary_directory")) {
                    initialValues.remove("secondary_directory");
                }
            }
        }

        // If we're not updating anything, then we can skip
        if (initialValues.isEmpty()) return 0;

        final boolean isThumbnail;
        switch (match) {
            case IMAGES_THUMBNAILS:
            case IMAGES_THUMBNAILS_ID:
            case VIDEO_THUMBNAILS:
            case VIDEO_THUMBNAILS_ID:
            case AUDIO_ALBUMART:
            case AUDIO_ALBUMART_ID:
                isThumbnail = true;
                break;
            default:
                isThumbnail = false;
                break;
        }

        switch (match) {
            case AUDIO_PLAYLISTS:
            case AUDIO_PLAYLISTS_ID:
                // Playlist names are stored as display names, but leave
                // values untouched if the caller is ModernMediaScanner
                if (!isCallingPackageSelf()) {
                    if (initialValues.containsKey(Playlists.NAME)) {
                        initialValues.put(MediaColumns.DISPLAY_NAME,
                                initialValues.getAsString(Playlists.NAME));
                    }
                    if (!initialValues.containsKey(MediaColumns.MIME_TYPE)) {
                        initialValues.put(MediaColumns.MIME_TYPE, "audio/mpegurl");
                    }
                }
                break;
        }

        // If we're touching columns that would change placement of a file,
        // blend in current values and recalculate path
        final boolean allowMovement = extras.getBoolean(MediaStore.QUERY_ARG_ALLOW_MOVEMENT,
                !isCallingPackageSelf());
        if (containsAny(initialValues.keySet(), sPlacementColumns)
                && !initialValues.containsKey(MediaColumns.DATA)
                && !isThumbnail
                && allowMovement) {
            Trace.beginSection("movement");

            // We only support movement under well-defined collections
            switch (match) {
                case AUDIO_MEDIA_ID:
                case AUDIO_PLAYLISTS_ID:
                case VIDEO_MEDIA_ID:
                case IMAGES_MEDIA_ID:
                case DOWNLOADS_ID:
                case FILES_ID:
                    break;
                default:
                    throw new IllegalArgumentException("Movement of " + uri
                            + " which isn't part of well-defined collection not allowed");
            }

            final LocalCallingIdentity token = clearLocalCallingIdentity();
            final Uri genericUri = MediaStore.Files.getContentUri(volumeName,
                    ContentUris.parseId(uri));
            try (Cursor c = queryForSingleItem(genericUri,
                    sPlacementColumns.toArray(new String[0]), userWhere, userWhereArgs, null)) {
                for (int i = 0; i < c.getColumnCount(); i++) {
                    final String column = c.getColumnName(i);
                    if (!initialValues.containsKey(column)) {
                        initialValues.put(column, c.getString(i));
                    }
                }
            } catch (FileNotFoundException e) {
                throw new IllegalStateException(e);
            } finally {
                restoreLocalCallingIdentity(token);
            }

            // Regenerate path using blended values; this will throw if caller
            // is attempting to place file into invalid location
            final String beforePath = initialValues.getAsString(MediaColumns.DATA);
            final String beforeVolume = extractVolumeName(beforePath);
            final String beforeOwner = extractPathOwnerPackageName(beforePath);

            initialValues.remove(MediaColumns.DATA);
            ensureNonUniqueFileColumns(match, uri, extras, initialValues, beforePath);

            final String probePath = initialValues.getAsString(MediaColumns.DATA);
            final String probeVolume = extractVolumeName(probePath);
            final String probeOwner = extractPathOwnerPackageName(probePath);
            if (Objects.equals(beforePath, probePath)) {
                Log.d(TAG, "Identical paths " + beforePath + "; not moving");
            } else if (!Objects.equals(beforeVolume, probeVolume)) {
                throw new IllegalArgumentException("Changing volume from " + beforePath + " to "
                        + probePath + " not allowed");
            } else if (!Objects.equals(beforeOwner, probeOwner)) {
                throw new IllegalArgumentException("Changing ownership from " + beforePath + " to "
                        + probePath + " not allowed");
            } else {
                // Now that we've confirmed an actual movement is taking place,
                // ensure we have a unique destination
                initialValues.remove(MediaColumns.DATA);
                ensureUniqueFileColumns(match, uri, extras, initialValues, beforePath);

                final String afterPath = initialValues.getAsString(MediaColumns.DATA);

                Log.d(TAG, "Moving " + beforePath + " to " + afterPath);
                try {
                    Os.rename(beforePath, afterPath);
                    invalidateFuseDentry(beforePath);
                    invalidateFuseDentry(afterPath);
                } catch (ErrnoException e) {
                    if (e.errno == OsConstants.ENOENT) {
                        Log.d(TAG, "Missing file at " + beforePath + "; continuing anyway");
                    } else {
                        throw new IllegalStateException(e);
                    }
                }
                initialValues.put(MediaColumns.DATA, afterPath);

                // Some indexed metadata may have been derived from the path on
                // disk, so scan this item again to update it
                triggerScan = true;
            }

            Trace.endSection();
        }

        assertPrivatePathNotInValues(initialValues);

        // Make sure any updated paths look sane
        assertFileColumnsSane(match, uri, initialValues);

        if (initialValues.containsKey(FileColumns.DATA)) {
            // If we're changing paths, invalidate any thumbnails
            triggerInvalidate = true;

            // If the new file exists, trigger a scan to adjust any metadata
            // that might be derived from the path
            final String data = initialValues.getAsString(FileColumns.DATA);
            if (!TextUtils.isEmpty(data) && new File(data).exists()) {
                triggerScan = true;
            }
        }

        // If we're already doing this update from an internal scan, no need to
        // kick off another no-op scan
        if (isCallingPackageSelf()) {
            triggerScan = false;
        }

        // Since the update mutation may prevent us from matching items after
        // it's applied, we need to snapshot affected IDs here
        final LongArray updatedIds = new LongArray();
        if (triggerInvalidate || triggerScan) {
            Trace.beginSection("snapshot");
            final LocalCallingIdentity token = clearLocalCallingIdentity();
            try (Cursor c = qb.query(helper, new String[] { FileColumns._ID },
                    userWhere, userWhereArgs, null, null, null, null, null)) {
                while (c.moveToNext()) {
                    updatedIds.add(c.getLong(0));
                }
            } finally {
                restoreLocalCallingIdentity(token);
                Trace.endSection();
            }
        }

        final ContentValues values = new ContentValues(initialValues);
        switch (match) {
            case AUDIO_MEDIA_ID:
            case AUDIO_PLAYLISTS_ID:
            case VIDEO_MEDIA_ID:
            case IMAGES_MEDIA_ID:
            case FILES_ID:
            case DOWNLOADS_ID: {
                FileUtils.computeValuesFromData(values, isFuseThread());
                break;
            }
        }

        if (initialValues.containsKey(FileColumns.MEDIA_TYPE)) {
            final int mediaType = initialValues.getAsInteger(FileColumns.MEDIA_TYPE);
            switch (mediaType) {
                case FileColumns.MEDIA_TYPE_AUDIO: {
                    computeAudioLocalizedValues(values);
                    computeAudioKeyValues(values);
                    break;
                }
            }
        }

        count = updateAllowingReplace(qb, helper, values, userWhere, userWhereArgs);

        // If the caller tried (and failed) to update metadata, the file on disk
        // might have changed, to scan it to collect the latest metadata.
        if (triggerInvalidate || triggerScan) {
            Trace.beginSection("invalidate");
            final LocalCallingIdentity token = clearLocalCallingIdentity();
            try {
                for (int i = 0; i < updatedIds.size(); i++) {
                    final long updatedId = updatedIds.get(i);
                    final Uri updatedUri = Files.getContentUri(volumeName, updatedId);
                    helper.postBackground(() -> {
                        invalidateThumbnails(updatedUri);
                    });

                    if (triggerScan) {
                        try (Cursor c = queryForSingleItem(updatedUri,
                                new String[] { FileColumns.DATA }, null, null, null)) {
                            final File file = new File(c.getString(0));
                            helper.postBlocking(() -> {
                                final LocalCallingIdentity tokenInner = clearLocalCallingIdentity();
                                try {
                                    mMediaScanner.scanFile(file, REASON_DEMAND);
                                } finally {
                                    restoreLocalCallingIdentity(tokenInner);
                                }
                            });
                        } catch (Exception e) {
                            Log.w(TAG, "Failed to update metadata for " + updatedUri, e);
                        }
                    }
                }
            } finally {
                restoreLocalCallingIdentity(token);
                Trace.endSection();
            }
        }

        return count;
    }

    /**
     * Update row(s) that match {@code userWhere} in MediaProvider database with {@code values}.
     * Treats update as replace for updates with conflicts.
     */
    private int updateAllowingReplace(@NonNull SQLiteQueryBuilder qb,
            @NonNull DatabaseHelper helper, @NonNull ContentValues values, String userWhere,
            String[] userWhereArgs) throws SQLiteConstraintException {
        return helper.runWithTransaction((db) -> {
            try {
                return qb.update(helper, values, userWhere, userWhereArgs);
            } catch (SQLiteConstraintException e) {
                // b/155320967 Apps sometimes create a file via file path and then update another
                // explicitly inserted db row to this file. We have to resolve this update with a
                // replace.

                if (getCallingPackageTargetSdkVersion() >= Build.VERSION_CODES.R) {
                    // We don't support replace for non-legacy apps. Non legacy apps should have
                    // clearer interactions with MediaProvider.
                    throw e;
                }

                final String path = values.getAsString(FileColumns.DATA);

                // We will only handle UNIQUE constraint error for FileColumns.DATA. We will not try
                // update and replace if no file exists for conflicting db row.
                if (path == null || !new File(path).exists()) {
                    throw e;
                }

                final Uri uri = FileUtils.getContentUriForPath(path);
                final boolean allowHidden = isCallingPackageAllowedHidden();
                // The db row which caused UNIQUE constraint error may not match all column values
                // of the given queryBuilder, hence using a generic queryBuilder with Files uri.
                Bundle extras = new Bundle();
                extras.putInt(QUERY_ARG_MATCH_PENDING, MATCH_INCLUDE);
                extras.putInt(QUERY_ARG_MATCH_TRASHED, MATCH_INCLUDE);
                final SQLiteQueryBuilder qbForReplace = getQueryBuilder(TYPE_DELETE,
                        matchUri(uri, allowHidden), uri, extras, null);
                final long rowId = getIdIfPathOwnedByPackages(qbForReplace, helper, path,
                        getSharedPackages());

                if (rowId != -1 && qbForReplace.delete(helper, "_id=?",
                        new String[] {Long.toString(rowId)}) == 1) {
                    Log.i(TAG, "Retrying database update after deleting conflicting entry");
                    return qb.update(helper, values, userWhere, userWhereArgs);
                }
                // Rethrow SQLiteConstraintException if app doesn't own the conflicting db row.
                throw e;
            }
        });
    }

    /**
     * Update the internal table of {@link MediaStore.Audio.Playlists.Members}
     * by parsing the playlist file on disk and resolving it against scanned
     * audio items.
     * <p>
     * When a playlist references a missing audio item, the associated
     * {@link Playlists.Members#PLAY_ORDER} is skipped, leaving a gap to ensure
     * that the playlist entry is retained to avoid user data loss.
     */
    private void resolvePlaylistMembers(@NonNull Uri playlistUri) {
        Trace.beginSection("resolvePlaylistMembers");
        try {
            final DatabaseHelper helper;
            try {
                helper = getDatabaseForUri(playlistUri);
            } catch (VolumeNotFoundException e) {
                throw e.rethrowAsIllegalArgumentException();
            }

            helper.runWithTransaction((db) -> {
                resolvePlaylistMembersInternal(playlistUri, db);
                return null;
            });
        } finally {
            Trace.endSection();
        }
    }

    private void resolvePlaylistMembersInternal(@NonNull Uri playlistUri,
            @NonNull SQLiteDatabase db) {
        try {
            // Refresh playlist members based on what we parse from disk
            final String volumeName = getVolumeName(playlistUri);
            final long playlistId = ContentUris.parseId(playlistUri);
            db.delete("audio_playlists_map", "playlist_id=" + playlistId, null);

            final Path playlistPath = queryForDataFile(playlistUri, null).toPath();
            final Playlist playlist = new Playlist();
            playlist.read(playlistPath.toFile());

            final List<Path> members = playlist.asList();
            for (int i = 0; i < members.size(); i++) {
                try {
                    final Path audioPath = playlistPath.getParent().resolve(members.get(i));
                    final long audioId = queryForPlaylistMember(volumeName, audioPath);

                    final ContentValues values = new ContentValues();
                    values.put(Playlists.Members.PLAY_ORDER, i + 1);
                    values.put(Playlists.Members.PLAYLIST_ID, playlistId);
                    values.put(Playlists.Members.AUDIO_ID, audioId);
                    db.insert("audio_playlists_map", null, values);
                } catch (IOException e) {
                    Log.w(TAG, "Failed to resolve playlist member", e);
                }
            }
        } catch (IOException e) {
            Log.w(TAG, "Failed to refresh playlist", e);
        }
    }

    /**
     * Make two attempts to query this playlist member: first based on the exact
     * path, and if that fails, fall back to picking a single item matching the
     * display name. When there are multiple items with the same display name,
     * we can't resolve between them, and leave this member unresolved.
     */
    private long queryForPlaylistMember(@NonNull String volumeName, @NonNull Path path)
            throws IOException {
        final Uri audioUri = Audio.Media.getContentUri(volumeName);
        try (Cursor c = queryForSingleItem(audioUri,
                new String[] { BaseColumns._ID }, MediaColumns.DATA + "=?",
                new String[] { path.toFile().getCanonicalPath() }, null)) {
            return c.getLong(0);
        } catch (FileNotFoundException ignored) {
        }
        try (Cursor c = queryForSingleItem(audioUri,
                new String[] { BaseColumns._ID }, MediaColumns.DISPLAY_NAME + "=?",
                new String[] { path.toFile().getName() }, null)) {
            return c.getLong(0);
        } catch (FileNotFoundException ignored) {
        }
        throw new FileNotFoundException();
    }

    /**
     * Add the given audio item to the given playlist. Defaults to adding at the
     * end of the playlist when no {@link Playlists.Members#PLAY_ORDER} is
     * defined.
     */
    private long addPlaylistMembers(@NonNull Uri playlistUri, @NonNull ContentValues values)
            throws FallbackException {
        final long audioId = values.getAsLong(Audio.Playlists.Members.AUDIO_ID);
        final Uri audioUri = Audio.Media.getContentUri(getVolumeName(playlistUri), audioId);

        Integer playOrder = values.getAsInteger(Playlists.Members.PLAY_ORDER);
        playOrder = (playOrder != null) ? (playOrder - 1) : Integer.MAX_VALUE;

        try {
            final File playlistFile = queryForDataFile(playlistUri, null);
            final File audioFile = queryForDataFile(audioUri, null);

            final Playlist playlist = new Playlist();
            playlist.read(playlistFile);
            playOrder = playlist.add(playOrder,
                    playlistFile.toPath().getParent().relativize(audioFile.toPath()));
            playlist.write(playlistFile);

            resolvePlaylistMembers(playlistUri);

            // Callers are interested in the actual ID we generated
            final Uri membersUri = Playlists.Members.getContentUri(
                    getVolumeName(playlistUri), ContentUris.parseId(playlistUri));
            try (Cursor c = query(membersUri, new String[] { BaseColumns._ID },
                    Playlists.Members.PLAY_ORDER + "=" + (playOrder + 1), null, null)) {
                c.moveToFirst();
                return c.getLong(0);
            }
        } catch (IOException e) {
            throw new FallbackException("Failed to update playlist", e,
                    android.os.Build.VERSION_CODES.R);
        }
    }

    /**
     * Move an audio item within the given playlist.
     */
    private int movePlaylistMembers(@NonNull Uri playlistUri, @NonNull ContentValues values,
            @NonNull Bundle queryArgs) throws FallbackException {
        final int fromIndex = resolvePlaylistIndex(playlistUri, queryArgs);
        final int toIndex = values.getAsInteger(Playlists.Members.PLAY_ORDER) - 1;
        if (fromIndex == -1) {
            throw new FallbackException("Failed to resolve playlist member " + queryArgs,
                    android.os.Build.VERSION_CODES.R);
        }
        try {
            final File playlistFile = queryForDataFile(playlistUri, null);

            final Playlist playlist = new Playlist();
            playlist.read(playlistFile);
            final int finalIndex = playlist.move(fromIndex, toIndex);
            playlist.write(playlistFile);

            resolvePlaylistMembers(playlistUri);
            return finalIndex;
        } catch (IOException e) {
            throw new FallbackException("Failed to update playlist", e,
                    android.os.Build.VERSION_CODES.R);
        }
    }

    /**
     * Remove an audio item from the given playlist.
     */
    private int removePlaylistMembers(@NonNull Uri playlistUri, @NonNull Bundle queryArgs)
            throws FallbackException {
        final int index = resolvePlaylistIndex(playlistUri, queryArgs);
        try {
            final File playlistFile = queryForDataFile(playlistUri, null);

            final Playlist playlist = new Playlist();
            playlist.read(playlistFile);
            final int count;
            if (index == -1) {
                count = playlist.asList().size();
                playlist.clear();
            } else {
                count = 1;
                playlist.remove(index);
            }
            playlist.write(playlistFile);

            resolvePlaylistMembers(playlistUri);
            return count;
        } catch (IOException e) {
            throw new FallbackException("Failed to update playlist", e,
                    android.os.Build.VERSION_CODES.R);
        }
    }

    /**
     * Resolve query arguments that are designed to select a specific playlist
     * item using its {@link Playlists.Members#PLAY_ORDER}.
     */
    private int resolvePlaylistIndex(@NonNull Uri playlistUri, @NonNull Bundle queryArgs) {
        final Uri membersUri = Playlists.Members.getContentUri(
                getVolumeName(playlistUri), ContentUris.parseId(playlistUri));

        final DatabaseHelper helper;
        final SQLiteQueryBuilder qb;
        try {
            helper = getDatabaseForUri(membersUri);
            qb = getQueryBuilder(TYPE_DELETE, AUDIO_PLAYLISTS_ID_MEMBERS,
                    membersUri, queryArgs, null);
        } catch (VolumeNotFoundException ignored) {
            return -1;
        }

        try (Cursor c = qb.query(helper,
                new String[] { Playlists.Members.PLAY_ORDER }, queryArgs, null)) {
            if ((c.getCount() == 1) && c.moveToFirst()) {
                return c.getInt(0) - 1;
            } else {
                return -1;
            }
        }
    }

    @Override
    public ParcelFileDescriptor openFile(Uri uri, String mode) throws FileNotFoundException {
        return openFileCommon(uri, mode, null);
    }

    @Override
    public ParcelFileDescriptor openFile(Uri uri, String mode, CancellationSignal signal)
            throws FileNotFoundException {
        return openFileCommon(uri, mode, signal);
    }

    private ParcelFileDescriptor openFileCommon(Uri uri, String mode, CancellationSignal signal)
            throws FileNotFoundException {
        uri = safeUncanonicalize(uri);

        final boolean allowHidden = isCallingPackageAllowedHidden();
        final int match = matchUri(uri, allowHidden);
        final String volumeName = getVolumeName(uri);

        // Handle some legacy cases where we need to redirect thumbnails
        switch (match) {
            case AUDIO_ALBUMART_ID: {
                final long albumId = Long.parseLong(uri.getPathSegments().get(3));
                final Uri targetUri = ContentUris
                        .withAppendedId(Audio.Albums.getContentUri(volumeName), albumId);
                return ensureThumbnail(targetUri, signal);
            }
            case AUDIO_ALBUMART_FILE_ID: {
                final long audioId = Long.parseLong(uri.getPathSegments().get(3));
                final Uri targetUri = ContentUris
                        .withAppendedId(Audio.Media.getContentUri(volumeName), audioId);
                return ensureThumbnail(targetUri, signal);
            }
            case VIDEO_MEDIA_ID_THUMBNAIL: {
                final long videoId = Long.parseLong(uri.getPathSegments().get(3));
                final Uri targetUri = ContentUris
                        .withAppendedId(Video.Media.getContentUri(volumeName), videoId);
                return ensureThumbnail(targetUri, signal);
            }
            case IMAGES_MEDIA_ID_THUMBNAIL: {
                final long imageId = Long.parseLong(uri.getPathSegments().get(3));
                final Uri targetUri = ContentUris
                        .withAppendedId(Images.Media.getContentUri(volumeName), imageId);
                return ensureThumbnail(targetUri, signal);
            }
        }

        return openFileAndEnforcePathPermissionsHelper(uri, match, mode, signal);
    }

    @Override
    public AssetFileDescriptor openTypedAssetFile(Uri uri, String mimeTypeFilter, Bundle opts)
            throws FileNotFoundException {
        return openTypedAssetFileCommon(uri, mimeTypeFilter, opts, null);
    }

    @Override
    public AssetFileDescriptor openTypedAssetFile(Uri uri, String mimeTypeFilter, Bundle opts,
            CancellationSignal signal) throws FileNotFoundException {
        return openTypedAssetFileCommon(uri, mimeTypeFilter, opts, signal);
    }

    private AssetFileDescriptor openTypedAssetFileCommon(Uri uri, String mimeTypeFilter,
            Bundle opts, CancellationSignal signal) throws FileNotFoundException {
        uri = safeUncanonicalize(uri);

        // TODO: enforce that caller has access to this uri

        // Offer thumbnail of media, when requested
        final boolean wantsThumb = (opts != null) && opts.containsKey(ContentResolver.EXTRA_SIZE)
                && MimeUtils.startsWithIgnoreCase(mimeTypeFilter, "image/");
        if (wantsThumb) {
            final ParcelFileDescriptor pfd = ensureThumbnail(uri, signal);
            return new AssetFileDescriptor(pfd, 0, AssetFileDescriptor.UNKNOWN_LENGTH);
        }

        // Worst case, return the underlying file
        return new AssetFileDescriptor(openFileCommon(uri, "r", signal), 0,
                AssetFileDescriptor.UNKNOWN_LENGTH);
    }

    private ParcelFileDescriptor ensureThumbnail(Uri uri, CancellationSignal signal)
            throws FileNotFoundException {
        final boolean allowHidden = isCallingPackageAllowedHidden();
        final int match = matchUri(uri, allowHidden);

        Trace.beginSection("ensureThumbnail");
        final LocalCallingIdentity token = clearLocalCallingIdentity();
        try {
            switch (match) {
                case AUDIO_ALBUMS_ID: {
                    final String volumeName = MediaStore.getVolumeName(uri);
                    final Uri baseUri = MediaStore.Audio.Media.getContentUri(volumeName);
                    final long albumId = ContentUris.parseId(uri);
                    try (Cursor c = query(baseUri, new String[] { MediaStore.Audio.Media._ID },
                            MediaStore.Audio.Media.ALBUM_ID + "=" + albumId, null, null, signal)) {
                        if (c.moveToFirst()) {
                            final long audioId = c.getLong(0);
                            final Uri targetUri = ContentUris.withAppendedId(baseUri, audioId);
                            return mAudioThumbnailer.ensureThumbnail(targetUri, signal);
                        } else {
                            throw new FileNotFoundException("No media for album " + uri);
                        }
                    }
                }
                case AUDIO_MEDIA_ID:
                    return mAudioThumbnailer.ensureThumbnail(uri, signal);
                case VIDEO_MEDIA_ID:
                    return mVideoThumbnailer.ensureThumbnail(uri, signal);
                case IMAGES_MEDIA_ID:
                    return mImageThumbnailer.ensureThumbnail(uri, signal);
                case FILES_ID:
                case DOWNLOADS_ID: {
                    // When item is referenced in a generic way, resolve to actual type
                    final int mediaType = MimeUtils.resolveMediaType(getType(uri));
                    switch (mediaType) {
                        case FileColumns.MEDIA_TYPE_AUDIO:
                            return mAudioThumbnailer.ensureThumbnail(uri, signal);
                        case FileColumns.MEDIA_TYPE_VIDEO:
                            return mVideoThumbnailer.ensureThumbnail(uri, signal);
                        case FileColumns.MEDIA_TYPE_IMAGE:
                            return mImageThumbnailer.ensureThumbnail(uri, signal);
                        default:
                            throw new FileNotFoundException();
                    }
                }
                default:
                    throw new FileNotFoundException();
            }
        } catch (IOException e) {
            if (LOGV) Log.w(TAG, e);
            throw new FileNotFoundException(e.getMessage());
        } finally {
            restoreLocalCallingIdentity(token);
            Trace.endSection();
        }
    }

    /**
     * Update the metadata columns for the image residing at given {@link Uri}
     * by reading data from the underlying image.
     */
    private void updateImageMetadata(ContentValues values, File file) {
        final BitmapFactory.Options bitmapOpts = new BitmapFactory.Options();
        bitmapOpts.inJustDecodeBounds = true;
        BitmapFactory.decodeFile(file.getAbsolutePath(), bitmapOpts);

        values.put(MediaColumns.WIDTH, bitmapOpts.outWidth);
        values.put(MediaColumns.HEIGHT, bitmapOpts.outHeight);
    }

    private void handleInsertedRowForFuse(long rowId) {
        if (isFuseThread()) {
            // Removes restored row ID saved list.
            mCallingIdentity.get().removeDeletedRowId(rowId);
        }
    }

    private void handleUpdatedRowForFuse(@NonNull String oldPath, @NonNull String ownerPackage,
            long oldRowId, long newRowId) {
        if (oldRowId == newRowId) {
            // Update didn't delete or add row ID. We don't need to save row ID or remove saved
            // deleted ID.
            return;
        }

        handleDeletedRowForFuse(oldPath, ownerPackage, oldRowId);
        handleInsertedRowForFuse(newRowId);
    }

    private void handleDeletedRowForFuse(@NonNull String path, @NonNull String ownerPackage,
            long rowId) {
        if (!isFuseThread()) {
            return;
        }

        // Invalidate saved owned ID's of the previous owner of the deleted path, this prevents old
        // owner from gaining access to newly created file with restored row ID.
        if (!ownerPackage.equals("null") && !ownerPackage.equals(getCallingPackageOrSelf())) {
            invalidateLocalCallingIdentityCache(ownerPackage, "owned_database_row_deleted:"
                    + path);
        }
        // Saves row ID corresponding to deleted path. Saved row ID will be restored on subsequent
        // create or rename.
        mCallingIdentity.get().addDeletedRowId(path, rowId);
    }

    private void handleOwnerPackageNameChange(@NonNull String oldPath,
            @NonNull String oldOwnerPackage, @NonNull String newOwnerPackage) {
        if (Objects.equals(oldOwnerPackage, newOwnerPackage)) {
            return;
        }
        // Invalidate saved owned ID's of the previous owner of the renamed path, this prevents old
        // owner from gaining access to replaced file.
        invalidateLocalCallingIdentityCache(oldOwnerPackage, "owner_package_changed:" + oldPath);
    }

    /**
     * Return the {@link MediaColumns#DATA} field for the given {@code Uri}.
     */
    File queryForDataFile(Uri uri, CancellationSignal signal)
            throws FileNotFoundException {
        return queryForDataFile(uri, null, null, signal);
    }

    /**
     * Return the {@link MediaColumns#DATA} field for the given {@code Uri}.
     */
    File queryForDataFile(Uri uri, String selection, String[] selectionArgs,
            CancellationSignal signal) throws FileNotFoundException {
        try (Cursor cursor = queryForSingleItem(uri, new String[] { MediaColumns.DATA },
                selection, selectionArgs, signal)) {
            final String data = cursor.getString(0);
            if (TextUtils.isEmpty(data)) {
                throw new FileNotFoundException("Missing path for " + uri);
            } else {
                return new File(data);
            }
        }
    }

    /**
     * Return the {@link Uri} for the given {@code File}.
     */
    Uri queryForMediaUri(File file, CancellationSignal signal) throws FileNotFoundException {
        final String volumeName = FileUtils.getVolumeName(getContext(), file);
        final Uri uri = Files.getContentUri(volumeName);
        try (Cursor cursor = queryForSingleItem(uri, new String[] { MediaColumns._ID },
                MediaColumns.DATA + "=?", new String[] { file.getAbsolutePath() }, signal)) {
            return ContentUris.withAppendedId(uri, cursor.getLong(0));
        }
    }

    /**
     * Query the given {@link Uri}, expecting only a single item to be found.
     *
     * @throws FileNotFoundException if no items were found, or multiple items
     *             were found, or there was trouble reading the data.
     */
    Cursor queryForSingleItem(Uri uri, String[] projection, String selection,
            String[] selectionArgs, CancellationSignal signal) throws FileNotFoundException {
        final Cursor c = query(uri, projection,
                DatabaseUtils.createSqlQueryBundle(selection, selectionArgs, null), signal);
        if (c == null) {
            throw new FileNotFoundException("Missing cursor for " + uri);
        } else if (c.getCount() < 1) {
            FileUtils.closeQuietly(c);
            throw new FileNotFoundException("No item at " + uri);
        } else if (c.getCount() > 1) {
            FileUtils.closeQuietly(c);
            throw new FileNotFoundException("Multiple items at " + uri);
        }

        if (c.moveToFirst()) {
            return c;
        } else {
            FileUtils.closeQuietly(c);
            throw new FileNotFoundException("Failed to read row from " + uri);
        }
    }

    /**
     * Compares {@code itemOwner} with package name of {@link LocalCallingIdentity} and throws
     * {@link IllegalStateException} if it doesn't match.
     * Make sure to set calling identity properly before calling.
     */
    private void requireOwnershipForItem(@Nullable String itemOwner, Uri item) {
        final boolean hasOwner = (itemOwner != null);
        final boolean callerIsOwner = Objects.equals(getCallingPackageOrSelf(), itemOwner);
        if (hasOwner && !callerIsOwner) {
            throw new IllegalStateException(
                    "Only owner is able to interact with pending item " + item);
        }
    }

    private File getFuseFile(File file) {
        String filePath = file.getPath().replaceFirst(
                "/storage/", "/mnt/user/" + UserHandle.myUserId() + "/");
        return new File(filePath);
    }

    private @NonNull FuseDaemon getFuseDaemonForFile(@NonNull File file)
            throws FileNotFoundException {
        final FuseDaemon daemon = ExternalStorageServiceImpl.getFuseDaemon(getVolumeId(file));
        if (daemon == null) {
            throw new FileNotFoundException("Missing FUSE daemon for " + file);
        } else {
            return daemon;
        }
    }

    private void invalidateFuseDentry(@NonNull File file) {
        invalidateFuseDentry(file.getAbsolutePath());
    }

    private void invalidateFuseDentry(@NonNull String path) {
        try {
            final FuseDaemon daemon = getFuseDaemonForFile(new File(path));
            if (isFuseThread()) {
                // If we are on a FUSE thread, we don't need to invalidate,
                // (and *must* not, otherwise we'd crash) because the invalidation
                // is already reflected in the lower filesystem
                return;
            } else {
                daemon.invalidateFuseDentryCache(path);
            }
        } catch (FileNotFoundException e) {
            Log.w(TAG, "Failed to invalidate FUSE dentry", e);
        }
    }

    /**
     * Replacement for {@link #openFileHelper(Uri, String)} which enforces any
     * permissions applicable to the path before returning.
     *
     * <p>This function should never be called from the fuse thread since it tries to open
     * a "/mnt/user" path.
     */
    private ParcelFileDescriptor openFileAndEnforcePathPermissionsHelper(Uri uri, int match,
            String mode, CancellationSignal signal) throws FileNotFoundException {
        int modeBits = ParcelFileDescriptor.parseMode(mode);
        boolean forWrite = (modeBits & ParcelFileDescriptor.MODE_WRITE_ONLY) != 0;
        if (forWrite) {
            // Upgrade 'w' only to 'rw'. This allows us acquire a WR_LOCK when calling
            // #shouldOpenWithFuse
            modeBits |= ParcelFileDescriptor.MODE_READ_WRITE;
        }

        final boolean hasOwnerPackageName = hasOwnerPackageName(uri);
        final String[] projection = new String[] {
                MediaColumns.DATA,
                hasOwnerPackageName ? MediaColumns.OWNER_PACKAGE_NAME : "NULL",
                hasOwnerPackageName ? MediaColumns.IS_PENDING : "0",
        };

        final File file;
        final String ownerPackageName;
        final boolean isPending;
        final LocalCallingIdentity token = clearLocalCallingIdentity();
        try (Cursor c = queryForSingleItem(uri, projection, null, null, signal)) {
            final String data = c.getString(0);
            if (TextUtils.isEmpty(data)) {
                throw new FileNotFoundException("Missing path for " + uri);
            } else {
                file = new File(data).getCanonicalFile();
            }
            ownerPackageName = c.getString(1);
            isPending = c.getInt(2) != 0;
        } catch (IOException e) {
            throw new FileNotFoundException(e.toString());
        } finally {
            restoreLocalCallingIdentity(token);
        }

        checkAccess(uri, Bundle.EMPTY, file, forWrite);

        // We don't check ownership for files with IS_PENDING set by FUSE
        if (isPending && !isPendingFromFuse(file)) {
            requireOwnershipForItem(ownerPackageName, uri);
        }

        final boolean callerIsOwner = Objects.equals(getCallingPackageOrSelf(), ownerPackageName);
        // Figure out if we need to redact contents
        final boolean redactionNeeded = callerIsOwner ? false : isRedactionNeeded(uri);
        final RedactionInfo redactionInfo;
        try {
            redactionInfo = redactionNeeded ? getRedactionRanges(file)
                    : new RedactionInfo(new long[0], new long[0]);
        } catch(IOException e) {
            throw new IllegalStateException(e);
        }

        // Yell if caller requires original, since we can't give it to them
        // unless they have access granted above
        if (redactionNeeded && MediaStore.getRequireOriginal(uri)) {
            throw new UnsupportedOperationException(
                    "Caller must hold ACCESS_MEDIA_LOCATION permission to access original");
        }

        // Kick off metadata update when writing is finished
        final OnCloseListener listener = (e) -> {
            // We always update metadata to reflect the state on disk, even when
            // the remote writer tried claiming an exception
            invalidateThumbnails(uri);

            // Invalidate so subsequent stat(2) on the upper fs is eventually consistent
            invalidateFuseDentry(file);
            try {
                switch (match) {
                    case IMAGES_THUMBNAILS_ID:
                    case VIDEO_THUMBNAILS_ID:
                        final ContentValues values = new ContentValues();
                        updateImageMetadata(values, file);
                        update(uri, values, null, null);
                        break;
                    default:
                        mMediaScanner.scanFile(file, REASON_DEMAND);
                        break;
                }
            } catch (Exception e2) {
                Log.w(TAG, "Failed to update metadata for " + uri, e2);
            }
        };

        try {
            // First, handle any redaction that is needed for caller
            final ParcelFileDescriptor pfd;
            final String filePath = file.getPath();
            if (redactionInfo.redactionRanges.length > 0) {
                if (SystemProperties.getBoolean(PROP_FUSE, false)) {
                    // If fuse is enabled, we can provide an fd that points to the fuse
                    // file system and handle redaction in the fuse handler when the caller reads.
                    Log.i(TAG, "Redacting with new FUSE for " + filePath);
                    long tid = android.os.Process.myTid();
                    synchronized (mShouldRedactThreadIds) {
                        mShouldRedactThreadIds.add(tid);
                    }
                    try {
                        pfd = FileUtils.openSafely(getFuseFile(file), modeBits);
                    } finally {
                        synchronized (mShouldRedactThreadIds) {
                            mShouldRedactThreadIds.remove(mShouldRedactThreadIds.indexOf(tid));
                        }
                    }
                } else {
                    // TODO(b/135341978): Remove this and associated code
                    // when fuse is on by default.
                    Log.i(TAG, "Redacting with old FUSE for " + filePath);
                    pfd = RedactingFileDescriptor.open(
                            getContext(),
                            file,
                            modeBits,
                            redactionInfo.redactionRanges,
                            redactionInfo.freeOffsets);
                }
            } else {
                FuseDaemon daemon = null;
                try {
                    daemon = getFuseDaemonForFile(file);
                } catch (FileNotFoundException ignored) {
                }
                ParcelFileDescriptor lowerFsFd = FileUtils.openSafely(file, modeBits);
                // Always acquire a readLock. This allows us make multiple opens via lower
                // filesystem
                boolean shouldOpenWithFuse = daemon != null
                        && daemon.shouldOpenWithFuse(filePath, true /* forRead */, lowerFsFd.getFd());

                if (SystemProperties.getBoolean(PROP_FUSE, false) && shouldOpenWithFuse) {
                    // If the file is already opened on the FUSE mount with VFS caching enabled
                    // we return an upper filesystem fd (via FUSE) to avoid file corruption
                    // resulting from cache inconsistencies between the upper and lower
                    // filesystem caches
                    Log.w(TAG, "Using FUSE for " + filePath);
                    pfd = FileUtils.openSafely(getFuseFile(file), modeBits);
                    try {
                        lowerFsFd.close();
                    } catch (IOException e) {
                        Log.w(TAG, "Failed to close lower filesystem fd " + file.getPath(), e);
                    }
                } else {
                    Log.i(TAG, "Using lower FS for " + filePath);
                    if (forWrite) {
                        // When opening for write on the lower filesystem, invalidate the VFS dentry
                        // so subsequent open/getattr calls will return correctly.
                        //
                        // A 'dirty' dentry with write back cache enabled can cause the kernel to
                        // ignore file attributes or even see stale page cache data when the lower
                        // filesystem has been modified outside of the FUSE driver
                        invalidateFuseDentry(file);
                    }

                    pfd = lowerFsFd;
                }
            }

            // Second, wrap in any listener that we've requested
            if (!isPending && forWrite && listener != null) {
                return ParcelFileDescriptor.wrap(pfd, BackgroundThread.getHandler(), listener);
            } else {
                return pfd;
            }
        } catch (IOException e) {
            if (e instanceof FileNotFoundException) {
                throw (FileNotFoundException) e;
            } else {
                throw new IllegalStateException(e);
            }
        }
    }

    private void deleteAndInvalidate(@NonNull Path path) {
        deleteAndInvalidate(path.toFile());
    }

    private void deleteAndInvalidate(@NonNull File file) {
        file.delete();
        invalidateFuseDentry(file);
    }

    private void deleteIfAllowed(Uri uri, Bundle extras, String path) {
        try {
            final File file = new File(path);
            checkAccess(uri, extras, file, true);
            deleteAndInvalidate(file);
        } catch (Exception e) {
            Log.e(TAG, "Couldn't delete " + path, e);
        }
    }

    @Deprecated
    private boolean isPending(Uri uri) {
        final int match = matchUri(uri, true);
        switch (match) {
            case AUDIO_MEDIA_ID:
            case VIDEO_MEDIA_ID:
            case IMAGES_MEDIA_ID:
                try (Cursor c = queryForSingleItem(uri,
                        new String[] { MediaColumns.IS_PENDING }, null, null, null)) {
                    return (c.getInt(0) != 0);
                } catch (FileNotFoundException e) {
                    throw new IllegalStateException(e);
                }
            default:
                return false;
        }
    }

    @Deprecated
    private boolean isRedactionNeeded(Uri uri) {
        return mCallingIdentity.get().hasPermission(PERMISSION_IS_REDACTION_NEEDED);
    }

    private boolean isRedactionNeeded() {
        return mCallingIdentity.get().hasPermission(PERMISSION_IS_REDACTION_NEEDED);
    }

    private boolean isCallingPackageRequestingLegacy() {
        return mCallingIdentity.get().hasPermission(PERMISSION_IS_LEGACY_GRANTED);
    }

    private static int getFileMediaType(String path) {
        final File file = new File(path);
        final String mimeType = MimeUtils.resolveMimeType(file);
        return MimeUtils.resolveMediaType(mimeType);
    }

    private boolean canAccessMediaFile(String filePath, boolean allowLegacy) {
        if (!allowLegacy && isCallingPackageRequestingLegacy()) {
            return false;
        }
        switch (getFileMediaType(filePath)) {
            case FileColumns.MEDIA_TYPE_IMAGE:
                return mCallingIdentity.get().hasPermission(PERMISSION_WRITE_IMAGES);
            case FileColumns.MEDIA_TYPE_VIDEO:
                return mCallingIdentity.get().hasPermission(PERMISSION_WRITE_VIDEO);
            default:
                return false;
        }
    }

    /**
     * Returns true if:
     * <ul>
     * <li>the calling identity is an app targeting Q or older versions AND is requesting legacy
     * storage
     * <li>the calling identity holds {@code MANAGE_EXTERNAL_STORAGE}
     * <li>the calling identity owns filePath (eg /Android/data/com.foo)
     * <li>the calling identity has permission to write images and the given file is an image file
     * <li>the calling identity has permission to write video and the given file is an video file
     * </ul>
     */
    private boolean shouldBypassFuseRestrictions(boolean forWrite, String filePath) {
        boolean isRequestingLegacyStorage = forWrite ? isCallingPackageLegacyWrite()
                : isCallingPackageLegacyRead();
        if (isRequestingLegacyStorage) {
            return true;
        }

        if (isCallingPackageManager()) {
            return true;
        }

        // Files under the apps own private directory
        final String appSpecificDir = extractPathOwnerPackageName(filePath);
        if (appSpecificDir != null && isCallingIdentitySharedPackageName(appSpecificDir)) {
            return true;
        }

        // Apps with write access to images and/or videos can bypass our restrictions if all of the
        // the files they're accessing are of the compatible media type.
        if (canAccessMediaFile(filePath, /*allowLegacy*/ true)) {
            return true;
        }

        return false;
    }

    /**
     * Returns true if the passed in path is an application-private data directory
     * (such as Android/data/com.foo or Android/obb/com.foo) that does not belong to the caller.
     */
    private boolean isPrivatePackagePathNotOwnedByCaller(String path) {
        // Files under the apps own private directory
        final String appSpecificDir = extractPathOwnerPackageName(path);

        if (appSpecificDir == null) {
            return false;
        }

        final String relativePath = extractRelativePath(path);
        // Android/media is not considered private, because it contains media that is explicitly
        // scanned and shared by other apps
        if (relativePath.startsWith("Android/media")) {
            return false;
        }

        // This is a private-package path; return true if not owned by the caller
        return !isCallingIdentitySharedPackageName(appSpecificDir);
    }

    private boolean shouldBypassDatabaseForFuse(int uid) {
        final LocalCallingIdentity token =
                clearLocalCallingIdentity(getCachedCallingIdentityForFuse(uid));
        try {
            if (uid != android.os.Process.SHELL_UID && isCallingPackageManager()) {
                return true;
            }
            // We bypass db operations for legacy system galleries with W_E_S (see b/167307393).
            // Tracking a longer term solution in b/168784136.
            if (isCallingPackageLegacyWrite() && isCallingPackageSystemGallery()) {
                return true;
            }
            return false;
        } finally {
            restoreLocalCallingIdentity(token);
        }
    }

    /**
     * Set of Exif tags that should be considered for redaction.
     */
    private static final String[] REDACTED_EXIF_TAGS = new String[] {
            ExifInterface.TAG_GPS_ALTITUDE,
            ExifInterface.TAG_GPS_ALTITUDE_REF,
            ExifInterface.TAG_GPS_AREA_INFORMATION,
            ExifInterface.TAG_GPS_DOP,
            ExifInterface.TAG_GPS_DATESTAMP,
            ExifInterface.TAG_GPS_DEST_BEARING,
            ExifInterface.TAG_GPS_DEST_BEARING_REF,
            ExifInterface.TAG_GPS_DEST_DISTANCE,
            ExifInterface.TAG_GPS_DEST_DISTANCE_REF,
            ExifInterface.TAG_GPS_DEST_LATITUDE,
            ExifInterface.TAG_GPS_DEST_LATITUDE_REF,
            ExifInterface.TAG_GPS_DEST_LONGITUDE,
            ExifInterface.TAG_GPS_DEST_LONGITUDE_REF,
            ExifInterface.TAG_GPS_DIFFERENTIAL,
            ExifInterface.TAG_GPS_IMG_DIRECTION,
            ExifInterface.TAG_GPS_IMG_DIRECTION_REF,
            ExifInterface.TAG_GPS_LATITUDE,
            ExifInterface.TAG_GPS_LATITUDE_REF,
            ExifInterface.TAG_GPS_LONGITUDE,
            ExifInterface.TAG_GPS_LONGITUDE_REF,
            ExifInterface.TAG_GPS_MAP_DATUM,
            ExifInterface.TAG_GPS_MEASURE_MODE,
            ExifInterface.TAG_GPS_PROCESSING_METHOD,
            ExifInterface.TAG_GPS_SATELLITES,
            ExifInterface.TAG_GPS_SPEED,
            ExifInterface.TAG_GPS_SPEED_REF,
            ExifInterface.TAG_GPS_STATUS,
            ExifInterface.TAG_GPS_TIMESTAMP,
            ExifInterface.TAG_GPS_TRACK,
            ExifInterface.TAG_GPS_TRACK_REF,
            ExifInterface.TAG_GPS_VERSION_ID,
    };

    /**
     * Set of ISO boxes that should be considered for redaction.
     */
    private static final int[] REDACTED_ISO_BOXES = new int[] {
            IsoInterface.BOX_LOCI,
            IsoInterface.BOX_XYZ,
            IsoInterface.BOX_GPS,
            IsoInterface.BOX_GPS0,
    };

    public static final Set<String> sRedactedExifTags = new ArraySet<>(
            Arrays.asList(REDACTED_EXIF_TAGS));

    private static final class RedactionInfo {
        public final long[] redactionRanges;
        public final long[] freeOffsets;
        public RedactionInfo(long[] redactionRanges, long[] freeOffsets) {
            this.redactionRanges = redactionRanges;
            this.freeOffsets = freeOffsets;
        }
    }

    /**
     * Calculates the ranges that need to be redacted for the given file and user that wants to
     * access the file.
     *
     * @param uid UID of the package wanting to access the file
     * @param path File path
     * @param tid thread id making IO on the FUSE filesystem
     * @return Ranges that should be redacted.
     *
     * @throws IOException if an error occurs while calculating the redaction ranges
     *
     * Called from JNI in jni/MediaProviderWrapper.cpp
     */
    @Keep
    @NonNull
    public long[] getRedactionRangesForFuse(String path, int uid, int tid) throws IOException {
        final File file = new File(path);

        // When we're calculating redaction ranges for MediaProvider, it means we're actually
        // calculating redaction ranges for another app that called to MediaProvider through Binder.
        // If the tid is in mShouldRedactThreadIds, we should redact, otherwise, we don't redact
        if (uid == android.os.Process.myUid()) {
            boolean shouldRedact = false;
            synchronized (mShouldRedactThreadIds) {
                shouldRedact = mShouldRedactThreadIds.indexOf(tid) != -1;
            }
            if (shouldRedact) {
                return getRedactionRanges(file).redactionRanges;
            } else {
                return new long[0];
            }
        }

        final LocalCallingIdentity token =
                clearLocalCallingIdentity(getCachedCallingIdentityForFuse(uid));

        long[] res = new long[0];
        try {
            if (!isRedactionNeeded()
                    || shouldBypassFuseRestrictions(/*forWrite*/ false, path)) {
                return res;
            }

            final Uri contentUri = FileUtils.getContentUriForPath(path);
            final String[] projection = new String[]{
                    MediaColumns.OWNER_PACKAGE_NAME, MediaColumns._ID };
            final String selection = MediaColumns.DATA + "=?";
            final String[] selectionArgs = new String[] { path };
            final String ownerPackageName;
            final Uri item;
            try (final Cursor c = queryForSingleItem(contentUri, projection, selection,
                    selectionArgs, null)) {
                c.moveToFirst();
                ownerPackageName = c.getString(0);
                item = ContentUris.withAppendedId(contentUri, /*item id*/ c.getInt(1));
            } catch (FileNotFoundException e) {
                // Ideally, this shouldn't happen unless the file was deleted after we checked its
                // existence and before we get to the redaction logic here. In this case we throw
                // and fail the operation and FuseDaemon should handle this and fail the whole open
                // operation gracefully.
                throw new FileNotFoundException(
                        path + " not found while calculating redaction ranges: " + e.getMessage());
            }

            final boolean callerIsOwner = Objects.equals(getCallingPackageOrSelf(),
                    ownerPackageName);
            final boolean callerHasUriPermission = getContext().checkUriPermission(
                    item, mCallingIdentity.get().pid, mCallingIdentity.get().uid,
                    Intent.FLAG_GRANT_WRITE_URI_PERMISSION) == PERMISSION_GRANTED;

            if (!callerIsOwner && !callerHasUriPermission) {
                res = getRedactionRanges(file).redactionRanges;
            }
        } finally {
            restoreLocalCallingIdentity(token);
        }
        return res;
    }

    /**
     * Calculates the ranges containing sensitive metadata that should be redacted if the caller
     * doesn't have the required permissions.
     *
     * @param file file to be redacted
     * @return the ranges to be redacted in a RedactionInfo object, could be empty redaction ranges
     * if there's sensitive metadata
     * @throws IOException if an IOException happens while calculating the redaction ranges
     */
    @VisibleForTesting
    public static RedactionInfo getRedactionRanges(File file) throws IOException {
        Trace.beginSection("getRedactionRanges");
        final LongArray res = new LongArray();
        final LongArray freeOffsets = new LongArray();
        try (FileInputStream is = new FileInputStream(file)) {
            final String mimeType = MimeUtils.resolveMimeType(file);
            if (ExifInterface.isSupportedMimeType(mimeType)) {
                final ExifInterface exif = new ExifInterface(is.getFD());
                for (String tag : REDACTED_EXIF_TAGS) {
                    final long[] range = exif.getAttributeRange(tag);
                    if (range != null) {
                        res.add(range[0]);
                        res.add(range[0] + range[1]);
                    }
                }
                // Redact xmp where present
                final XmpInterface exifXmp = XmpInterface.fromContainer(exif);
                res.addAll(exifXmp.getRedactionRanges());
            }

            if (IsoInterface.isSupportedMimeType(mimeType)) {
                final IsoInterface iso = IsoInterface.fromFileDescriptor(is.getFD());
                for (int box : REDACTED_ISO_BOXES) {
                    final long[] ranges = iso.getBoxRanges(box);
                    for (int i = 0; i < ranges.length; i += 2) {
                        long boxTypeOffset = ranges[i] - 4;
                        freeOffsets.add(boxTypeOffset);
                        res.add(boxTypeOffset);
                        res.add(ranges[i + 1]);
                    }
                }
                // Redact xmp where present
                final XmpInterface isoXmp = XmpInterface.fromContainer(iso);
                res.addAll(isoXmp.getRedactionRanges());
            }
        } catch (FileNotFoundException ignored) {
            // If file not found, then there's nothing to redact
        } catch (IOException e) {
            throw new IOException("Failed to redact " + file, e);
        }
        Trace.endSection();
        return new RedactionInfo(res.toArray(), freeOffsets.toArray());
    }

    /**
     * @return {@code true} if {@code file} is pending from FUSE, {@code false} otherwise.
     * Files pending from FUSE will not have pending file pattern.
     */
    private static boolean isPendingFromFuse(@NonNull File file) {
        final Matcher matcher =
                FileUtils.PATTERN_EXPIRES_FILE.matcher(extractDisplayName(file.getName()));
        return !matcher.matches();
    }

    /**
     * Checks if the app identified by the given UID is allowed to open the given file for the given
     * access mode.
     *
     * @param path the path of the file to be opened
     * @param uid UID of the app requesting to open the file
     * @param forWrite specifies if the file is to be opened for write
     * @return 0 upon success. {@link OsConstants#EACCES} if the operation is illegal or not
     * permitted for the given {@code uid} or if the calling package is a legacy app that doesn't
     * have right storage permission.
     *
     * Called from JNI in jni/MediaProviderWrapper.cpp
     */
    @Keep
    public int isOpenAllowedForFuse(String path, int uid, boolean forWrite) {
        final LocalCallingIdentity token =
                clearLocalCallingIdentity(getCachedCallingIdentityForFuse(uid));

        try {
            if (isPrivatePackagePathNotOwnedByCaller(path)) {
                Log.e(TAG, "Can't open a file in another app's external directory!");
                return OsConstants.ENOENT;
            }

            if (shouldBypassFuseRestrictions(forWrite, path)) {
                return 0;
            }
            // Legacy apps that made is this far don't have the right storage permission and hence
            // are not allowed to access anything other than their external app directory
            if (isCallingPackageRequestingLegacy()) {
                return OsConstants.EACCES;
            }

            final Uri contentUri = FileUtils.getContentUriForPath(path);
            final String[] projection = new String[]{
                    MediaColumns._ID,
                    MediaColumns.OWNER_PACKAGE_NAME,
                    MediaColumns.IS_PENDING};
            final String selection = MediaColumns.DATA + "=?";
            final String[] selectionArgs = new String[] { path };
            final Uri fileUri;
            final boolean isPending;
            String ownerPackageName = null;
            try (final Cursor c = queryForSingleItem(contentUri, projection, selection,
                    selectionArgs, null)) {
                fileUri = ContentUris.withAppendedId(contentUri, c.getInt(0));
                ownerPackageName = c.getString(1);
                isPending = c.getInt(2) != 0;
            }

            final File file = new File(path);
            checkAccess(fileUri, Bundle.EMPTY, file, forWrite);

            // We don't check ownership for files with IS_PENDING set by FUSE
            if (isPending && !isPendingFromFuse(new File(path))) {
                requireOwnershipForItem(ownerPackageName, fileUri);
            }
            return 0;
        } catch (FileNotFoundException e) {
            // We are here because
            // * App doesn't have read permission to the requested path, hence queryForSingleItem
            //   couldn't return a valid db row, or,
            // * There is no db row corresponding to the requested path, which is more unlikely.
            // In both of these cases, it means that app doesn't have access permission to the file.
            Log.e(TAG, "Couldn't find file: " + path);
            return OsConstants.EACCES;
        } catch (IllegalStateException | SecurityException e) {
            Log.e(TAG, "Permission to access file: " + path + " is denied");
            return OsConstants.EACCES;
        } finally {
            restoreLocalCallingIdentity(token);
        }
    }

    /**
     * Returns {@code true} if {@link #mCallingIdentity#getSharedPackages(String)} contains the
     * given package name, {@code false} otherwise.
     * <p> Assumes that {@code mCallingIdentity} has been properly set to reflect the calling
     * package.
     */
    private boolean isCallingIdentitySharedPackageName(@NonNull String packageName) {
        for (String sharedPkgName : mCallingIdentity.get().getSharedPackageNames()) {
            if (packageName.toLowerCase(Locale.ROOT)
                    .equals(sharedPkgName.toLowerCase(Locale.ROOT))) {
                return true;
            }
        }
        return false;
    }

    /**
     * @throws IllegalStateException if path is invalid or doesn't match a volume.
     */
    @NonNull
    private Uri getContentUriForFile(@NonNull String filePath, @NonNull String mimeType) {
        final String volName = FileUtils.getVolumeName(getContext(), new File(filePath));
        Uri uri = Files.getContentUri(volName);
        final String topLevelDir = extractTopLevelDir(filePath);
        if (topLevelDir == null) {
            // If the file path doesn't match the external storage directory, we use the files URI
            // as default and let #insert enforce the restrictions
            return uri;
        }
        switch (topLevelDir) {
            case DIRECTORY_PODCASTS:
            case DIRECTORY_RINGTONES:
            case DIRECTORY_ALARMS:
            case DIRECTORY_NOTIFICATIONS:
            case DIRECTORY_AUDIOBOOKS:
                uri = Audio.Media.getContentUri(volName);
                break;
            case DIRECTORY_MUSIC:
                if (MimeUtils.isPlaylistMimeType(mimeType)) {
                    uri = Audio.Playlists.getContentUri(volName);
                } else if (!MimeUtils.isSubtitleMimeType(mimeType)) {
                    // Send Files uri for media type subtitle
                    uri = Audio.Media.getContentUri(volName);
                }
                break;
            case DIRECTORY_MOVIES:
                if (MimeUtils.isPlaylistMimeType(mimeType)) {
                    uri = Audio.Playlists.getContentUri(volName);
                } else if (!MimeUtils.isSubtitleMimeType(mimeType)) {
                    // Send Files uri for media type subtitle
                    uri = Video.Media.getContentUri(volName);
                }
                break;
            case DIRECTORY_DCIM:
            case DIRECTORY_PICTURES:
                if (MimeUtils.isImageMimeType(mimeType)) {
                    uri = Images.Media.getContentUri(volName);
                } else {
                    uri = Video.Media.getContentUri(volName);
                }
                break;
            case DIRECTORY_DOWNLOADS:
            case DIRECTORY_DOCUMENTS:
                break;
            default:
                Log.w(TAG, "Forgot to handle a top level directory in getContentUriForFile?");
        }
        return uri;
    }

    private boolean fileExists(@NonNull String absolutePath) {
        // We don't care about specific columns in the match,
        // we just want to check IF there's a match
        final String[] projection = {};
        final String selection = FileColumns.DATA + " = ?";
        final String[] selectionArgs = {absolutePath};
        final Uri uri = FileUtils.getContentUriForPath(absolutePath);

        final LocalCallingIdentity token = clearLocalCallingIdentity();
        try {
            try (final Cursor c = query(uri, projection, selection, selectionArgs, null)) {
                // Shouldn't return null
                return c.getCount() > 0;
            }
        } finally {
            clearLocalCallingIdentity(token);
        }
    }

    private boolean isExternalMediaDirectory(@NonNull String path) {
        final String relativePath = extractRelativePath(path);
        if (relativePath != null) {
            return relativePath.startsWith("Android/media");
        }
        return false;
    }

    private Uri insertFileForFuse(@NonNull String path, @NonNull Uri uri, @NonNull String mimeType,
            boolean useData) {
        ContentValues values = new ContentValues();
        values.put(FileColumns.OWNER_PACKAGE_NAME, getCallingPackageOrSelf());
        values.put(MediaColumns.MIME_TYPE, mimeType);
        values.put(FileColumns.IS_PENDING, 1);

        if (useData) {
            values.put(FileColumns.DATA, path);
        } else {
            values.put(FileColumns.VOLUME_NAME, extractVolumeName(path));
            values.put(FileColumns.RELATIVE_PATH, extractRelativePath(path));
            values.put(FileColumns.DISPLAY_NAME, extractDisplayName(path));
        }
        return insert(uri, values, Bundle.EMPTY);
    }

    /**
     * Enforces file creation restrictions (see return values) for the given file on behalf of the
     * app with the given {@code uid}. If the file is is added to the shared storage, creates a
     * database entry for it.
     * <p> Does NOT create file.
     *
     * @param path the path of the file
     * @param uid UID of the app requesting to create the file
     * @return In case of success, 0. If the operation is illegal or not permitted, returns the
     * appropriate {@code errno} value:
     * <ul>
     * <li>{@link OsConstants#ENOENT} if the app tries to create file in other app's external dir
     * <li>{@link OsConstants#EEXIST} if the file already exists
     * <li>{@link OsConstants#EPERM} if the file type doesn't match the relative path, or if the
     * calling package is a legacy app that doesn't have WRITE_EXTERNAL_STORAGE permission.
     * <li>{@link OsConstants#EIO} in case of any other I/O exception
     * </ul>
     *
     * @throws IllegalStateException if given path is invalid.
     *
     * Called from JNI in jni/MediaProviderWrapper.cpp
     */
    @Keep
    public int insertFileIfNecessaryForFuse(@NonNull String path, int uid) {
        final LocalCallingIdentity token =
                clearLocalCallingIdentity(getCachedCallingIdentityForFuse(uid));

        try {
            if (isPrivatePackagePathNotOwnedByCaller(path)) {
                Log.e(TAG, "Can't create a file in another app's external directory");
                return OsConstants.ENOENT;
            }

            if (!path.equals(getAbsoluteSanitizedPath(path))) {
                Log.e(TAG, "File name contains invalid characters");
                return OsConstants.EPERM;
            }

            if (shouldBypassDatabaseForFuse(uid)) {
                return 0;
            }

            final String mimeType = MimeUtils.resolveMimeType(new File(path));

            if (shouldBypassFuseRestrictions(/*forWrite*/ true, path)) {
                final boolean callerRequestingLegacy = isCallingPackageRequestingLegacy();
                if (!fileExists(path)) {
                    // If app has already inserted the db row, inserting the row again might set
                    // IS_PENDING=1. We shouldn't overwrite existing entry as part of FUSE
                    // operation, hence, insert the db row only when it doesn't exist.
                    try {
                        insertFileForFuse(path, FileUtils.getContentUriForPath(path),
                                mimeType, /*useData*/ callerRequestingLegacy);
                    } catch (Exception ignored) {
                    }
                } else {
                    // Upon creating a file via FUSE, if a row matching the path already exists
                    // but a file doesn't exist on the filesystem, we transfer ownership to the
                    // app attempting to create the file. If we don't update ownership, then the
                    // app that inserted the original row may be able to observe the contents of
                    // written file even though they don't hold the right permissions to do so.
                    if (callerRequestingLegacy) {
                        final String owner = getCallingPackageOrSelf();
                        if (owner != null && !updateOwnerForPath(path, owner)) {
                            return OsConstants.EPERM;
                        }
                    }
                }

                return 0;
            }

            // Legacy apps that made is this far don't have the right storage permission and hence
            // are not allowed to access anything other than their external app directory
            if (isCallingPackageRequestingLegacy()) {
                return OsConstants.EPERM;
            }

            if (fileExists(path)) {
                // If the file already exists in the db, we shouldn't allow the file creation.
                return OsConstants.EEXIST;
            }

            final Uri contentUri = getContentUriForFile(path, mimeType);
            final Uri item = insertFileForFuse(path, contentUri, mimeType, /*useData*/ false);
            if (item == null) {
                return OsConstants.EPERM;
            }
            return 0;
        } catch (IllegalArgumentException e) {
            Log.e(TAG, "insertFileIfNecessary failed", e);
            return OsConstants.EPERM;
        } finally {
            restoreLocalCallingIdentity(token);
        }
    }

    private boolean updateOwnerForPath(@NonNull String path, @NonNull String newOwner) {
        final DatabaseHelper helper;
        try {
            helper = getDatabaseForUri(FileUtils.getContentUriForPath(path));
        } catch (VolumeNotFoundException e) {
            // Cannot happen, as this is a path that we already resolved.
            throw new AssertionError("Path must already be resolved", e);
        }

        ContentValues values = new ContentValues(1);
        values.put(FileColumns.OWNER_PACKAGE_NAME, newOwner);

        return helper.runWithoutTransaction((db) -> {
            return db.update("files", values, "_data=?", new String[] { path });
        }) == 1;
    }

    private static int deleteFileUnchecked(@NonNull String path) {
        final File toDelete = new File(path);
        if (toDelete.delete()) {
            return 0;
        } else {
            return OsConstants.ENOENT;
        }
    }

    /**
     * Deletes file with the given {@code path} on behalf of the app with the given {@code uid}.
     * <p>Before deleting, checks if app has permissions to delete this file.
     *
     * @param path the path of the file
     * @param uid UID of the app requesting to delete the file
     * @return 0 upon success.
     * In case of error, return the appropriate negated {@code errno} value:
     * <ul>
     * <li>{@link OsConstants#ENOENT} if the file does not exist or if the app tries to delete file
     * in another app's external dir
     * <li>{@link OsConstants#EPERM} a security exception was thrown by {@link #delete}, or if the
     * calling package is a legacy app that doesn't have WRITE_EXTERNAL_STORAGE permission.
     * </ul>
     *
     * Called from JNI in jni/MediaProviderWrapper.cpp
     */
    @Keep
    public int deleteFileForFuse(@NonNull String path, int uid) throws IOException {
        final LocalCallingIdentity token =
                clearLocalCallingIdentity(getCachedCallingIdentityForFuse(uid));
        try {
            if (isPrivatePackagePathNotOwnedByCaller(path)) {
                Log.e(TAG, "Can't delete a file in another app's external directory!");
                return OsConstants.ENOENT;
            }

            if (shouldBypassDatabaseForFuse(uid)) {
                return deleteFileUnchecked(path);
            }

            final boolean shouldBypass = shouldBypassFuseRestrictions(/*forWrite*/ true, path);

            // Legacy apps that made is this far don't have the right storage permission and hence
            // are not allowed to access anything other than their external app directory
            if (!shouldBypass && isCallingPackageRequestingLegacy()) {
                return OsConstants.EPERM;
            }

            final Uri contentUri = FileUtils.getContentUriForPath(path);
            final String where = FileColumns.DATA + " = ?";
            final String[] whereArgs = {path};

            if (delete(contentUri, where, whereArgs) == 0) {
                if (shouldBypass) {
                    return deleteFileUnchecked(path);
                }
                return OsConstants.ENOENT;
            } else {
                // success - 1 file was deleted
                return 0;
            }

        } catch (SecurityException e) {
            Log.e(TAG, "File deletion not allowed", e);
            return OsConstants.EPERM;
        } finally {
            restoreLocalCallingIdentity(token);
        }
    }

    /**
     * Checks if the app with the given UID is allowed to create or delete the directory with the
     * given path.
     *
     * @param path File path of the directory that the app wants to create/delete
     * @param uid UID of the app that wants to create/delete the directory
     * @param forCreate denotes whether the operation is directory creation or deletion
     * @return 0 if the operation is allowed, or the following {@code errno} values:
     * <ul>
     * <li>{@link OsConstants#EACCES} if the app tries to create/delete a dir in another app's
     * external directory, or if the calling package is a legacy app that doesn't have
     * WRITE_EXTERNAL_STORAGE permission.
     * <li>{@link OsConstants#EPERM} if the app tries to create/delete a top-level directory.
     * </ul>
     *
     * Called from JNI in jni/MediaProviderWrapper.cpp
     */
    @Keep
    public int isDirectoryCreationOrDeletionAllowedForFuse(
            @NonNull String path, int uid, boolean forCreate) {
        final LocalCallingIdentity token =
                clearLocalCallingIdentity(getCachedCallingIdentityForFuse(uid));

        try {
            // App dirs are not indexed, so we don't create an entry for the file.
            if (isPrivatePackagePathNotOwnedByCaller(path)) {
                Log.e(TAG, "Can't modify another app's external directory!");
                return OsConstants.EACCES;
            }

            if (shouldBypassFuseRestrictions(/*forWrite*/ true, path)) {
                return 0;
            }
            // Legacy apps that made is this far don't have the right storage permission and hence
            // are not allowed to access anything other than their external app directory
            if (isCallingPackageRequestingLegacy()) {
                return OsConstants.EACCES;
            }

            final String[] relativePath = sanitizePath(extractRelativePath(path));
            final boolean isTopLevelDir =
                    relativePath.length == 1 && TextUtils.isEmpty(relativePath[0]);
            if (isTopLevelDir) {
                // We allow creating the default top level directories only, all other operations on
                // top level directories are not allowed.
                if (forCreate && FileUtils.isDefaultDirectoryName(extractDisplayName(path))) {
                    return 0;
                }
                Log.e(TAG,
                        "Creating a non-default top level directory or deleting an existing"
                                + " one is not allowed!");
                return OsConstants.EPERM;
            }
            return 0;
        } finally {
            restoreLocalCallingIdentity(token);
        }
    }

    /**
     * Checks whether the app with the given UID is allowed to open the directory denoted by the
     * given path.
     *
     * @param path directory's path
     * @param uid UID of the requesting app
     * @return 0 if it's allowed to open the diretory, {@link OsConstants#EACCES} if the calling
     * package is a legacy app that doesn't have READ_EXTERNAL_STORAGE permission,
     * {@link OsConstants#ENOENT}  otherwise.
     *
     * Called from JNI in jni/MediaProviderWrapper.cpp
     */
    @Keep
    public int isOpendirAllowedForFuse(@NonNull String path, int uid, boolean forWrite) {
        final LocalCallingIdentity token =
                clearLocalCallingIdentity(getCachedCallingIdentityForFuse(uid));
        try {
            if ("/storage/emulated".equals(path)) {
                return OsConstants.EPERM;
            }
            if (isPrivatePackagePathNotOwnedByCaller(path)) {
                Log.e(TAG, "Can't access another app's external directory!");
                return OsConstants.ENOENT;
            }

            // Do not allow apps to open Android/data or Android/obb dirs. Installer and
            // MOUNT_EXTERNAL_ANDROID_WRITABLE apps won't be blocked by this, as their OBB dirs
            // are mounted to lowerfs directly.
            if (isDataOrObbPath(path)) {
                return OsConstants.EACCES;
            }

            if (shouldBypassFuseRestrictions(forWrite, path)) {
                return 0;
            }
            // Legacy apps that made is this far don't have the right storage permission and hence
            // are not allowed to access anything other than their external app directory
            if (isCallingPackageRequestingLegacy()) {
                return OsConstants.EACCES;
            }
            // This is a non-legacy app. Rest of the directories are generally writable
            // except for non-default top-level directories.
            if (forWrite) {
                final String[] relativePath = sanitizePath(extractRelativePath(path));
                if (relativePath.length == 0) {
                    Log.e(TAG, "Directoy write not allowed on invalid relative path for " + path);
                    return OsConstants.EPERM;
                }
                final boolean isTopLevelDir =
                        relativePath.length == 1 && TextUtils.isEmpty(relativePath[0]);
                if (isTopLevelDir) {
                    if (FileUtils.isDefaultDirectoryName(extractDisplayName(path))) {
                        return 0;
                    } else {
                        Log.e(TAG,
                                "Writing to a non-default top level directory is not allowed!");
                        return OsConstants.EACCES;
                    }
                }
            }

            return 0;
        } finally {
            restoreLocalCallingIdentity(token);
        }
    }

    @Keep
    public boolean isUidForPackageForFuse(@NonNull String packageName, int uid) {
        final LocalCallingIdentity token =
                clearLocalCallingIdentity(getCachedCallingIdentityForFuse(uid));
        try {
            return isCallingIdentitySharedPackageName(packageName);
        } finally {
            restoreLocalCallingIdentity(token);
        }
    }

    private boolean isCallingIdentityAllowedAccessToDataOrObbPath(String relativePath) {
        // Files under the apps own private directory
        final String appSpecificDir = extractOwnerPackageNameFromRelativePath(relativePath);

        if (appSpecificDir != null && isCallingIdentitySharedPackageName(appSpecificDir)) {
            return true;
        }
        // This is a private-package relativePath; return true if accessible by the caller
        return isCallingIdentityAllowedSpecialPrivatePathAccess(relativePath);
    }

    /**
     * @return true iff the caller has installer privileges which gives write access to obb dirs.
     */
    private boolean isCallingIdentityAllowedInstallerAccess() {
        final boolean hasWrite = mCallingIdentity.get().
                hasPermission(PERMISSION_WRITE_EXTERNAL_STORAGE);

        if (!hasWrite) {
            return false;
        }

        // We're only willing to give out installer access if they also hold
        // runtime permission; this is a firm CDD requirement
        final boolean hasInstall = mCallingIdentity.get().
                hasPermission(PERMISSION_INSTALL_PACKAGES);

        if (hasInstall) {
            return true;
        }

        // OPSTR_REQUEST_INSTALL_PACKAGES is granted/denied per package but vold can't
        // update mountpoints of a specific package. So, check the appop for all packages
        // sharing the uid and allow same level of storage access for all packages even if
        // one of the packages has the appop granted.
        // To maintain consistency of access in primary volume and secondary volumes use the same
        // logic as we do for Zygote.MOUNT_EXTERNAL_INSTALLER view.
        return mCallingIdentity.get().hasPermission(APPOP_REQUEST_INSTALL_PACKAGES_FOR_SHARED_UID);
    }

    private String getExternalStorageProviderAuthority() {
        return MediaStore.EXTERNAL_STORAGE_PROVIDER_AUTHORITY;
    }

    private String getDownloadsProviderAuthority() {
        return DOWNLOADS_PROVIDER_AUTHORITY;
    }

    private boolean isCallingIdentityDownloadProvider() {
        return getCallingUidOrSelf() == mDownloadsAuthorityAppId;
    }

    private boolean isCallingIdentityExternalStorageProvider() {
        return getCallingUidOrSelf() == mExternalStorageAuthorityAppId;
    }

    private boolean isCallingIdentityMtp() {
        return mCallingIdentity.get().hasPermission(PERMISSION_ACCESS_MTP);
    }

    /**
     * The following apps have access to all private-app directories on secondary volumes:
     *    * ExternalStorageProvider
     *    * DownloadProvider
     *    * Signature apps with ACCESS_MTP permission granted
     *      (Note: For Android R we also allow privileged apps with ACCESS_MTP to access all
     *      private-app directories, this additional access is removed for Android S+).
     *
     * Installer apps can only access private-app directories on Android/obb.
     *
     * @param relativePath the relative path of the file to access
     */
    private boolean isCallingIdentityAllowedSpecialPrivatePathAccess(String relativePath) {
        if (isCallingIdentityDownloadProvider() ||
                isCallingIdentityExternalStorageProvider() || isCallingIdentityMtp()) {
            return true;
        }
        return (isObbOrChildRelativePath(relativePath) &&
                isCallingIdentityAllowedInstallerAccess());
    }

    private boolean checkCallingPermissionGlobal(Uri uri, boolean forWrite) {
        // System internals can work with all media
        if (isCallingPackageSelf() || isCallingPackageShell()) {
            return true;
        }

        // Apps that have permission to manage external storage can work with all files
        if (isCallingPackageManager()) {
            return true;
        }

        // Check if caller is known to be owner of this item, to speed up
        // performance of our permission checks
        final int table = matchUri(uri, true);
        switch (table) {
            case AUDIO_MEDIA_ID:
            case VIDEO_MEDIA_ID:
            case IMAGES_MEDIA_ID:
            case FILES_ID:
            case DOWNLOADS_ID:
                final long id = ContentUris.parseId(uri);
                if (mCallingIdentity.get().isOwned(id)) {
                    return true;
                }
                break;
            default:
                // continue below
        }

        // Check whether the uri is a specific table or not. Don't allow the global access to these
        // table uris
        switch (table) {
            case AUDIO_MEDIA:
            case IMAGES_MEDIA:
            case VIDEO_MEDIA:
            case DOWNLOADS:
            case FILES:
            case AUDIO_ALBUMS:
            case AUDIO_ARTISTS:
            case AUDIO_GENRES:
            case AUDIO_PLAYLISTS:
                return false;
            default:
                // continue below
        }

        // Outstanding grant means they get access
        if (getContext().checkUriPermission(uri, mCallingIdentity.get().pid,
                mCallingIdentity.get().uid, forWrite
                        ? Intent.FLAG_GRANT_WRITE_URI_PERMISSION
                        : Intent.FLAG_GRANT_READ_URI_PERMISSION) == PERMISSION_GRANTED) {
            return true;
        }

        return false;
    }

    @VisibleForTesting
    public boolean isFuseThread() {
        return FuseDaemon.native_is_fuse_thread();
    }

    @Deprecated
    private boolean checkCallingPermissionAudio(boolean forWrite, String callingPackage) {
        if (forWrite) {
            return mCallingIdentity.get().hasPermission(PERMISSION_WRITE_AUDIO);
        } else {
            // write permission should be enough for reading as well
            return mCallingIdentity.get().hasPermission(PERMISSION_READ_AUDIO)
                    || mCallingIdentity.get().hasPermission(PERMISSION_WRITE_AUDIO);
        }
    }

    @Deprecated
    private boolean checkCallingPermissionVideo(boolean forWrite, String callingPackage) {
        if (forWrite) {
            return mCallingIdentity.get().hasPermission(PERMISSION_WRITE_VIDEO);
        } else {
            // write permission should be enough for reading as well
            return mCallingIdentity.get().hasPermission(PERMISSION_READ_VIDEO)
                    || mCallingIdentity.get().hasPermission(PERMISSION_WRITE_VIDEO);
        }
    }

    @Deprecated
    private boolean checkCallingPermissionImages(boolean forWrite, String callingPackage) {
        if (forWrite) {
            return mCallingIdentity.get().hasPermission(PERMISSION_WRITE_IMAGES);
        } else {
            // write permission should be enough for reading as well
            return mCallingIdentity.get().hasPermission(PERMISSION_READ_IMAGES)
                    || mCallingIdentity.get().hasPermission(PERMISSION_WRITE_IMAGES);
        }
    }

    /**
     * Enforce that caller has access to the given {@link Uri}.
     *
     * @throws SecurityException if access isn't allowed.
     */
    private void enforceCallingPermission(@NonNull Uri uri, @NonNull Bundle extras,
            boolean forWrite) {
        Trace.beginSection("enforceCallingPermission");
        try {
            enforceCallingPermissionInternal(uri, extras, forWrite);
        } finally {
            Trace.endSection();
        }
    }

    private void enforceCallingPermissionInternal(@NonNull Uri uri, @NonNull Bundle extras,
            boolean forWrite) {
        Objects.requireNonNull(uri);
        Objects.requireNonNull(extras);

        // Try a simple global check first before falling back to performing a
        // simple query to probe for access.
        if (checkCallingPermissionGlobal(uri, forWrite)) {
            // Access allowed, yay!
            return;
        }

        final DatabaseHelper helper;
        try {
            helper = getDatabaseForUri(uri);
        } catch (VolumeNotFoundException e) {
            throw e.rethrowAsIllegalArgumentException();
        }

        final boolean allowHidden = isCallingPackageAllowedHidden();
        final int table = matchUri(uri, allowHidden);

        // First, check to see if caller has direct write access
        if (forWrite) {
            final SQLiteQueryBuilder qb = getQueryBuilder(TYPE_UPDATE, table, uri, extras, null);
            try (Cursor c = qb.query(helper, new String[0],
                    null, null, null, null, null, null, null)) {
                if (c.moveToFirst()) {
                    // Direct write access granted, yay!
                    return;
                }
            }
        }

        // We only allow the user to grant access to specific media items in
        // strongly typed collections; never to broad collections
        boolean allowUserGrant = false;
        final int matchUri = matchUri(uri, true);
        switch (matchUri) {
            case IMAGES_MEDIA_ID:
            case AUDIO_MEDIA_ID:
            case VIDEO_MEDIA_ID:
                allowUserGrant = true;
                break;
        }

        // Second, check to see if caller has direct read access
        final SQLiteQueryBuilder qb = getQueryBuilder(TYPE_QUERY, table, uri, extras, null);
        try (Cursor c = qb.query(helper, new String[0],
                null, null, null, null, null, null, null)) {
            if (c.moveToFirst()) {
                if (!forWrite) {
                    // Direct read access granted, yay!
                    return;
                } else if (allowUserGrant) {
                    // Caller has read access, but they wanted to write, and
                    // they'll need to get the user to grant that access
                    final Context context = getContext();
                    final Collection<Uri> uris = Arrays.asList(uri);
                    final PendingIntent intent = MediaStore
                            .createWriteRequest(ContentResolver.wrap(this), uris);

                    final Icon icon = getCollectionIcon(uri);
                    final RemoteAction action = new RemoteAction(icon,
                            context.getText(R.string.permission_required_action),
                            context.getText(R.string.permission_required_action),
                            intent);

                    throw new RecoverableSecurityException(new SecurityException(
                            getCallingPackageOrSelf() + " has no access to " + uri),
                            context.getText(R.string.permission_required), action);
                }
            }
        }

        throw new SecurityException(getCallingPackageOrSelf() + " has no access to " + uri);
    }

    private Icon getCollectionIcon(Uri uri) {
        final PackageManager pm = getContext().getPackageManager();
        final String type = uri.getPathSegments().get(1);
        final String groupName;
        switch (type) {
            default: groupName = android.Manifest.permission_group.STORAGE; break;
        }
        try {
            final PermissionGroupInfo perm = pm.getPermissionGroupInfo(groupName, 0);
            return Icon.createWithResource(perm.packageName, perm.icon);
        } catch (NameNotFoundException e) {
            throw new RuntimeException(e);
        }
    }

    private void checkAccess(@NonNull Uri uri, @NonNull Bundle extras, @NonNull File file,
            boolean isWrite) throws FileNotFoundException {
        // First, does caller have the needed row-level access?
        enforceCallingPermission(uri, extras, isWrite);

        // Second, does the path look sane?
        if (!FileUtils.contains(Environment.getStorageDirectory(), file)) {
            checkWorldReadAccess(file.getAbsolutePath());
        }
    }

    /**
     * Check whether the path is a world-readable file
     */
    @VisibleForTesting
    public static void checkWorldReadAccess(String path) throws FileNotFoundException {
        // Path has already been canonicalized, and we relax the check to look
        // at groups to support runtime storage permissions.
        final int accessBits = path.startsWith("/storage/") ? OsConstants.S_IRGRP
                : OsConstants.S_IROTH;
        try {
            StructStat stat = Os.stat(path);
            if (OsConstants.S_ISREG(stat.st_mode) &&
                ((stat.st_mode & accessBits) == accessBits)) {
                checkLeadingPathComponentsWorldExecutable(path);
                return;
            }
        } catch (ErrnoException e) {
            // couldn't stat the file, either it doesn't exist or isn't
            // accessible to us
        }

        throw new FileNotFoundException("Can't access " + path);
    }

    private static void checkLeadingPathComponentsWorldExecutable(String filePath)
            throws FileNotFoundException {
        File parent = new File(filePath).getParentFile();

        // Path has already been canonicalized, and we relax the check to look
        // at groups to support runtime storage permissions.
        final int accessBits = filePath.startsWith("/storage/") ? OsConstants.S_IXGRP
                : OsConstants.S_IXOTH;

        while (parent != null) {
            if (! parent.exists()) {
                // parent dir doesn't exist, give up
                throw new FileNotFoundException("access denied");
            }
            try {
                StructStat stat = Os.stat(parent.getPath());
                if ((stat.st_mode & accessBits) != accessBits) {
                    // the parent dir doesn't have the appropriate access
                    throw new FileNotFoundException("Can't access " + filePath);
                }
            } catch (ErrnoException e1) {
                // couldn't stat() parent
                throw new FileNotFoundException("Can't access " + filePath);
            }
            parent = parent.getParentFile();
        }
    }

    @VisibleForTesting
    static class FallbackException extends Exception {
        private final int mThrowSdkVersion;

        public FallbackException(String message, int throwSdkVersion) {
            super(message);
            mThrowSdkVersion = throwSdkVersion;
        }

        public FallbackException(String message, Throwable cause, int throwSdkVersion) {
            super(message, cause);
            mThrowSdkVersion = throwSdkVersion;
        }

        @Override
        public String getMessage() {
            if (getCause() != null) {
                return super.getMessage() + ": " + getCause().getMessage();
            } else {
                return super.getMessage();
            }
        }

        public IllegalArgumentException rethrowAsIllegalArgumentException() {
            throw new IllegalArgumentException(getMessage());
        }

        public Cursor translateForQuery(int targetSdkVersion) {
            if (targetSdkVersion >= mThrowSdkVersion) {
                throw new IllegalArgumentException(getMessage());
            } else {
                Log.w(TAG, getMessage());
                return null;
            }
        }

        public Uri translateForInsert(int targetSdkVersion) {
            if (targetSdkVersion >= mThrowSdkVersion) {
                throw new IllegalArgumentException(getMessage());
            } else {
                Log.w(TAG, getMessage());
                return null;
            }
        }

        public int translateForUpdateDelete(int targetSdkVersion) {
            if (targetSdkVersion >= mThrowSdkVersion) {
                throw new IllegalArgumentException(getMessage());
            } else {
                Log.w(TAG, getMessage());
                return 0;
            }
        }
    }

    @VisibleForTesting
    static class VolumeNotFoundException extends FallbackException {
        public VolumeNotFoundException(String volumeName) {
            super("Volume " + volumeName + " not found", Build.VERSION_CODES.Q);
        }
    }

    @VisibleForTesting
    static class VolumeArgumentException extends FallbackException {
        public VolumeArgumentException(File actual, Collection<File> allowed) {
            super("Requested path " + actual + " doesn't appear under " + allowed,
                    Build.VERSION_CODES.Q);
        }
    }

    private @NonNull DatabaseHelper getDatabaseForUri(Uri uri) throws VolumeNotFoundException {
        final String volumeName = resolveVolumeName(uri);
        synchronized (mAttachedVolumeNames) {
            if (!mAttachedVolumeNames.contains(volumeName)) {
                throw new VolumeNotFoundException(volumeName);
            }
        }
        if (MediaStore.VOLUME_INTERNAL.equals(volumeName)) {
            return mInternalDatabase;
        } else {
            return mExternalDatabase;
        }
    }

    static boolean isMediaDatabaseName(String name) {
        if (INTERNAL_DATABASE_NAME.equals(name)) {
            return true;
        }
        if (EXTERNAL_DATABASE_NAME.equals(name)) {
            return true;
        }
        if (name.startsWith("external-") && name.endsWith(".db")) {
            return true;
        }
        return false;
    }

    static boolean isInternalMediaDatabaseName(String name) {
        if (INTERNAL_DATABASE_NAME.equals(name)) {
            return true;
        }
        return false;
    }

    private @NonNull Uri getBaseContentUri(@NonNull String volumeName) {
        return MediaStore.AUTHORITY_URI.buildUpon().appendPath(volumeName).build();
    }

    public Uri attachVolume(String volume, boolean validate) {
        if (mCallingIdentity.get().pid != android.os.Process.myPid()) {
            throw new SecurityException(
                    "Opening and closing databases not allowed.");
        }

        // Quick sanity check for shady volume names
        MediaStore.checkArgumentVolumeName(volume);

        // Quick sanity check that volume actually exists
        if (!MediaStore.VOLUME_INTERNAL.equals(volume) && validate) {
            try {
                getVolumePath(volume);
            } catch (IOException e) {
                throw new IllegalArgumentException(
                        "Volume " + volume + " currently unavailable", e);
            }
        }

        synchronized (mAttachedVolumeNames) {
            mAttachedVolumeNames.add(volume);
        }

        final ContentResolver resolver = getContext().getContentResolver();
        final Uri uri = getBaseContentUri(volume);
        resolver.notifyChange(getBaseContentUri(volume), null);

        if (LOGV) Log.v(TAG, "Attached volume: " + volume);
        if (!MediaStore.VOLUME_INTERNAL.equals(volume)) {
            // Also notify on synthetic view of all devices
            resolver.notifyChange(getBaseContentUri(MediaStore.VOLUME_EXTERNAL), null);

            ForegroundThread.getExecutor().execute(() -> {
                final DatabaseHelper helper = MediaStore.VOLUME_INTERNAL.equals(volume)
                        ? mInternalDatabase : mExternalDatabase;
                helper.runWithTransaction((db) -> {
                    ensureDefaultFolders(volume, db);
                    ensureThumbnailsValid(volume, db);
                    return null;
                });

                // We just finished the database operation above, we know that
                // it's ready to answer queries, so notify our DocumentProvider
                // so it can answer queries without risking ANR
                MediaDocumentsProvider.onMediaStoreReady(getContext(), volume);
            });
        }
        return uri;
    }

    private void detachVolume(Uri uri) {
        detachVolume(MediaStore.getVolumeName(uri));
    }

    public void detachVolume(String volume) {
        if (mCallingIdentity.get().pid != android.os.Process.myPid()) {
            throw new SecurityException(
                    "Opening and closing databases not allowed.");
        }

        // Quick sanity check for shady volume names
        MediaStore.checkArgumentVolumeName(volume);

        if (MediaStore.VOLUME_INTERNAL.equals(volume)) {
            throw new UnsupportedOperationException(
                    "Deleting the internal volume is not allowed");
        }

        // Signal any scanning to shut down
        mMediaScanner.onDetachVolume(volume);

        synchronized (mAttachedVolumeNames) {
            mAttachedVolumeNames.remove(volume);
        }

        final ContentResolver resolver = getContext().getContentResolver();
        final Uri uri = getBaseContentUri(volume);
        resolver.notifyChange(getBaseContentUri(volume), null);

        if (!MediaStore.VOLUME_INTERNAL.equals(volume)) {
            // Also notify on synthetic view of all devices
            resolver.notifyChange(getBaseContentUri(MediaStore.VOLUME_EXTERNAL), null);
        }

        if (LOGV) Log.v(TAG, "Detached volume: " + volume);
    }

    @GuardedBy("mAttachedVolumeNames")
    private final ArraySet<String> mAttachedVolumeNames = new ArraySet<>();
    @GuardedBy("mCustomCollators")
    private final ArraySet<String> mCustomCollators = new ArraySet<>();

    private MediaScanner mMediaScanner;

    private DatabaseHelper mInternalDatabase;
    private DatabaseHelper mExternalDatabase;

    // name of the volume currently being scanned by the media scanner (or null)
    private String mMediaScannerVolume;

    // current FAT volume ID
    private int mVolumeId = -1;

    // WARNING: the values of IMAGES_MEDIA, AUDIO_MEDIA, and VIDEO_MEDIA and AUDIO_PLAYLISTS
    // are stored in the "files" table, so do not renumber them unless you also add
    // a corresponding database upgrade step for it.
    static final int IMAGES_MEDIA = 1;
    static final int IMAGES_MEDIA_ID = 2;
    static final int IMAGES_MEDIA_ID_THUMBNAIL = 3;
    static final int IMAGES_THUMBNAILS = 4;
    static final int IMAGES_THUMBNAILS_ID = 5;

    static final int AUDIO_MEDIA = 100;
    static final int AUDIO_MEDIA_ID = 101;
    static final int AUDIO_MEDIA_ID_GENRES = 102;
    static final int AUDIO_MEDIA_ID_GENRES_ID = 103;
    static final int AUDIO_GENRES = 106;
    static final int AUDIO_GENRES_ID = 107;
    static final int AUDIO_GENRES_ID_MEMBERS = 108;
    static final int AUDIO_GENRES_ALL_MEMBERS = 109;
    static final int AUDIO_PLAYLISTS = 110;
    static final int AUDIO_PLAYLISTS_ID = 111;
    static final int AUDIO_PLAYLISTS_ID_MEMBERS = 112;
    static final int AUDIO_PLAYLISTS_ID_MEMBERS_ID = 113;
    static final int AUDIO_ARTISTS = 114;
    static final int AUDIO_ARTISTS_ID = 115;
    static final int AUDIO_ALBUMS = 116;
    static final int AUDIO_ALBUMS_ID = 117;
    static final int AUDIO_ARTISTS_ID_ALBUMS = 118;
    static final int AUDIO_ALBUMART = 119;
    static final int AUDIO_ALBUMART_ID = 120;
    static final int AUDIO_ALBUMART_FILE_ID = 121;

    static final int VIDEO_MEDIA = 200;
    static final int VIDEO_MEDIA_ID = 201;
    static final int VIDEO_MEDIA_ID_THUMBNAIL = 202;
    static final int VIDEO_THUMBNAILS = 203;
    static final int VIDEO_THUMBNAILS_ID = 204;

    static final int VOLUMES = 300;
    static final int VOLUMES_ID = 301;

    static final int MEDIA_SCANNER = 500;

    static final int FS_ID = 600;
    static final int VERSION = 601;

    static final int FILES = 700;
    static final int FILES_ID = 701;

    static final int DOWNLOADS = 800;
    static final int DOWNLOADS_ID = 801;

    private LocalUriMatcher mUriMatcher;

    private static final String[] PATH_PROJECTION = new String[] {
        MediaStore.MediaColumns._ID,
            MediaStore.MediaColumns.DATA,
    };

    private int matchUri(Uri uri, boolean allowHidden) {
        return mUriMatcher.matchUri(uri, allowHidden);
    }

    static class LocalUriMatcher {
        private final UriMatcher mPublic = new UriMatcher(UriMatcher.NO_MATCH);
        private final UriMatcher mHidden = new UriMatcher(UriMatcher.NO_MATCH);

        public int matchUri(Uri uri, boolean allowHidden) {
            final int publicMatch = mPublic.match(uri);
            if (publicMatch != UriMatcher.NO_MATCH) {
                return publicMatch;
            }

            final int hiddenMatch = mHidden.match(uri);
            if (hiddenMatch != UriMatcher.NO_MATCH) {
                // Detect callers asking about hidden behavior by looking closer when
                // the matchers diverge; we only care about apps that are explicitly
                // targeting a specific public API level.
                if (!allowHidden) {
                    throw new IllegalStateException("Unknown URL: " + uri + " is hidden API");
                }
                return hiddenMatch;
            }

            return UriMatcher.NO_MATCH;
        }

        public LocalUriMatcher(String auth) {
            mPublic.addURI(auth, "*/images/media", IMAGES_MEDIA);
            mPublic.addURI(auth, "*/images/media/#", IMAGES_MEDIA_ID);
            mPublic.addURI(auth, "*/images/media/#/thumbnail", IMAGES_MEDIA_ID_THUMBNAIL);
            mPublic.addURI(auth, "*/images/thumbnails", IMAGES_THUMBNAILS);
            mPublic.addURI(auth, "*/images/thumbnails/#", IMAGES_THUMBNAILS_ID);

            mPublic.addURI(auth, "*/audio/media", AUDIO_MEDIA);
            mPublic.addURI(auth, "*/audio/media/#", AUDIO_MEDIA_ID);
            mPublic.addURI(auth, "*/audio/media/#/genres", AUDIO_MEDIA_ID_GENRES);
            mPublic.addURI(auth, "*/audio/media/#/genres/#", AUDIO_MEDIA_ID_GENRES_ID);
            mPublic.addURI(auth, "*/audio/genres", AUDIO_GENRES);
            mPublic.addURI(auth, "*/audio/genres/#", AUDIO_GENRES_ID);
            mPublic.addURI(auth, "*/audio/genres/#/members", AUDIO_GENRES_ID_MEMBERS);
            // TODO: not actually defined in API, but CTS tested
            mPublic.addURI(auth, "*/audio/genres/all/members", AUDIO_GENRES_ALL_MEMBERS);
            mPublic.addURI(auth, "*/audio/playlists", AUDIO_PLAYLISTS);
            mPublic.addURI(auth, "*/audio/playlists/#", AUDIO_PLAYLISTS_ID);
            mPublic.addURI(auth, "*/audio/playlists/#/members", AUDIO_PLAYLISTS_ID_MEMBERS);
            mPublic.addURI(auth, "*/audio/playlists/#/members/#", AUDIO_PLAYLISTS_ID_MEMBERS_ID);
            mPublic.addURI(auth, "*/audio/artists", AUDIO_ARTISTS);
            mPublic.addURI(auth, "*/audio/artists/#", AUDIO_ARTISTS_ID);
            mPublic.addURI(auth, "*/audio/artists/#/albums", AUDIO_ARTISTS_ID_ALBUMS);
            mPublic.addURI(auth, "*/audio/albums", AUDIO_ALBUMS);
            mPublic.addURI(auth, "*/audio/albums/#", AUDIO_ALBUMS_ID);
            // TODO: not actually defined in API, but CTS tested
            mPublic.addURI(auth, "*/audio/albumart", AUDIO_ALBUMART);
            // TODO: not actually defined in API, but CTS tested
            mPublic.addURI(auth, "*/audio/albumart/#", AUDIO_ALBUMART_ID);
            // TODO: not actually defined in API, but CTS tested
            mPublic.addURI(auth, "*/audio/media/#/albumart", AUDIO_ALBUMART_FILE_ID);

            mPublic.addURI(auth, "*/video/media", VIDEO_MEDIA);
            mPublic.addURI(auth, "*/video/media/#", VIDEO_MEDIA_ID);
            mPublic.addURI(auth, "*/video/media/#/thumbnail", VIDEO_MEDIA_ID_THUMBNAIL);
            mPublic.addURI(auth, "*/video/thumbnails", VIDEO_THUMBNAILS);
            mPublic.addURI(auth, "*/video/thumbnails/#", VIDEO_THUMBNAILS_ID);

            mPublic.addURI(auth, "*/media_scanner", MEDIA_SCANNER);

            // NOTE: technically hidden, since Uri is never exposed
            mPublic.addURI(auth, "*/fs_id", FS_ID);
            // NOTE: technically hidden, since Uri is never exposed
            mPublic.addURI(auth, "*/version", VERSION);

            mHidden.addURI(auth, "*", VOLUMES_ID);
            mHidden.addURI(auth, null, VOLUMES);

            mPublic.addURI(auth, "*/file", FILES);
            mPublic.addURI(auth, "*/file/#", FILES_ID);

            mPublic.addURI(auth, "*/downloads", DOWNLOADS);
            mPublic.addURI(auth, "*/downloads/#", DOWNLOADS_ID);
        }
    }

    /**
     * Set of columns that can be safely mutated by external callers; all other
     * columns are treated as read-only, since they reflect what the media
     * scanner found on disk, and any mutations would be overwritten the next
     * time the media was scanned.
     */
    private static final ArraySet<String> sMutableColumns = new ArraySet<>();

    {
        sMutableColumns.add(MediaStore.MediaColumns.DATA);
        sMutableColumns.add(MediaStore.MediaColumns.RELATIVE_PATH);
        sMutableColumns.add(MediaStore.MediaColumns.DISPLAY_NAME);
        sMutableColumns.add(MediaStore.MediaColumns.IS_PENDING);
        sMutableColumns.add(MediaStore.MediaColumns.IS_TRASHED);
        sMutableColumns.add(MediaStore.MediaColumns.IS_FAVORITE);
        sMutableColumns.add(MediaStore.MediaColumns.OWNER_PACKAGE_NAME);

        sMutableColumns.add(MediaStore.Audio.AudioColumns.BOOKMARK);

        sMutableColumns.add(MediaStore.Video.VideoColumns.TAGS);
        sMutableColumns.add(MediaStore.Video.VideoColumns.CATEGORY);
        sMutableColumns.add(MediaStore.Video.VideoColumns.BOOKMARK);

        sMutableColumns.add(MediaStore.Audio.Playlists.NAME);
        sMutableColumns.add(MediaStore.Audio.Playlists.Members.AUDIO_ID);
        sMutableColumns.add(MediaStore.Audio.Playlists.Members.PLAY_ORDER);

        sMutableColumns.add(MediaStore.DownloadColumns.DOWNLOAD_URI);
        sMutableColumns.add(MediaStore.DownloadColumns.REFERER_URI);

        sMutableColumns.add(MediaStore.Files.FileColumns.MIME_TYPE);
        sMutableColumns.add(MediaStore.Files.FileColumns.MEDIA_TYPE);
    }

    /**
     * Set of columns that affect placement of files on disk.
     */
    private static final ArraySet<String> sPlacementColumns = new ArraySet<>();

    {
        sPlacementColumns.add(MediaStore.MediaColumns.DATA);
        sPlacementColumns.add(MediaStore.MediaColumns.RELATIVE_PATH);
        sPlacementColumns.add(MediaStore.MediaColumns.DISPLAY_NAME);
        sPlacementColumns.add(MediaStore.MediaColumns.MIME_TYPE);
        sPlacementColumns.add(MediaStore.MediaColumns.IS_PENDING);
        sPlacementColumns.add(MediaStore.MediaColumns.IS_TRASHED);
        sPlacementColumns.add(MediaStore.MediaColumns.DATE_EXPIRES);
    }

    /**
     * List of abusive custom columns that we're willing to allow via
     * {@link SQLiteQueryBuilder#setProjectionGreylist(List)}.
     */
    static final ArrayList<Pattern> sGreylist = new ArrayList<>();

    private static void addGreylistPattern(String pattern) {
        sGreylist.add(Pattern.compile(" *" + pattern + " *"));
    }

    static {
        final String maybeAs = "( (as )?[_a-z0-9]+)?";
        addGreylistPattern("(?i)[_a-z0-9]+" + maybeAs);
        addGreylistPattern("audio\\._id AS _id");
        addGreylistPattern("(?i)(min|max|sum|avg|total|count|cast)\\(([_a-z0-9]+" + maybeAs + "|\\*)\\)" + maybeAs);
        addGreylistPattern("case when case when \\(date_added >= \\d+ and date_added < \\d+\\) then date_added \\* \\d+ when \\(date_added >= \\d+ and date_added < \\d+\\) then date_added when \\(date_added >= \\d+ and date_added < \\d+\\) then date_added / \\d+ else \\d+ end > case when \\(date_modified >= \\d+ and date_modified < \\d+\\) then date_modified \\* \\d+ when \\(date_modified >= \\d+ and date_modified < \\d+\\) then date_modified when \\(date_modified >= \\d+ and date_modified < \\d+\\) then date_modified / \\d+ else \\d+ end then case when \\(date_added >= \\d+ and date_added < \\d+\\) then date_added \\* \\d+ when \\(date_added >= \\d+ and date_added < \\d+\\) then date_added when \\(date_added >= \\d+ and date_added < \\d+\\) then date_added / \\d+ else \\d+ end else case when \\(date_modified >= \\d+ and date_modified < \\d+\\) then date_modified \\* \\d+ when \\(date_modified >= \\d+ and date_modified < \\d+\\) then date_modified when \\(date_modified >= \\d+ and date_modified < \\d+\\) then date_modified / \\d+ else \\d+ end end as corrected_added_modified");
        addGreylistPattern("MAX\\(case when \\(datetaken >= \\d+ and datetaken < \\d+\\) then datetaken \\* \\d+ when \\(datetaken >= \\d+ and datetaken < \\d+\\) then datetaken when \\(datetaken >= \\d+ and datetaken < \\d+\\) then datetaken / \\d+ else \\d+ end\\)");
        addGreylistPattern("MAX\\(case when \\(date_added >= \\d+ and date_added < \\d+\\) then date_added \\* \\d+ when \\(date_added >= \\d+ and date_added < \\d+\\) then date_added when \\(date_added >= \\d+ and date_added < \\d+\\) then date_added / \\d+ else \\d+ end\\)");
        addGreylistPattern("MAX\\(case when \\(date_modified >= \\d+ and date_modified < \\d+\\) then date_modified \\* \\d+ when \\(date_modified >= \\d+ and date_modified < \\d+\\) then date_modified when \\(date_modified >= \\d+ and date_modified < \\d+\\) then date_modified / \\d+ else \\d+ end\\)");
        addGreylistPattern("\"content://media/[a-z]+/audio/media\"");
        addGreylistPattern("substr\\(_data, length\\(_data\\)-length\\(_display_name\\), 1\\) as filename_prevchar");
        addGreylistPattern("\\*" + maybeAs);
        addGreylistPattern("case when \\(datetaken >= \\d+ and datetaken < \\d+\\) then datetaken \\* \\d+ when \\(datetaken >= \\d+ and datetaken < \\d+\\) then datetaken when \\(datetaken >= \\d+ and datetaken < \\d+\\) then datetaken / \\d+ else \\d+ end");
    }

    public ArrayMap<String, String> getProjectionMap(Class<?>... clazzes) {
        return mExternalDatabase.getProjectionMap(clazzes);
    }

    static <T> boolean containsAny(Set<T> a, Set<T> b) {
        for (T i : b) {
            if (a.contains(i)) {
                return true;
            }
        }
        return false;
    }

    @VisibleForTesting
    static @Nullable Uri computeCommonPrefix(@NonNull List<Uri> uris) {
        if (uris.isEmpty()) return null;

        final Uri base = uris.get(0);
        final List<String> basePath = new ArrayList<>(base.getPathSegments());
        for (int i = 1; i < uris.size(); i++) {
            final List<String> probePath = uris.get(i).getPathSegments();
            for (int j = 0; j < basePath.size() && j < probePath.size(); j++) {
                if (!Objects.equals(basePath.get(j), probePath.get(j))) {
                    // Trim away all remaining common elements
                    while (basePath.size() > j) {
                        basePath.remove(j);
                    }
                }
            }

            final int probeSize = probePath.size();
            while (basePath.size() > probeSize) {
                basePath.remove(probeSize);
            }
        }

        final Uri.Builder builder = base.buildUpon().path(null);
        for (int i = 0; i < basePath.size(); i++) {
            builder.appendPath(basePath.get(i));
        }
        return builder.build();
    }

<<<<<<< HEAD
    private boolean isCallingPackageSystemGallery() {
        return mCallingIdentity.get().hasPermission(PERMISSION_IS_SYSTEM_GALLERY);
=======
    private int getCallingUidOrSelf() {
        return mCallingIdentity.get().uid;
>>>>>>> 7c28a7f0
    }

    @Deprecated
    private String getCallingPackageOrSelf() {
        return mCallingIdentity.get().getPackageName();
    }

    @Deprecated
    @VisibleForTesting
    public int getCallingPackageTargetSdkVersion() {
        return mCallingIdentity.get().getTargetSdkVersion();
    }

    @Deprecated
    private boolean isCallingPackageAllowedHidden() {
        return isCallingPackageSelf();
    }

    @Deprecated
    private boolean isCallingPackageSelf() {
        return mCallingIdentity.get().hasPermission(PERMISSION_IS_SELF);
    }

    @Deprecated
    private boolean isCallingPackageShell() {
        return mCallingIdentity.get().hasPermission(PERMISSION_IS_SHELL);
    }

    @Deprecated
    private boolean isCallingPackageManager() {
        return mCallingIdentity.get().hasPermission(PERMISSION_IS_MANAGER);
    }

    @Deprecated
    private boolean isCallingPackageDelegator() {
        return mCallingIdentity.get().hasPermission(PERMISSION_IS_DELEGATOR);
    }

    @Deprecated
    private boolean isCallingPackageLegacyRead() {
        return mCallingIdentity.get().hasPermission(PERMISSION_IS_LEGACY_READ);
    }

    @Deprecated
    private boolean isCallingPackageLegacyWrite() {
        return mCallingIdentity.get().hasPermission(PERMISSION_IS_LEGACY_WRITE);
    }

    @Override
    public void dump(FileDescriptor fd, PrintWriter writer, String[] args) {
        writer.println("mThumbSize=" + mThumbSize);
        synchronized (mAttachedVolumeNames) {
            writer.println("mAttachedVolumeNames=" + mAttachedVolumeNames);
        }
        writer.println();

        Logging.dumpPersistent(writer);
    }
}<|MERGE_RESOLUTION|>--- conflicted
+++ resolved
@@ -1743,14 +1743,9 @@
      * Gets all files in the given {@code path} and subdirectories of the given {@code path}.
      */
     private ArrayList<String> getAllFilesForRenameDirectory(String oldPath) {
-<<<<<<< HEAD
         final String selection = FileColumns.DATA + " LIKE ? ESCAPE '\\'"
                 + " and mime_type not like 'null'";
         final String[] selectionArgs = new String[] {DatabaseUtils.escapeForLike(oldPath) + "/%"};
-=======
-        final String selection = MediaColumns.RELATIVE_PATH + " REGEXP '^" +
-                extractRelativePathWithDisplayName(oldPath) + "/?.*' and mime_type not like 'null'";
->>>>>>> 7c28a7f0
         ArrayList<String> fileList = new ArrayList<>();
 
         final LocalCallingIdentity token = clearLocalCallingIdentity();
@@ -1792,15 +1787,10 @@
         }
 
         final int countAllFilesInDirectory;
-<<<<<<< HEAD
         final String selection = FileColumns.DATA + " LIKE ? ESCAPE '\\'"
                 + " and mime_type not like 'null'";
         final String[] selectionArgs = new String[] {DatabaseUtils.escapeForLike(oldPath) + "/%"};
 
-=======
-        final String selection = MediaColumns.RELATIVE_PATH + " REGEXP '^" +
-                extractRelativePathWithDisplayName(oldPath) + "/?.*' and mime_type not like 'null'";
->>>>>>> 7c28a7f0
         final Uri uriOldPath = FileUtils.getContentUriForPath(oldPath);
 
         final LocalCallingIdentity token = clearLocalCallingIdentity();
@@ -7947,13 +7937,12 @@
         return builder.build();
     }
 
-<<<<<<< HEAD
     private boolean isCallingPackageSystemGallery() {
         return mCallingIdentity.get().hasPermission(PERMISSION_IS_SYSTEM_GALLERY);
-=======
+    }
+
     private int getCallingUidOrSelf() {
         return mCallingIdentity.get().uid;
->>>>>>> 7c28a7f0
     }
 
     @Deprecated
