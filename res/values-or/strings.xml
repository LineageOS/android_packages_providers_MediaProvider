<?xml version="1.0" encoding="UTF-8"?>
<!--  Copyright (C) 2009 The Android Open Source Project

     Licensed under the Apache License, Version 2.0 (the "License");
     you may not use this file except in compliance with the License.
     You may obtain a copy of the License at

          http://www.apache.org/licenses/LICENSE-2.0

     Unless required by applicable law or agreed to in writing, software
     distributed under the License is distributed on an "AS IS" BASIS,
     WITHOUT WARRANTIES OR CONDITIONS OF ANY KIND, either express or implied.
     See the License for the specific language governing permissions and
     limitations under the License.
 -->

<resources xmlns:android="http://schemas.android.com/apk/res/android"
    xmlns:xliff="urn:oasis:names:tc:xliff:document:1.2">
    <string name="uid_label" msgid="8421971615411294156">"ମିଡିଆ"</string>
    <string name="storage_description" msgid="4081716890357580107">"ଲୋକାଲ୍‍ ଷ୍ଟୋରେଜ୍‍"</string>
    <string name="app_label" msgid="9035307001052716210">"ମିଡିଆ ଷ୍ଟୋରେଜ୍"</string>
    <string name="artist_label" msgid="8105600993099120273">"କଳାକାର"</string>
    <string name="unknown" msgid="2059049215682829375">"ଅଜଣା"</string>
    <string name="root_images" msgid="5861633549189045666">"ଇମେଜ୍‌"</string>
    <string name="root_videos" msgid="8792703517064649453">"ଭିଡିଓ"</string>
    <string name="root_audio" msgid="3505830755201326018">"ଅଡିଓ"</string>
    <string name="root_documents" msgid="3829103301363849237">"ଡକ୍ୟୁମେଣ୍ଟଗୁଡ଼ିକ"</string>
    <string name="permission_required" msgid="1460820436132943754">"ଏହି ଆଇଟମ୍‌କୁ ସଂଶୋଧନ କିମ୍ବା ଡିଲିଟ୍‌ କରିବାକୁ ଅନୁମତି ଆବଶ୍ୟକ।"</string>
    <string name="permission_required_action" msgid="706370952366113539">"ଜାରି ରଖନ୍ତୁ"</string>
    <string name="grant_dialog_button_allow" msgid="1644287024501033471">"ଅନୁମତି ଦିଅନ୍ତୁ"</string>
    <string name="grant_dialog_button_deny" msgid="6190589471415815741">"ଅସ୍ଵୀକାର କରନ୍ତୁ"</string>
    <!-- no translation found for permission_more_thumb (3530243737498196228) -->
    <plurals name="permission_more_text" formatted="false" msgid="7291997297174507324">
      <item quantity="other">ଅଧିକ <xliff:g id="COUNT_1">^1</xliff:g>ଟି ଅତିରିକ୍ତ ଆଇଟମ୍</item>
      <item quantity="one">ଅଧିକ <xliff:g id="COUNT_0">^1</xliff:g>ଟି ଅତିରିକ୍ତ ଆଇଟମ୍</item>
    </plurals>
<<<<<<< HEAD
    <string name="cache_clearing_dialog_title" msgid="4672878017407595782">"ଅସ୍ଥାୟୀ ଆପ୍ ଫାଇଲଗୁଡ଼ିକୁ ଖାଲି କରିବେ?"</string>
    <string name="cache_clearing_dialog_text" msgid="7057784635111940957">"<xliff:g id="APP_SEEKING_PERMISSION">%s</xliff:g> କିଛି ଅସ୍ଥାୟୀ ଫାଇଲ୍ ଖାଲି କରିବାକୁ ଚାହୁଁଛି। ଏହା ଫଳରେ ବ୍ୟାଟେରୀ କିମ୍ବା ସେଲ୍ୟୁଲାର୍ ଡାଟାର ବ୍ୟବହାର ଅଧିକ ହୋଇପାରେ।"</string>
    <string name="cache_clearing_in_progress_title" msgid="6902220064511664209">"ଅସ୍ଥାୟୀ ଆପ୍ ଫାଇଲଗୁଡ଼ିକୁ ଖାଲି କରାଯାଉଛି…"</string>
    <string name="allow" msgid="8885707816848569619">"ଅନୁମତି ଦିଅନ୍ତୁ"</string>
    <string name="deny" msgid="6040983710442068936">"ଅଗ୍ରାହ୍ୟ କରନ୍ତୁ"</string>
    <plurals name="permission_write_audio" formatted="false" msgid="8914759422381305478">
      <item quantity="other"><xliff:g id="COUNT">^2</xliff:g>ଟି ଅଡିଓ ଫାଇଲକୁ ପରିବର୍ତ୍ତନ କରିବା ପାଇଁ <xliff:g id="APP_NAME_1">^1</xliff:g>କୁ ଅନୁମତି ଦେବେ?</item>
      <item quantity="one">ଏହି ଅଡିଓ ଫାଇଲକୁ ପରିବର୍ତ୍ତନ କରିବା ପାଇଁ <xliff:g id="APP_NAME_0">^1</xliff:g>କୁ ଅନୁମତି ଦେବେ?</item>
    </plurals>
    <plurals name="permission_write_video" formatted="false" msgid="1098082003326873084">
      <item quantity="other"><xliff:g id="COUNT">^2</xliff:g>ଟି ଭିଡିଓକୁ ପରିବର୍ତ୍ତନ କରିବା ପାଇଁ <xliff:g id="APP_NAME_1">^1</xliff:g>କୁ ଅନୁମତି ଦେବେ?</item>
      <item quantity="one">ଏହି ଭିଡିଓକୁ ପରିବର୍ତ୍ତନ କରିବା ପାଇଁ <xliff:g id="APP_NAME_0">^1</xliff:g>କୁ ଅନୁମତି ଦେବେ?</item>
    </plurals>
    <plurals name="permission_write_image" formatted="false" msgid="748745548893845892">
      <item quantity="other"><xliff:g id="COUNT">^2</xliff:g>ଟି ଫଟୋ ପରିବର୍ତ୍ତନ କରିବା ପାଇଁ <xliff:g id="APP_NAME_1">^1</xliff:g>କୁ ଅନୁମତି ଦେବେ?</item>
      <item quantity="one">ଏହି ଫଟୋକୁ ପରିବର୍ତ୍ତନ କରିବା ପାଇଁ <xliff:g id="APP_NAME_0">^1</xliff:g>କୁ ଅନୁମତି ଦେବେ?</item>
    </plurals>
    <plurals name="permission_write_generic" formatted="false" msgid="3270172714743671779">
      <item quantity="other"><xliff:g id="COUNT">^2</xliff:g>ଟି ଆଇଟମକୁ ପରିବର୍ତ୍ତନ କରିବା ପାଇଁ <xliff:g id="APP_NAME_1">^1</xliff:g>କୁ ଅନୁମତି ଦେବେ?</item>
      <item quantity="one">ଏହି ଆଇଟମକୁ ପରିବର୍ତ୍ତନ କରିବା ପାଇଁ <xliff:g id="APP_NAME_0">^1</xliff:g>କୁ ଅନୁମତି ଦେବେ?</item>
    </plurals>
    <plurals name="permission_trash_audio" formatted="false" msgid="8907813869381755423">
      <item quantity="other"><xliff:g id="COUNT">^2</xliff:g>ଟି ଅଡିଓ ଫାଇଲକୁ ଟ୍ରାସକୁ ମୁଭ୍ କରିବା ପାଇଁ <xliff:g id="APP_NAME_1">^1</xliff:g>କୁ ଅନୁମତି ଦେବେ?</item>
      <item quantity="one">ଏହି ଅଡିଓ ଫାଇଲକୁ ଟ୍ରାସକୁ ମୁଭ୍ କରିବା ପାଇଁ <xliff:g id="APP_NAME_0">^1</xliff:g>କୁ ଅନୁମତି ଦେବେ?</item>
    </plurals>
    <plurals name="permission_trash_video" formatted="false" msgid="4672871911555787438">
      <item quantity="other"><xliff:g id="COUNT">^2</xliff:g>ଟି ଭିଡିଓକୁ ଟ୍ରାସକୁ ମୁଭ୍ କରିବା ପାଇଁ <xliff:g id="APP_NAME_1">^1</xliff:g>କୁ ଅନୁମତି ଦେବେ?</item>
      <item quantity="one">ଏହି ଭିଡିଓକୁ ଟ୍ରାସକୁ ମୁଭ୍ କରିବା ପାଇଁ <xliff:g id="APP_NAME_0">^1</xliff:g>କୁ ଅନୁମତି ଦେବେ?</item>
    </plurals>
    <plurals name="permission_trash_image" formatted="false" msgid="6400475304599873227">
      <item quantity="other"><xliff:g id="COUNT">^2</xliff:g>ଟି ଫଟୋକୁ ଟ୍ରାସକୁ ମୁଭ୍ କରିବା ପାଇଁ <xliff:g id="APP_NAME_1">^1</xliff:g>କୁ ଅନୁମତି ଦେବେ?</item>
      <item quantity="one">ଏହି ଫଟୋକୁ ଟାସକୁ ମୁଭ୍ କରିବା ପାଇଁ <xliff:g id="APP_NAME_0">^1</xliff:g>କୁ ଅନୁମତି ଦେବେ?</item>
    </plurals>
    <plurals name="permission_trash_generic" formatted="false" msgid="3814167365075039711">
      <item quantity="other"><xliff:g id="COUNT">^2</xliff:g>ଟି ଆଇଟମକୁ ଟ୍ରାସକୁ ମୁଭ୍ କରିବା ପାଇଁ <xliff:g id="APP_NAME_1">^1</xliff:g>କୁ ଅନୁମତି ଦେବେ?</item>
      <item quantity="one">ଏହି ଆଇଟମକୁ ଟ୍ରାସକୁ ମୁଭ୍ କରିବା ପାଇଁ <xliff:g id="APP_NAME_0">^1</xliff:g>କୁ ଅନୁମତି ଦେବେ?</item>
    </plurals>
    <plurals name="permission_untrash_audio" formatted="false" msgid="7795265980168966321">
      <item quantity="other"><xliff:g id="COUNT">^2</xliff:g>ଟି ଅଡିଓ ଫାଇଲକୁ ଟ୍ରାସରୁ ବାହାର କରିବା ପାଇଁ <xliff:g id="APP_NAME_1">^1</xliff:g>କୁ ଅନୁମତି ଦେବେ?</item>
      <item quantity="one">ଏହି ଅଡିଓ ଫାଇଲକୁ ଟ୍ରାସରୁ ବାହାର କରିବା ପାଇଁ <xliff:g id="APP_NAME_0">^1</xliff:g>କୁ ଅନୁମତି ଦେବେ?</item>
    </plurals>
    <plurals name="permission_untrash_video" formatted="false" msgid="332894888445508879">
      <item quantity="other"><xliff:g id="COUNT">^2</xliff:g>ଟି ଭିଡିଓକୁ ଟ୍ରାସରୁ ବାହାର କରିବା ପାଇଁ <xliff:g id="APP_NAME_1">^1</xliff:g>କୁ ଅନୁମତି ଦେବେ?</item>
      <item quantity="one">ଏହି ଭିଡିଓକୁ ଟ୍ରାସରୁ ବାହାର କରିବା ପାଇଁ <xliff:g id="APP_NAME_0">^1</xliff:g>କୁ ଅନୁମତି ଦେବେ?</item>
    </plurals>
    <plurals name="permission_untrash_image" formatted="false" msgid="7024071378733595056">
      <item quantity="other"><xliff:g id="COUNT">^2</xliff:g>ଟି ଫଟୋକୁ ଟ୍ରାସରୁ ବାହାର କରିବା ପାଇଁ <xliff:g id="APP_NAME_1">^1</xliff:g>କୁ ଅନୁମତି ଦେବେ?</item>
      <item quantity="one">ଏହି ଫଟୋକୁ ଟ୍ରାସରୁ ବାହାର କରିବା ପାଇଁ <xliff:g id="APP_NAME_0">^1</xliff:g>କୁ ଅନୁମତି ଦେବେ?</item>
    </plurals>
    <plurals name="permission_untrash_generic" formatted="false" msgid="6872817093731198374">
      <item quantity="other"><xliff:g id="COUNT">^2</xliff:g>ଟି ଆଇଟମକୁ ଟ୍ରାସରୁ ବାହାର କରିବା ପାଇଁ <xliff:g id="APP_NAME_1">^1</xliff:g>କୁ ଅନୁମତି ଦେବେ?</item>
      <item quantity="one">ଏହି ଆଇଟମକୁ ଟ୍ରାସରୁ ବାହାର କରିବା ପାଇଁ <xliff:g id="APP_NAME_0">^1</xliff:g>କୁ ଅନୁମତି ଦେବେ?</item>
    </plurals>
    <plurals name="permission_delete_audio" formatted="false" msgid="6848547621165184719">
      <item quantity="other"><xliff:g id="COUNT">^2</xliff:g>ଟି ଅଡିଓ ଫାଇଲକୁ ଡିଲିଟ୍ କରିବାକୁ <xliff:g id="APP_NAME_1">^1</xliff:g>କୁ ଅନୁମତି ଦେବେ?</item>
      <item quantity="one">ଏହି ଅଡିଓ ଫାଇଲକୁ ଡିଲିଟ୍ କରିବାକୁ <xliff:g id="APP_NAME_0">^1</xliff:g>କୁ ଅନୁମତି ଦେବେ?</item>
    </plurals>
    <plurals name="permission_delete_video" formatted="false" msgid="1251942606336748563">
      <item quantity="other"><xliff:g id="COUNT">^2</xliff:g>ଟି ଭିଡିଓକୁ ଡିଲିଟ୍ କରିବାକୁ <xliff:g id="APP_NAME_1">^1</xliff:g>କୁ ଅନୁମତି ଦେବେ?</item>
      <item quantity="one">ଏହି ଭିଡିଓକୁ ଡିଲିଟ୍ କରିବାକୁ <xliff:g id="APP_NAME_0">^1</xliff:g>କୁ ଅନୁମତି ଦେବେ?</item>
    </plurals>
    <plurals name="permission_delete_image" formatted="false" msgid="2303409455224710111">
      <item quantity="other"><xliff:g id="COUNT">^2</xliff:g>ଟି ଫଟୋକୁ ଡିଲିଟ୍ କରିବାକୁ <xliff:g id="APP_NAME_1">^1</xliff:g>କୁ ଅନୁମତି ଦେବେ?</item>
      <item quantity="one">ଏହି ଫଟୋକୁ ଡିଲିଟ୍ କରିବାକୁ <xliff:g id="APP_NAME_0">^1</xliff:g>କୁ ଅନୁମତି ଦେବେ?</item>
    </plurals>
    <plurals name="permission_delete_generic" formatted="false" msgid="1412218850351841181">
      <item quantity="other"><xliff:g id="COUNT">^2</xliff:g>ଟି ଆଇଟମକୁ ଡିଲିଟ୍ କରିବାକୁ <xliff:g id="APP_NAME_1">^1</xliff:g>କୁ ଅନୁମତି ଦେବେ?</item>
      <item quantity="one">ଏହି ଆଇଟମକୁ ଡିଲିଟ୍ କରିବାକୁ <xliff:g id="APP_NAME_0">^1</xliff:g>କୁ ଅନୁମତି ଦେବେ?</item>
    </plurals>
=======
    <!-- no translation found for cache_clearing_dialog_title (543177167845854283) -->
    <skip />
    <!-- no translation found for cache_clearing_dialog_text (425995541409682360) -->
    <skip />
    <!-- no translation found for allow (8885707816848569619) -->
    <skip />
    <!-- no translation found for deny (6040983710442068936) -->
    <skip />
    <plurals name="permission_write_audio" formatted="false" msgid="3539998638571517689">
      <item quantity="other"><xliff:g id="COUNT">^2</xliff:g>ଟି ଅଡିଓ ଫାଇଲ୍‌କୁ ବଦଳେଇବା ପାଇଁ <xliff:g id="APP_NAME_1">^1</xliff:g>କୁ ଅନୁମତି ଦେବେ?</item>
      <item quantity="one">ଏହି ଅଡିଓ ଫାଇଲ୍‌କୁ ବଦଳେଇବା ପାଇଁ <xliff:g id="APP_NAME_0">^1</xliff:g>କୁ ଅନୁମତି ଦେବେ?</item>
    </plurals>
    <plurals name="permission_write_video" formatted="false" msgid="8695335317588947410">
      <item quantity="other"><xliff:g id="COUNT">^2</xliff:g>ଟି ଭିଡିଓକୁ ବଦଳେଇବା ପାଇଁ <xliff:g id="APP_NAME_1">^1</xliff:g>କୁ ଅନୁମତି ଦେବେ?</item>
      <item quantity="one">ଏହି ଭିଡିଓକୁ ବଦଳେଇବା ପାଇଁ <xliff:g id="APP_NAME_0">^1</xliff:g>କୁ ଅନୁମତି ଦେବେ?</item>
    </plurals>
    <plurals name="permission_write_image" formatted="false" msgid="9032317900030650266">
      <item quantity="other"><xliff:g id="COUNT">^2</xliff:g>ଟି ଫଟୋକୁ ବଦଳେଇବା ପାଇଁ <xliff:g id="APP_NAME_1">^1</xliff:g>କୁ ଅନୁମତି ଦେବେ?</item>
      <item quantity="one">ଏହି ଫଟୋକୁ ବଦଳେଇବା ପାଇଁ <xliff:g id="APP_NAME_0">^1</xliff:g>କୁ ଅନୁମତି ଦେବେ?</item>
    </plurals>
    <plurals name="permission_write_generic" formatted="false" msgid="3099002288826692797">
      <item quantity="other"><xliff:g id="COUNT">^2</xliff:g>ଟି ଆଇଟମ୍‌କୁ ବଦଳେଇବା ପାଇଁ <xliff:g id="APP_NAME_1">^1</xliff:g>କୁ ଅନୁମତି ଦେବେ?</item>
      <item quantity="one">ଏହି ଆଇଟମ୍‌କୁ ବଦଳେଇବା ପାଇଁ <xliff:g id="APP_NAME_0">^1</xliff:g>କୁ ଅନୁମତି ଦେବେ?</item>
    </plurals>
    <string name="permission_write_grant" msgid="3160858917750790130">"ବଦଳାନ୍ତୁ"</string>
    <string name="permission_write_deny" msgid="7090074081877311071">"ବାତିଲ୍ କରନ୍ତୁ"</string>
    <plurals name="permission_trash_audio" formatted="false" msgid="6116371056718108592">
      <item quantity="other"><xliff:g id="COUNT">^2</xliff:g>ଟି ଅଡିଓ ଫାଇଲ୍‌କୁ ଟ୍ରାସ୍‌କୁ ସ୍ଥାନାନ୍ତର କରିବା ପାଇଁ <xliff:g id="APP_NAME_1">^1</xliff:g>କୁ ଅନୁମତି ଦେବେ?</item>
      <item quantity="one">ଏହି ଅଡିଓ ଫାଇଲ୍‌କୁ ଟ୍ରାସ୍‌କୁ ସ୍ଥାନାନ୍ତର କରିବା ପାଇଁ <xliff:g id="APP_NAME_0">^1</xliff:g>କୁ ଅନୁମତି ଦେବେ?</item>
    </plurals>
    <plurals name="permission_trash_audio_info" formatted="false" msgid="5002847308948758655">
      <item quantity="other"><xliff:g id="DURATION_1">^3</xliff:g>ଦିନ ପରେ ଏହି ଅଡିଓ ଫାଇଲ୍‌ଗୁଡ଼ିକ ସ୍ଥାୟୀ ଭାବରେ ଡିଲିଟ୍ ହୋଇଯିବ</item>
      <item quantity="one"><xliff:g id="DURATION_0">^3</xliff:g> ଦିନ ପରେ ଏହି ଅଡିଓ ଫାଇଲ୍ ସ୍ଥାୟୀ ଭାବରେ ଡିଲିଟ୍ ହୋଇଯିବ</item>
    </plurals>
    <plurals name="permission_trash_video" formatted="false" msgid="7900111984425589714">
      <item quantity="other"><xliff:g id="COUNT">^2</xliff:g>ଟି ଭିଡିଓକୁ ଟ୍ରାସ୍‌କୁ ସ୍ଥାନାନ୍ତର କରିବା ପାଇଁ <xliff:g id="APP_NAME_1">^1</xliff:g>କୁ ଅନୁମତି ଦେବେ?</item>
      <item quantity="one">ଏହି ଭିଡିଓକୁ ଟ୍ରାସ୍‌କୁ ସ୍ଥାନାନ୍ତର କରିବା ପାଇଁ <xliff:g id="APP_NAME_0">^1</xliff:g>କୁ ଅନୁମତି ଦେବେ?</item>
    </plurals>
    <plurals name="permission_trash_video_info" formatted="false" msgid="4604871492287117394">
      <item quantity="other"><xliff:g id="DURATION_1">^3</xliff:g> ଦିନ ପରେ ଏହି ଭିଡିଓଗୁଡ଼ିକ ସ୍ଥାୟୀ ଭାବରେ ଡିଲିଟ୍ ହୋଇଯିବ</item>
      <item quantity="one"><xliff:g id="DURATION_0">^3</xliff:g> ଦିନ ପରେ ଏହି ଭିଡିଓ ସ୍ଥାୟୀ ଭାବରେ ଡିଲିଟ୍ ହୋଇଯିବ</item>
    </plurals>
    <plurals name="permission_trash_image" formatted="false" msgid="9204660448046457869">
      <item quantity="other"><xliff:g id="COUNT">^2</xliff:g>ଟି ଫଟୋକୁ ଟ୍ରାସ୍‌କୁ ସ୍ଥାନାନ୍ତର କରିବା ପାଇଁ <xliff:g id="APP_NAME_1">^1</xliff:g>କୁ ଅନୁମତି ଦେବେ?</item>
      <item quantity="one">ଏହି ଫଟୋକୁ ଟ୍ରାସ୍‌କୁ ସ୍ଥାନାନ୍ତର କରିବା ପାଇଁ <xliff:g id="APP_NAME_0">^1</xliff:g>କୁ ଅନୁମତି ଦେବେ?</item>
    </plurals>
    <plurals name="permission_trash_image_info" formatted="false" msgid="4214797662365755925">
      <item quantity="other"><xliff:g id="DURATION_1">^3</xliff:g>ଦିନ ପରେ ଏହି ଫଟୋଗୁଡ଼ିକ ସ୍ଥାୟୀ ଭାବରେ ଡିଲିଟ୍ ହୋଇଯିବ</item>
      <item quantity="one"><xliff:g id="DURATION_0">^3</xliff:g> ଦିନ ପରେ ଏହି ଫଟୋ ସ୍ଥାୟୀ ଭାବରେ ଡିଲିଟ୍ ହୋଇଯିବ</item>
    </plurals>
    <plurals name="permission_trash_generic" formatted="false" msgid="427752775725644743">
      <item quantity="other"><xliff:g id="COUNT">^2</xliff:g>ଟି ଆଇଟମ୍‌କୁ ଟ୍ରାସ୍‌କୁ ସ୍ଥାନାନ୍ତର କରିବା ପାଇଁ <xliff:g id="APP_NAME_1">^1</xliff:g>କୁ ଅନୁମତି ଦେବେ?</item>
      <item quantity="one">ଏହି ଆଇଟମ୍‌କୁ ଟ୍ରାସ୍‌କୁ ସ୍ଥାନାନ୍ତର କରିବା ପାଇଁ <xliff:g id="APP_NAME_0">^1</xliff:g>କୁ ଅନୁମତି ଦେବେ?</item>
    </plurals>
    <plurals name="permission_trash_generic_info" formatted="false" msgid="7932965324027540546">
      <item quantity="other"><xliff:g id="DURATION_1">^3</xliff:g> ଦିନ ପରେ ଏହି ଆଇଟମ୍‌ଗୁଡ଼ିକ ସ୍ଥାୟୀ ଭାବରେ ଡିଲିଟ୍ ହୋଇଯିବ</item>
      <item quantity="one"><xliff:g id="DURATION_0">^3</xliff:g> ଦିନ ପରେ ଏହି ଆଇଟମ୍ ସ୍ଥାୟୀ ଭାବରେ ଡିଲିଟ୍ ହୋଇଯିବ</item>
    </plurals>
    <string name="permission_trash_grant" msgid="2279489962040272178">"ଟ୍ରାସ୍‌କୁ ନିଅନ୍ତୁ"</string>
    <string name="permission_trash_deny" msgid="2447949475239137483">"ବାତିଲ୍ କରନ୍ତୁ"</string>
    <plurals name="permission_untrash_audio" formatted="false" msgid="5716379492864435914">
      <item quantity="other"><xliff:g id="COUNT">^2</xliff:g>ଟି ଅଡିଓ ଫାଇଲ୍‌କୁ ଟ୍ରାସ୍‌ରୁ ବାହାର କରିବା ପାଇଁ <xliff:g id="APP_NAME_1">^1</xliff:g>କୁ ଅନୁମତି ଦେବେ?</item>
      <item quantity="one">ଏହି ଅଡିଓ ଫାଇଲ୍‌କୁ ଟ୍ରାସ୍‌ରୁ ବାହାର କରିବା ପାଇଁ <xliff:g id="APP_NAME_0">^1</xliff:g>କୁ ଅନୁମତି ଦେବେ?</item>
    </plurals>
    <plurals name="permission_untrash_video" formatted="false" msgid="4554487646802678525">
      <item quantity="other"><xliff:g id="COUNT">^2</xliff:g>ଟି ଭିଡିଓକୁ ଟ୍ରାସ୍‌ରୁ ବାହାର କରିବା ପାଇଁ <xliff:g id="APP_NAME_1">^1</xliff:g>କୁ ଅନୁମତି ଦେବେ?</item>
      <item quantity="one">ଏହି ଭିଡିଓ‌କୁ ଟ୍ରାସ୍‌ରୁ ବାହାର କରିବା ପାଇଁ <xliff:g id="APP_NAME_0">^1</xliff:g>କୁ ଅନୁମତି ଦେବେ?</item>
    </plurals>
    <plurals name="permission_untrash_image" formatted="false" msgid="3209306923499767662">
      <item quantity="other"><xliff:g id="COUNT">^2</xliff:g>ଟି ଫଟୋକୁ ଟ୍ରାସ୍‌ରୁ ବାହାର କରିବା ପାଇଁ <xliff:g id="APP_NAME_1">^1</xliff:g>କୁ ଅନୁମତି ଦେବେ?</item>
      <item quantity="one">ଏହି ଫଟୋକୁ ଟ୍ରାସ୍‌ରୁ ବାହାର କରିବା ପାଇଁ <xliff:g id="APP_NAME_0">^1</xliff:g>କୁ ଅନୁମତି ଦେବେ?</item>
    </plurals>
    <plurals name="permission_untrash_generic" formatted="false" msgid="4607666277638602132">
      <item quantity="other"><xliff:g id="COUNT">^2</xliff:g>ଟି ଆଇଟମ୍‌କୁ ଟ୍ରାସ୍‌ରୁ ବାହାର କରିବା ପାଇଁ <xliff:g id="APP_NAME_1">^1</xliff:g>କୁ ଅନୁମତି ଦେବେ?</item>
      <item quantity="one">ଏହି ଆଇଟମ୍‌କୁ ଟ୍ରାସ୍‌ରୁ ବାହାର କରିବା ପାଇଁ <xliff:g id="APP_NAME_0">^1</xliff:g>କୁ ଅନୁମତି ଦେବେ?</item>
    </plurals>
    <string name="permission_untrash_grant" msgid="8438940480373451790">"ଟ୍ରାସ୍‌ରୁ ବାହାରକୁ ଆଣନ୍ତୁ"</string>
    <string name="permission_untrash_deny" msgid="8008055757469903604">"ବାତିଲ୍ କରନ୍ତୁ"</string>
    <plurals name="permission_delete_audio" formatted="false" msgid="6390202287788379608">
      <item quantity="other"><xliff:g id="COUNT">^2</xliff:g>ଟି ଅଡିଓ ଫାଇଲ୍ ଡିଲିଟ୍ କରିବା ପାଇଁ <xliff:g id="APP_NAME_1">^1</xliff:g>କୁ ଅନୁମତି ଦେବେ?</item>
      <item quantity="one">ଏହି ଅଡିଓ ଫାଇଲ୍‌କୁ ଡିଲିଟ୍ କରିବା ପାଇଁ <xliff:g id="APP_NAME_0">^1</xliff:g>କୁ ଅନୁମତି ଦେବେ?</item>
    </plurals>
    <plurals name="permission_delete_video" formatted="false" msgid="1577978206881284398">
      <item quantity="other"><xliff:g id="COUNT">^2</xliff:g>ଟି ଭିଡିଓକୁ ଡିଲିଟ୍ କରିବା ପାଇଁ <xliff:g id="APP_NAME_1">^1</xliff:g>କୁ ଅନୁମତି ଦେବେ?</item>
      <item quantity="one">ଏହି ଭିଡିଓକୁ ଡିଲିଟ୍ କରିବା ପାଇଁ <xliff:g id="APP_NAME_0">^1</xliff:g>କୁ ଅନୁମତି ଦେବେ?</item>
    </plurals>
    <plurals name="permission_delete_image" formatted="false" msgid="8435429587272893063">
      <item quantity="other"><xliff:g id="COUNT">^2</xliff:g>ଟି ଫଟୋକୁ ଡିଲିଟ୍ କରିବା ପାଇଁ <xliff:g id="APP_NAME_1">^1</xliff:g>କୁ ଅନୁମତି ଦେବେ?</item>
      <item quantity="one">ଏହି ଫଟୋକୁ ଡିଲିଟ୍ କରିବା ପାଇଁ <xliff:g id="APP_NAME_0">^1</xliff:g>କୁ ଅନୁମତି ଦେବେ?</item>
    </plurals>
    <plurals name="permission_delete_generic" formatted="false" msgid="5949614272661654178">
      <item quantity="other"><xliff:g id="COUNT">^2</xliff:g>ଟି ଆଇଟମ୍‌କୁ ଡିଲିଟ୍ କରିବା ପାଇଁ <xliff:g id="APP_NAME_1">^1</xliff:g>କୁ ଅନୁମତି ଦେବେ?</item>
      <item quantity="one">ଏହି ଆଇଟମ୍‌କୁ ଡିଲିଟ୍ କରିବା ପାଇଁ <xliff:g id="APP_NAME_0">^1</xliff:g>କୁ ଅନୁମତି ଦେବେ?</item>
    </plurals>
    <string name="permission_delete_grant" msgid="8682518049167813926">"ଡିଲିଟ୍ କରନ୍ତୁ"</string>
    <string name="permission_delete_deny" msgid="3742780367403897552">"ବାତିଲ୍ କରନ୍ତୁ"</string>
>>>>>>> f956e1c9
</resources><|MERGE_RESOLUTION|>--- conflicted
+++ resolved
@@ -34,77 +34,6 @@
       <item quantity="other">ଅଧିକ <xliff:g id="COUNT_1">^1</xliff:g>ଟି ଅତିରିକ୍ତ ଆଇଟମ୍</item>
       <item quantity="one">ଅଧିକ <xliff:g id="COUNT_0">^1</xliff:g>ଟି ଅତିରିକ୍ତ ଆଇଟମ୍</item>
     </plurals>
-<<<<<<< HEAD
-    <string name="cache_clearing_dialog_title" msgid="4672878017407595782">"ଅସ୍ଥାୟୀ ଆପ୍ ଫାଇଲଗୁଡ଼ିକୁ ଖାଲି କରିବେ?"</string>
-    <string name="cache_clearing_dialog_text" msgid="7057784635111940957">"<xliff:g id="APP_SEEKING_PERMISSION">%s</xliff:g> କିଛି ଅସ୍ଥାୟୀ ଫାଇଲ୍ ଖାଲି କରିବାକୁ ଚାହୁଁଛି। ଏହା ଫଳରେ ବ୍ୟାଟେରୀ କିମ୍ବା ସେଲ୍ୟୁଲାର୍ ଡାଟାର ବ୍ୟବହାର ଅଧିକ ହୋଇପାରେ।"</string>
-    <string name="cache_clearing_in_progress_title" msgid="6902220064511664209">"ଅସ୍ଥାୟୀ ଆପ୍ ଫାଇଲଗୁଡ଼ିକୁ ଖାଲି କରାଯାଉଛି…"</string>
-    <string name="allow" msgid="8885707816848569619">"ଅନୁମତି ଦିଅନ୍ତୁ"</string>
-    <string name="deny" msgid="6040983710442068936">"ଅଗ୍ରାହ୍ୟ କରନ୍ତୁ"</string>
-    <plurals name="permission_write_audio" formatted="false" msgid="8914759422381305478">
-      <item quantity="other"><xliff:g id="COUNT">^2</xliff:g>ଟି ଅଡିଓ ଫାଇଲକୁ ପରିବର୍ତ୍ତନ କରିବା ପାଇଁ <xliff:g id="APP_NAME_1">^1</xliff:g>କୁ ଅନୁମତି ଦେବେ?</item>
-      <item quantity="one">ଏହି ଅଡିଓ ଫାଇଲକୁ ପରିବର୍ତ୍ତନ କରିବା ପାଇଁ <xliff:g id="APP_NAME_0">^1</xliff:g>କୁ ଅନୁମତି ଦେବେ?</item>
-    </plurals>
-    <plurals name="permission_write_video" formatted="false" msgid="1098082003326873084">
-      <item quantity="other"><xliff:g id="COUNT">^2</xliff:g>ଟି ଭିଡିଓକୁ ପରିବର୍ତ୍ତନ କରିବା ପାଇଁ <xliff:g id="APP_NAME_1">^1</xliff:g>କୁ ଅନୁମତି ଦେବେ?</item>
-      <item quantity="one">ଏହି ଭିଡିଓକୁ ପରିବର୍ତ୍ତନ କରିବା ପାଇଁ <xliff:g id="APP_NAME_0">^1</xliff:g>କୁ ଅନୁମତି ଦେବେ?</item>
-    </plurals>
-    <plurals name="permission_write_image" formatted="false" msgid="748745548893845892">
-      <item quantity="other"><xliff:g id="COUNT">^2</xliff:g>ଟି ଫଟୋ ପରିବର୍ତ୍ତନ କରିବା ପାଇଁ <xliff:g id="APP_NAME_1">^1</xliff:g>କୁ ଅନୁମତି ଦେବେ?</item>
-      <item quantity="one">ଏହି ଫଟୋକୁ ପରିବର୍ତ୍ତନ କରିବା ପାଇଁ <xliff:g id="APP_NAME_0">^1</xliff:g>କୁ ଅନୁମତି ଦେବେ?</item>
-    </plurals>
-    <plurals name="permission_write_generic" formatted="false" msgid="3270172714743671779">
-      <item quantity="other"><xliff:g id="COUNT">^2</xliff:g>ଟି ଆଇଟମକୁ ପରିବର୍ତ୍ତନ କରିବା ପାଇଁ <xliff:g id="APP_NAME_1">^1</xliff:g>କୁ ଅନୁମତି ଦେବେ?</item>
-      <item quantity="one">ଏହି ଆଇଟମକୁ ପରିବର୍ତ୍ତନ କରିବା ପାଇଁ <xliff:g id="APP_NAME_0">^1</xliff:g>କୁ ଅନୁମତି ଦେବେ?</item>
-    </plurals>
-    <plurals name="permission_trash_audio" formatted="false" msgid="8907813869381755423">
-      <item quantity="other"><xliff:g id="COUNT">^2</xliff:g>ଟି ଅଡିଓ ଫାଇଲକୁ ଟ୍ରାସକୁ ମୁଭ୍ କରିବା ପାଇଁ <xliff:g id="APP_NAME_1">^1</xliff:g>କୁ ଅନୁମତି ଦେବେ?</item>
-      <item quantity="one">ଏହି ଅଡିଓ ଫାଇଲକୁ ଟ୍ରାସକୁ ମୁଭ୍ କରିବା ପାଇଁ <xliff:g id="APP_NAME_0">^1</xliff:g>କୁ ଅନୁମତି ଦେବେ?</item>
-    </plurals>
-    <plurals name="permission_trash_video" formatted="false" msgid="4672871911555787438">
-      <item quantity="other"><xliff:g id="COUNT">^2</xliff:g>ଟି ଭିଡିଓକୁ ଟ୍ରାସକୁ ମୁଭ୍ କରିବା ପାଇଁ <xliff:g id="APP_NAME_1">^1</xliff:g>କୁ ଅନୁମତି ଦେବେ?</item>
-      <item quantity="one">ଏହି ଭିଡିଓକୁ ଟ୍ରାସକୁ ମୁଭ୍ କରିବା ପାଇଁ <xliff:g id="APP_NAME_0">^1</xliff:g>କୁ ଅନୁମତି ଦେବେ?</item>
-    </plurals>
-    <plurals name="permission_trash_image" formatted="false" msgid="6400475304599873227">
-      <item quantity="other"><xliff:g id="COUNT">^2</xliff:g>ଟି ଫଟୋକୁ ଟ୍ରାସକୁ ମୁଭ୍ କରିବା ପାଇଁ <xliff:g id="APP_NAME_1">^1</xliff:g>କୁ ଅନୁମତି ଦେବେ?</item>
-      <item quantity="one">ଏହି ଫଟୋକୁ ଟାସକୁ ମୁଭ୍ କରିବା ପାଇଁ <xliff:g id="APP_NAME_0">^1</xliff:g>କୁ ଅନୁମତି ଦେବେ?</item>
-    </plurals>
-    <plurals name="permission_trash_generic" formatted="false" msgid="3814167365075039711">
-      <item quantity="other"><xliff:g id="COUNT">^2</xliff:g>ଟି ଆଇଟମକୁ ଟ୍ରାସକୁ ମୁଭ୍ କରିବା ପାଇଁ <xliff:g id="APP_NAME_1">^1</xliff:g>କୁ ଅନୁମତି ଦେବେ?</item>
-      <item quantity="one">ଏହି ଆଇଟମକୁ ଟ୍ରାସକୁ ମୁଭ୍ କରିବା ପାଇଁ <xliff:g id="APP_NAME_0">^1</xliff:g>କୁ ଅନୁମତି ଦେବେ?</item>
-    </plurals>
-    <plurals name="permission_untrash_audio" formatted="false" msgid="7795265980168966321">
-      <item quantity="other"><xliff:g id="COUNT">^2</xliff:g>ଟି ଅଡିଓ ଫାଇଲକୁ ଟ୍ରାସରୁ ବାହାର କରିବା ପାଇଁ <xliff:g id="APP_NAME_1">^1</xliff:g>କୁ ଅନୁମତି ଦେବେ?</item>
-      <item quantity="one">ଏହି ଅଡିଓ ଫାଇଲକୁ ଟ୍ରାସରୁ ବାହାର କରିବା ପାଇଁ <xliff:g id="APP_NAME_0">^1</xliff:g>କୁ ଅନୁମତି ଦେବେ?</item>
-    </plurals>
-    <plurals name="permission_untrash_video" formatted="false" msgid="332894888445508879">
-      <item quantity="other"><xliff:g id="COUNT">^2</xliff:g>ଟି ଭିଡିଓକୁ ଟ୍ରାସରୁ ବାହାର କରିବା ପାଇଁ <xliff:g id="APP_NAME_1">^1</xliff:g>କୁ ଅନୁମତି ଦେବେ?</item>
-      <item quantity="one">ଏହି ଭିଡିଓକୁ ଟ୍ରାସରୁ ବାହାର କରିବା ପାଇଁ <xliff:g id="APP_NAME_0">^1</xliff:g>କୁ ଅନୁମତି ଦେବେ?</item>
-    </plurals>
-    <plurals name="permission_untrash_image" formatted="false" msgid="7024071378733595056">
-      <item quantity="other"><xliff:g id="COUNT">^2</xliff:g>ଟି ଫଟୋକୁ ଟ୍ରାସରୁ ବାହାର କରିବା ପାଇଁ <xliff:g id="APP_NAME_1">^1</xliff:g>କୁ ଅନୁମତି ଦେବେ?</item>
-      <item quantity="one">ଏହି ଫଟୋକୁ ଟ୍ରାସରୁ ବାହାର କରିବା ପାଇଁ <xliff:g id="APP_NAME_0">^1</xliff:g>କୁ ଅନୁମତି ଦେବେ?</item>
-    </plurals>
-    <plurals name="permission_untrash_generic" formatted="false" msgid="6872817093731198374">
-      <item quantity="other"><xliff:g id="COUNT">^2</xliff:g>ଟି ଆଇଟମକୁ ଟ୍ରାସରୁ ବାହାର କରିବା ପାଇଁ <xliff:g id="APP_NAME_1">^1</xliff:g>କୁ ଅନୁମତି ଦେବେ?</item>
-      <item quantity="one">ଏହି ଆଇଟମକୁ ଟ୍ରାସରୁ ବାହାର କରିବା ପାଇଁ <xliff:g id="APP_NAME_0">^1</xliff:g>କୁ ଅନୁମତି ଦେବେ?</item>
-    </plurals>
-    <plurals name="permission_delete_audio" formatted="false" msgid="6848547621165184719">
-      <item quantity="other"><xliff:g id="COUNT">^2</xliff:g>ଟି ଅଡିଓ ଫାଇଲକୁ ଡିଲିଟ୍ କରିବାକୁ <xliff:g id="APP_NAME_1">^1</xliff:g>କୁ ଅନୁମତି ଦେବେ?</item>
-      <item quantity="one">ଏହି ଅଡିଓ ଫାଇଲକୁ ଡିଲିଟ୍ କରିବାକୁ <xliff:g id="APP_NAME_0">^1</xliff:g>କୁ ଅନୁମତି ଦେବେ?</item>
-    </plurals>
-    <plurals name="permission_delete_video" formatted="false" msgid="1251942606336748563">
-      <item quantity="other"><xliff:g id="COUNT">^2</xliff:g>ଟି ଭିଡିଓକୁ ଡିଲିଟ୍ କରିବାକୁ <xliff:g id="APP_NAME_1">^1</xliff:g>କୁ ଅନୁମତି ଦେବେ?</item>
-      <item quantity="one">ଏହି ଭିଡିଓକୁ ଡିଲିଟ୍ କରିବାକୁ <xliff:g id="APP_NAME_0">^1</xliff:g>କୁ ଅନୁମତି ଦେବେ?</item>
-    </plurals>
-    <plurals name="permission_delete_image" formatted="false" msgid="2303409455224710111">
-      <item quantity="other"><xliff:g id="COUNT">^2</xliff:g>ଟି ଫଟୋକୁ ଡିଲିଟ୍ କରିବାକୁ <xliff:g id="APP_NAME_1">^1</xliff:g>କୁ ଅନୁମତି ଦେବେ?</item>
-      <item quantity="one">ଏହି ଫଟୋକୁ ଡିଲିଟ୍ କରିବାକୁ <xliff:g id="APP_NAME_0">^1</xliff:g>କୁ ଅନୁମତି ଦେବେ?</item>
-    </plurals>
-    <plurals name="permission_delete_generic" formatted="false" msgid="1412218850351841181">
-      <item quantity="other"><xliff:g id="COUNT">^2</xliff:g>ଟି ଆଇଟମକୁ ଡିଲିଟ୍ କରିବାକୁ <xliff:g id="APP_NAME_1">^1</xliff:g>କୁ ଅନୁମତି ଦେବେ?</item>
-      <item quantity="one">ଏହି ଆଇଟମକୁ ଡିଲିଟ୍ କରିବାକୁ <xliff:g id="APP_NAME_0">^1</xliff:g>କୁ ଅନୁମତି ଦେବେ?</item>
-    </plurals>
-=======
     <!-- no translation found for cache_clearing_dialog_title (543177167845854283) -->
     <skip />
     <!-- no translation found for cache_clearing_dialog_text (425995541409682360) -->
@@ -201,5 +130,4 @@
     </plurals>
     <string name="permission_delete_grant" msgid="8682518049167813926">"ଡିଲିଟ୍ କରନ୍ତୁ"</string>
     <string name="permission_delete_deny" msgid="3742780367403897552">"ବାତିଲ୍ କରନ୍ତୁ"</string>
->>>>>>> f956e1c9
 </resources>